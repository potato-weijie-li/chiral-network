use crate::protocols::SimpleProtocolHandler;
use crate::transfer_events::{
    TransferEventBus, TransferProgressEvent, TransferPausedEvent, TransferResumedEvent,
    PauseReason,
    current_timestamp_ms, calculate_progress, calculate_eta,
};
use async_trait::async_trait;
use librqbit::{AddTorrent, ManagedTorrent, Session, SessionOptions};
use std::collections::HashMap;
use std::path::Path;
use std::sync::Arc;
use tauri::{AppHandle, Emitter};
use tokio::sync::mpsc;
use tokio::time::{self, Duration}; // Added for timeout in tests
use tracing::{error, info, instrument, warn};
use crate::dht::DhtService;
use librqbit::AddTorrentOptions;
use libp2p::Multiaddr;
use thiserror::Error;

const PAYMENT_THRESHOLD_BYTES: u64 = 1024 * 1024; // 1 MB

/// Custom error type for BitTorrent operations
#[derive(Debug, Error, Clone)]
pub enum BitTorrentError {
    /// Session initialization failed
    #[error("Failed to initialize BitTorrent session: {message}")]
    SessionInit { message: String },

    /// Invalid magnet link format
    #[error("Invalid magnet link format: {url}")]
    InvalidMagnetLink { url: String },

    /// Torrent file not found or invalid
    #[error("Torrent file error: {message}")]
    TorrentFileError { message: String },

    /// File system error (file not found, permission denied, etc.)
    #[error("File system error: {message}")]
    FileSystemError { message: String },

    /// Network/connection error
    #[error("Network error during BitTorrent operation: {message}")]
    NetworkError { message: String },

    /// Torrent parsing error
    #[error("Failed to parse torrent: {message}")]
    TorrentParsingError { message: String },

    /// Download timeout
    #[error("Download timed out after {timeout_secs} seconds")]
    DownloadTimeout { timeout_secs: u64 },

    /// Seeding operation failed
    #[error("Seeding failed: {message}")]
    SeedingError { message: String },

    /// Torrent handle unavailable
    #[error("Torrent handle is not available")]
    HandleUnavailable,

    /// Generic I/O error
    #[error("I/O error: {message}")]
    IoError {
        message: String,
    },

    /// Configuration error
    #[error("Configuration error: {message}")]
    ConfigError { message: String },

    /// Torrent already exists
    #[error("Torrent already exists: {info_hash}")]
    TorrentExists { info_hash: String },

    /// Torrent not found
    #[error("Torrent not found: {info_hash}")]
    TorrentNotFound { info_hash: String },

    /// Protocol-specific error
    #[error("Protocol error: {message}")]
    ProtocolSpecific { message: String },

    /// Unknown error from librqbit
    #[error("Unknown BitTorrent error: {message}")]
    Unknown { message: String },
}

impl From<std::io::Error> for BitTorrentError {
    fn from(err: std::io::Error) -> Self {
        BitTorrentError::IoError { message: err.to_string() }
    }
}

impl BitTorrentError {
    /// Convert to user-friendly error message
    pub fn user_message(&self) -> String {
        match self {
            BitTorrentError::SessionInit { .. } => {
                "Failed to start BitTorrent engine. Please check your download directory permissions.".to_string()
            }
            BitTorrentError::InvalidMagnetLink { .. } => {
                "The magnet link format is invalid. Please check the link and try again.".to_string()
            }
            BitTorrentError::TorrentFileError { .. } => {
                "The torrent file is invalid or corrupted. Please try a different torrent file.".to_string()
            }
            BitTorrentError::FileSystemError { .. } => {
                "File system error occurred. Please check file permissions and available disk space.".to_string()
            }
            BitTorrentError::NetworkError { .. } => {
                "Network connection failed. Please check your internet connection and firewall settings.".to_string()
            }
            BitTorrentError::TorrentParsingError { .. } => {
                "Failed to parse the torrent. The torrent file may be corrupted or incompatible.".to_string()
            }
            BitTorrentError::DownloadTimeout { timeout_secs } => {
                format!("Download timed out after {} seconds. No peers may be available for this torrent.", timeout_secs)
            }
            BitTorrentError::SeedingError { .. } => {
                "Failed to start seeding. Please check that the file exists and is accessible.".to_string()
            }
            BitTorrentError::HandleUnavailable => {
                "Torrent is no longer available. It may have been removed or completed.".to_string()
            }
            BitTorrentError::IoError { .. } => {
                "File system operation failed. Please check permissions and available disk space.".to_string()
            }
            BitTorrentError::ConfigError { .. } => {
                "BitTorrent configuration error. Please check your settings.".to_string()
            }
            BitTorrentError::TorrentExists { .. } => {
                "This torrent is already being downloaded or seeded.".to_string()
            }
            BitTorrentError::TorrentNotFound { .. } => {
                "Torrent not found. It may have been removed or never added.".to_string()
            }
            BitTorrentError::ProtocolSpecific { message } => {
                format!("BitTorrent operation failed: {}", message)
            }
            BitTorrentError::Unknown { .. } => {
                "An unexpected error occurred. Please try again or contact support if the issue persists.".to_string()
            }
        }
    }

    /// Get error category for logging/analytics
    pub fn category(&self) -> &'static str {
        match self {
            BitTorrentError::SessionInit { .. } => "session",
            BitTorrentError::InvalidMagnetLink { .. } => "validation",
            BitTorrentError::TorrentFileError { .. } => "validation",
            BitTorrentError::FileSystemError { .. } => "filesystem",
            BitTorrentError::NetworkError { .. } => "network",
            BitTorrentError::TorrentParsingError { .. } => "parsing",
            BitTorrentError::DownloadTimeout { .. } => "timeout",
            BitTorrentError::SeedingError { .. } => "seeding",
            BitTorrentError::HandleUnavailable => "state",
            BitTorrentError::IoError { .. } => "filesystem",
            BitTorrentError::ConfigError { .. } => "config",
            BitTorrentError::TorrentExists { .. } => "state",
            BitTorrentError::TorrentNotFound { .. } => "state",
            BitTorrentError::ProtocolSpecific { .. } => "protocol",
            BitTorrentError::Unknown { .. } => "unknown",
        }
    }
}

/// Events sent by the BitTorrent download monitor
#[derive(Debug)]
pub enum BitTorrentEvent {
    /// Download progress update
    Progress { downloaded: u64, total: u64 },
    /// Download has completed successfully
    Completed,
    /// Download has failed
    Failed(BitTorrentError),
}

/// Convert BitTorrentError to String for compatibility with ProtocolHandler trait
impl From<BitTorrentError> for String {
    fn from(error: BitTorrentError) -> Self {
        error.user_message()
    }
}

/// State for tracking per-peer data transfer deltas.
#[derive(Default, Debug, Clone)]
struct PeerTransferState {
    last_uploaded_bytes: u64,
    last_downloaded_bytes: u64,
}

/// Payload for the `payment_required` event.
#[derive(Debug, Clone, serde::Serialize)]
struct PaymentRequiredPayload {
    info_hash: String,
    peer_id: String,
    bytes_uploaded: u64,
    // In a real implementation, you'd also need the peer's wallet address.
    // This would be discovered during an initial handshake.
}
/// BitTorrent protocol handler implementing the ProtocolHandler trait.
/// This handler manages BitTorrent downloads and seeding operations using librqbit.
#[derive(Clone)]
pub struct BitTorrentHandler {
    rqbit_session: Arc<Session>,
    dht_service: Arc<DhtService>,
    download_directory: std::path::PathBuf,
    // NEW: Manage active torrents and their stats.
    active_torrents: Arc<tokio::sync::Mutex<HashMap<String, Arc<ManagedTorrent>>>>,
    peer_states: Arc<tokio::sync::Mutex<HashMap<String, HashMap<String, PeerTransferState>>>>,
    app_handle: Option<AppHandle>,
    event_bus: Option<Arc<TransferEventBus>>,
}

impl BitTorrentHandler {
    /// Creates a new BitTorrentHandler with the specified download directory.
    pub async fn new(
        download_directory: std::path::PathBuf,
        dht_service: Arc<DhtService>,
    ) -> Result<Self, BitTorrentError> {
        Self::new_with_port_range(download_directory, dht_service, None).await
    }

    /// Creates a new BitTorrentHandler with a specific port range to avoid conflicts.
    pub async fn new_with_port_range(
        download_directory: std::path::PathBuf,
        dht_service: Arc<DhtService>,
        listen_port_range: Option<std::ops::Range<u16>>,
    ) -> Result<Self, BitTorrentError> {
        Self::new_with_port_range_and_app_handle(download_directory, listen_port_range, None).await
    }

    /// Creates a new BitTorrentHandler with AppHandle for TransferEventBus integration.
    pub async fn new_with_app_handle(
        download_directory: std::path::PathBuf,
        app_handle: AppHandle,
    ) -> Result<Self, BitTorrentError> {
        Self::new_with_port_range_and_app_handle(download_directory, None, Some(app_handle)).await
    }

    /// Creates a new BitTorrentHandler with all options.
    pub async fn new_with_port_range_and_app_handle(
        download_directory: std::path::PathBuf,
        listen_port_range: Option<std::ops::Range<u16>>,
        app_handle: Option<AppHandle>,
    ) -> Result<Self, BitTorrentError> {
        info!(
            "Creating BitTorrent session with download_directory: {:?}, port_range: {:?}",
            download_directory, listen_port_range
        );

        // Clean up any stale DHT or session state files that might be locked
        let state_files = ["session.json", "dht.json", "dht.db", "session.db"];
        for file in &state_files {
            let state_path = download_directory.join(file);
            if state_path.exists() {
                if let Err(e) = std::fs::remove_file(&state_path) {
                    warn!("Failed to remove stale state file {:?}: {}", state_path, e);
                } else {
                    info!("Removed stale state file: {:?}", state_path);
                }
            }
        }

        let mut opts = SessionOptions::default();

        // Set port range if provided (helps run multiple instances)
        if let Some(range) = listen_port_range {
            opts.listen_port_range = Some(range);
        }

<<<<<<< HEAD
        // Use instance-specific DHT config if available (for multiple instances)
        // The DHT state file will be stored in the download directory
        opts.persistence = Some(librqbit::SessionPersistenceConfig::Json {
            folder: Some(download_directory.clone()),
        });

=======
        // Disable DHT entirely to avoid conflicts between multiple instances
        opts.disable_dht = true;
        opts.persistence = None;

        info!("Initializing session with disable_dht=true, persistence=None");
>>>>>>> d1244ba6
        let session = Session::new_with_opts(download_directory.clone(), opts).await.map_err(|e| {
            error!("Session initialization failed: {}", e);
            BitTorrentError::SessionInit {
                message: format!("Failed to create session: {}", e),
            }
        })?;

        // Create TransferEventBus if app_handle is provided
        let event_bus = app_handle.as_ref().map(|handle| Arc::new(TransferEventBus::new(handle.clone())));

        let handler = Self {
            rqbit_session: session.clone(),
            dht_service: dht_service.clone(),
            download_directory: download_directory.clone(),
            active_torrents: Default::default(),
            peer_states: Default::default(),
            app_handle,
            event_bus,
        };


        // Spawn the background task for statistics polling.
        handler.spawn_stats_poller();

        info!(
            "Initializing BitTorrentHandler with download directory: {:?}",
            handler.download_directory
        );
        Ok(Self {
            rqbit_session: session,
            dht_service,
            download_directory, // This was missing fields
            active_torrents: Default::default(),
            peer_states: Default::default(),
            app_handle: None,
        })
    }

    /// Spawns a background task to periodically poll for and process per-peer statistics.
    fn spawn_stats_poller(&self) {
        let active_torrents = self.active_torrents.clone();
        let peer_states = self.peer_states.clone();
        let app_handle = self.app_handle.clone();
        let event_bus = self.event_bus.clone();

        tokio::spawn(async move {
            let mut interval = time::interval(Duration::from_secs(5));
            loop {
                interval.tick().await;
                let torrents = active_torrents.lock().await;
                let mut states = peer_states.lock().await;

                for (info_hash_str, handle) in torrents.iter() {
                    // Use aggregate torrent stats instead of per-peer API (API surface varies between librqbit versions).
                    let stats = handle.stats();
                    let torrent_peer_states = states.entry(info_hash_str.clone()).or_default();
                    // Use a synthetic key for session-level accumulation when per-peer IDs are not available.
                    let session_key = "__session__".to_string();
                    let state = torrent_peer_states.entry(session_key.clone()).or_default();

                    let uploaded_total = stats.uploaded_bytes;
                    let downloaded_total = stats.progress_bytes;
                    let total_bytes = stats.total_bytes;

                    // Emit progress event via TransferEventBus
                    if let Some(ref bus) = event_bus {
                        let progress_pct = calculate_progress(downloaded_total, total_bytes);
                        let (download_speed, upload_speed) = if let Some(live) = &stats.live {
                            (
                                live.download_speed.mbps as f64 * 125_000.0,
                                live.upload_speed.mbps as f64 * 125_000.0,
                            )
                        } else {
                            (0.0, 0.0)
                        };
                        let eta = calculate_eta(
                            total_bytes.saturating_sub(downloaded_total),
                            download_speed,
                        );

                        bus.emit_progress(TransferProgressEvent {
                            transfer_id: info_hash_str.clone(),
                            downloaded_bytes: downloaded_total,
                            total_bytes,
                            completed_chunks: 0,
                            total_chunks: 0,
                            progress_percentage: progress_pct,
                            download_speed_bps: download_speed,
                            upload_speed_bps: upload_speed,
                            eta_seconds: eta,
                            active_sources: 1,
                            timestamp: current_timestamp_ms(),
                        });
                    }

                    let uploaded_delta = uploaded_total.saturating_sub(state.last_uploaded_bytes);
                    if uploaded_delta >= PAYMENT_THRESHOLD_BYTES {
                        info!(
                            info_hash = %info_hash_str,
                            bytes = uploaded_delta,
                            "Payment threshold reached for session"
                        );

                        let payload = PaymentRequiredPayload {
                            info_hash: info_hash_str.clone(),
                            peer_id: session_key.clone(),
                            bytes_uploaded: uploaded_delta,
                        };

                        if let Some(handle) = app_handle.as_ref() {
                            if let Err(e) = handle.emit("payment_required", payload) {
                                error!("Failed to emit payment_required event: {}", e);
                            }
                        } else {
                            warn!("No AppHandle available; skipping emit of payment_required event");
                        }

                        state.last_uploaded_bytes = uploaded_total;
                    }
                    state.last_downloaded_bytes = downloaded_total;
                }
            }
        });
    }

    /// Starts a download and returns a handle to the torrent.
    /// This method is non-blocking.
    pub async fn start_download(
        &self,
        identifier: &str,
    ) -> Result<Arc<ManagedTorrent>, BitTorrentError> {
        info!("Starting BitTorrent download for: {}", identifier);

        let info_hash: Option<String>;

        let add_torrent = if identifier.starts_with("magnet:") {
            Self::validate_magnet_link(identifier).map_err(|e| {
                error!("Magnet link validation failed: {}", e);
                e
            })?;
            info_hash = Some(Self::extract_info_hash(identifier).ok_or(BitTorrentError::InvalidMagnetLink { url: identifier.to_string() })?);
            AddTorrent::from_url(identifier)
        } else {
            Self::validate_torrent_file(identifier).map_err(|e| {
                error!("Torrent file validation failed: {}", e);
                e
            })?;
            // For .torrent files, info_hash will be available after parsing,
            // which librqbit does internally. For now, we can only prioritize for magnets.
            info_hash = None;
            AddTorrent::from_local_filename(identifier).map_err(|e| {
                error!("Failed to load torrent file: {}", e);
                BitTorrentError::TorrentFileError {
                    message: format!("Cannot read torrent file {}: {}", identifier, e),
                }
            })?
        };

        let mut add_opts = AddTorrentOptions::default();

        if let Some(hash) = info_hash {
            info!("Searching for Chiral peers for info_hash: {}", hash);
            match self.dht_service.search_peers_by_infohash(hash).await {
                Ok(chiral_peer_ids) => {
                    if !chiral_peer_ids.is_empty() {
                        info!("Found {} Chiral peers. Using reputation system to prioritize them.", chiral_peer_ids.len());

                        // Use the PeerSelectionService (via DhtService) to rank the discovered peers.
                        // We'll use a balanced strategy for general-purpose downloads.
                        let recommended_peers = self.dht_service.select_peers_with_strategy(
                            &chiral_peer_ids,
                            chiral_peer_ids.len(), // Get all peers, but ranked
                            crate::peer_selection::SelectionStrategy::Balanced,
                            false, // Encryption not required for public torrents
                        ).await;

                        info!("Prioritized peer list ({} peers): {:?}", recommended_peers.len(), recommended_peers);

                        // Attempt to connect to the prioritized peers.
                        for peer_id_str in recommended_peers {
                            // Trigger the DHT to find and connect to the peer.
                            // This will add the peer to the swarm, and librqbit will discover it.
                            match self.dht_service.connect_to_peer_by_id(peer_id_str.clone()).await {
                                Ok(_) => {
                                    info!("Initiated connection attempt to Chiral peer: {}", peer_id_str);
                                }
                                Err(e) => warn!("Failed to initiate connection to Chiral peer {}: {}", peer_id_str, e),
                            }
                        }
                    } else {
                        info!("No additional Chiral peers found for this torrent.");
                    }
                }
                Err(e) => {
                    warn!("Failed to search for Chiral peers: {}", e);
                }
            }
        }

        let add_torrent_response = self
            .rqbit_session
            .add_torrent(add_torrent, Some(add_opts))
            .await
            .map_err(|e| {
                error!("Failed to add torrent to session: {}", e);
                Self::map_generic_error(e)
            })?;

        let handle = add_torrent_response
            .into_handle()
            .ok_or(BitTorrentError::HandleUnavailable)?;

        Ok(handle)
    }

    /// Monitors a torrent download and sends progress events.
    pub async fn monitor_download(
        &self,
        handle: Arc<ManagedTorrent>,
        event_tx: mpsc::Sender<BitTorrentEvent>,
    ) {
        let mut interval = time::interval(Duration::from_secs(1));
        let mut no_progress_count = 0;
        const MAX_NO_PROGRESS_ITERATIONS: u32 = 300; // 5 minutes with 1-second intervals

        loop {
            interval.tick().await;
            let stats = handle.stats();
            let downloaded = stats.progress_bytes;
            let total = stats.total_bytes;

            if event_tx.is_closed() {
                error!("Failed to send progress event, receiver dropped.");
                return;
            }

            if let Err(_) = event_tx
                .send(BitTorrentEvent::Progress { downloaded, total })
                .await
            {
                error!("Failed to send progress event, receiver dropped.");
                return;
            }

            // Check for completion
            if total > 0 && downloaded >= total {
                info!("Download completed for torrent");
                let _ = event_tx.send(BitTorrentEvent::Completed).await;
                return;
            }

            // Check for timeout (no progress for extended period)
            if downloaded == 0 {
                no_progress_count += 1;
                if no_progress_count >= MAX_NO_PROGRESS_ITERATIONS {
                    error!(
                        "Download timeout: no progress after {} seconds",
                        MAX_NO_PROGRESS_ITERATIONS
                    );
                    let _ = event_tx
                        .send(BitTorrentEvent::Failed(BitTorrentError::DownloadTimeout {
                            timeout_secs: MAX_NO_PROGRESS_ITERATIONS as u64,
                        }))
                        .await;
                    return;
                }
            } else {
                no_progress_count = 0; // Reset counter when progress is made
            }
        }
    }

    /// Validate magnet link format
    fn validate_magnet_link(url: &str) -> Result<(), BitTorrentError> {
        if !url.starts_with("magnet:?xt=urn:btih:") {
            return Err(BitTorrentError::InvalidMagnetLink {
                url: url.to_string(),
            });
        }

        // Extract info hash to validate length
        if let Some(hash_start) = url.find("urn:btih:") {
            let hash_start = hash_start + 9; // Length of "urn:btih:"
            let hash_end = url[hash_start..]
                .find('&')
                .unwrap_or(url.len() - hash_start)
                + hash_start;
            let hash = &url[hash_start..hash_end];

            // Check hash length (40 chars for SHA-1, 64 for SHA-256)
            if hash.len() != 40 && hash.len() != 64 {
                return Err(BitTorrentError::InvalidMagnetLink {
                    url: url.to_string(),
                });
            }

            // Check if hash contains only hex characters
            if !hash.chars().all(|c| c.is_ascii_hexdigit()) {
                return Err(BitTorrentError::InvalidMagnetLink {
                    url: url.to_string(),
                });
            }
        }

        Ok(())
    }

    /// Validate torrent file path
    fn validate_torrent_file(path: &str) -> Result<(), BitTorrentError> {
        let file_path = Path::new(path);

        if !file_path.exists() {
            return Err(BitTorrentError::TorrentFileError {
                message: format!("Torrent file not found: {}", path),
            });
        }

        if !file_path.is_file() {
            return Err(BitTorrentError::TorrentFileError {
                message: format!("Path is not a file: {}", path),
            });
        }

        if !path.ends_with(".torrent") {
            return Err(BitTorrentError::TorrentFileError {
                message: format!("File does not have .torrent extension: {}", path),
            });
        }

        Ok(())
    }

    /// Map generic errors to our custom error type
    fn map_generic_error(error: impl std::fmt::Display) -> BitTorrentError {
        let error_msg = error.to_string();
        if error_msg.contains("network") || error_msg.contains("connection") {
            BitTorrentError::NetworkError { message: error_msg }
        } else if error_msg.contains("timeout") {
            BitTorrentError::DownloadTimeout { timeout_secs: 30 }
        } else if error_msg.contains("parse") || error_msg.contains("invalid") {
            BitTorrentError::TorrentParsingError { message: error_msg }
        } else {
            BitTorrentError::Unknown { message: error_msg }
        }
    }

    
}

/// Helper to convert a libp2p Multiaddr to a standard SocketAddr.
/// This is a simplified conversion that only handles TCP/IP.
fn multiaddr_to_socket_addr(multiaddr: &Multiaddr) -> Result<std::net::SocketAddr, &'static str> {
    use libp2p::multiaddr::Protocol;

    let mut iter = multiaddr.iter();
    let proto1 = iter.next().ok_or("Empty Multiaddr")?;
    let proto2 = iter.next().ok_or("Multiaddr needs at least two protocols")?;
    
    match (proto1, proto2) {
        (Protocol::Ip4(ip), Protocol::Tcp(port)) => Ok(std::net::SocketAddr::new(ip.into(), port)),
        (Protocol::Ip6(ip), Protocol::Tcp(port)) => Ok(std::net::SocketAddr::new(ip.into(), port)),
        _ => Err("Multiaddr format not supported (expected IP/TCP)"),
    }
}

#[async_trait]
impl SimpleProtocolHandler for BitTorrentHandler {
    fn name(&self) -> &'static str {
        "bittorrent"
    }

    fn supports(&self, identifier: &str) -> bool {
        identifier.starts_with("magnet:") || identifier.ends_with(".torrent")
    }

    #[instrument(skip(self), fields(protocol = "bittorrent"))]
    async fn download(&self, identifier: &str) -> Result<(), String> {
        let handle = self.start_download(identifier).await?;
        let self_arc = Arc::new(self.clone());
        let (tx, mut rx) = mpsc::channel(10);
        tokio::spawn(async move {
            self_arc.monitor_download(handle, tx).await;
        });

        while let Some(event) = rx.recv().await {
            match event {
                BitTorrentEvent::Completed => return Ok(()),
                BitTorrentEvent::Failed(e) => return Err(e.into()),
                _ => {}
            }
        }
        // If the loop exits, it means the channel was closed without a final event.
        Err("Monitoring channel closed unexpectedly.".to_string())
    }

    #[instrument(skip(self), fields(protocol = "bittorrent"))]
    async fn seed(&self, file_path: &str) -> Result<String, String> {
        info!("Starting to seed file: {}", file_path);

        let path = Path::new(file_path);
        if !path.exists() {
            let error = BitTorrentError::FileSystemError {
                message: format!("File does not exist: {}", file_path),
            };
            error!("Seeding failed: {}", error);
            return Err(error.into());
        }

        if !path.is_file() {
            let error = BitTorrentError::FileSystemError {
                message: format!("Path is not a file: {}", file_path),
            };
            error!("Seeding failed: {}", error);
            return Err(error.into());
        }

        let add_torrent = AddTorrent::from_local_filename(file_path).map_err(|e| {
            let error = BitTorrentError::SeedingError {
                message: format!("Failed to create torrent from file {}: {}", file_path, e),
            };
            error!("Seeding failed: {}", error);
            String::from(error)
        })?;

        let handle = self
            .rqbit_session
            .add_torrent(add_torrent, None)
            .await
            .map_err(|e| {
                let error = BitTorrentError::SeedingError {
                    message: format!("Failed to add torrent for seeding: {}", e),
                };
                error!("Seeding failed: {}", error);
                String::from(error)
            })?
            .into_handle()
            .ok_or_else(|| String::from(BitTorrentError::HandleUnavailable))?;

        // Get the info hash and construct a magnet link
        let info_hash = handle.info_hash();
        let magnet_link = format!("magnet:?xt=urn:btih:{}", hex::encode(info_hash.0));
        
        info!("Successfully started seeding. Magnet link: {}", magnet_link);
        Ok(magnet_link)
    }
}

// Pause/Resume/Cancel methods for torrent control
impl BitTorrentHandler {
    /// Pause a torrent by info hash
    pub async fn pause_torrent(&self, info_hash: &str) -> Result<(), BitTorrentError> {
        info!("Pausing torrent: {}", info_hash);

        let torrents = self.active_torrents.lock().await;
        if let Some(handle) = torrents.get(info_hash) {
            let stats = handle.stats();
            self.rqbit_session
                .pause(handle)
                .await
                .map_err(|e| BitTorrentError::ProtocolSpecific {
                    message: format!("Failed to pause torrent: {}", e),
                })?;

            // Emit paused event via TransferEventBus
            if let Some(ref bus) = self.event_bus {
                bus.emit_paused(TransferPausedEvent {
                    transfer_id: info_hash.to_string(),
                    paused_at: current_timestamp_ms(),
                    reason: PauseReason::UserRequested,
                    can_resume: true,
                    downloaded_bytes: stats.progress_bytes,
                    total_bytes: stats.total_bytes,
                });
            }

            info!("Successfully paused torrent: {}", info_hash);
            Ok(())
        } else {
            Err(BitTorrentError::TorrentNotFound {
                info_hash: info_hash.to_string(),
            })
        }
    }

    /// Resume a paused torrent by info hash
    pub async fn resume_torrent(&self, info_hash: &str) -> Result<(), BitTorrentError> {
        info!("Resuming torrent: {}", info_hash);

        let torrents = self.active_torrents.lock().await;
        if let Some(handle) = torrents.get(info_hash) {
            let stats = handle.stats();
            self.rqbit_session
                .unpause(handle)
                .await
                .map_err(|e| BitTorrentError::ProtocolSpecific {
                    message: format!("Failed to resume torrent: {}", e),
                })?;

            // Emit resumed event via TransferEventBus
            if let Some(ref bus) = self.event_bus {
                bus.emit_resumed(TransferResumedEvent {
                    transfer_id: info_hash.to_string(),
                    resumed_at: current_timestamp_ms(),
                    downloaded_bytes: stats.progress_bytes,
                    remaining_bytes: stats.total_bytes.saturating_sub(stats.progress_bytes),
                    active_sources: 1,
                });
            }

            info!("Successfully resumed torrent: {}", info_hash);
            Ok(())
        } else {
            Err(BitTorrentError::TorrentNotFound {
                info_hash: info_hash.to_string(),
            })
        }
    }

    /// Cancel/remove a torrent by info hash
    pub async fn cancel_torrent(&self, info_hash: &str, delete_files: bool) -> Result<(), BitTorrentError> {
        info!("Cancelling torrent: {} (delete_files: {})", info_hash, delete_files);
        
        // Remove from our tracking first
        let handle = {
            let mut torrents = self.active_torrents.lock().await;
            torrents.remove(info_hash)
        };
        
        if let Some(handle) = handle {
            // Use the torrent's ID for deletion
            let torrent_id = handle.id();
            self.rqbit_session
                .delete(torrent_id.into(), delete_files)
                .await
                .map_err(|e| BitTorrentError::ProtocolSpecific {
                    message: format!("Failed to cancel torrent: {}", e),
                })?;
            info!("Successfully cancelled torrent: {}", info_hash);
            Ok(())
        } else {
            Err(BitTorrentError::TorrentNotFound {
                info_hash: info_hash.to_string(),
            })
        }
    }

    /// Stop seeding a torrent (same as cancel but specifically for seeding)
    pub async fn stop_seeding_torrent(&self, info_hash: &str) -> Result<(), BitTorrentError> {
        info!("Stopping seeding for torrent: {}", info_hash);
        // For seeding, we just cancel without deleting files
        self.cancel_torrent(info_hash, false).await
    }

    /// Get progress information for a torrent
    pub async fn get_torrent_progress(&self, info_hash: &str) -> Result<TorrentProgress, BitTorrentError> {
        let torrents = self.active_torrents.lock().await;
        
        if let Some(handle) = torrents.get(info_hash) {
            let stats = handle.stats();
            
            // Extract download/upload speed from live stats if available
            // Speed is in Mbps, convert to bytes/sec (Mbps * 1_000_000 / 8)
            let (download_speed, upload_speed, eta_seconds) = if let Some(live) = &stats.live {
                let download_speed = live.download_speed.mbps as f64 * 125_000.0; // Mbps to bytes/sec
                let upload_speed = live.upload_speed.mbps as f64 * 125_000.0;
                // time_remaining is a DurationWithHumanReadable, extract seconds if available
                let eta = live.average_piece_download_time.map(|d| {
                    if stats.total_bytes > stats.progress_bytes {
                        let remaining = stats.total_bytes - stats.progress_bytes;
                        let speed_bps = download_speed.max(1.0);
                        (remaining as f64 / speed_bps) as u64
                    } else {
                        0
                    }
                });
                (download_speed, upload_speed, eta)
            } else {
                (0.0, 0.0, None)
            };
            
            Ok(TorrentProgress {
                downloaded_bytes: stats.progress_bytes,
                uploaded_bytes: stats.uploaded_bytes,
                total_bytes: stats.total_bytes,
                download_speed,
                upload_speed,
                eta_seconds,
                is_finished: stats.finished,
                state: format!("{}", stats.state),
            })
        } else {
            Err(BitTorrentError::TorrentNotFound {
                info_hash: info_hash.to_string(),
            })
        }
    }
}

/// Progress information for a torrent
#[derive(Debug, Clone)]
pub struct TorrentProgress {
    pub downloaded_bytes: u64,
    pub uploaded_bytes: u64,
    pub total_bytes: u64,
    pub download_speed: f64,
    pub upload_speed: f64,
    pub eta_seconds: Option<u64>,
    pub is_finished: bool,
    pub state: String,
}

// Helper functions for error mapping and validation
impl BitTorrentHandler {
    /// Check if string is a valid magnet link
    pub fn is_magnet_link(url: &str) -> bool {
        Self::validate_magnet_link(url).is_ok()
    }

    /// Check if path points to a valid torrent file
    pub fn is_torrent_file(path: &str) -> bool {
        Self::validate_torrent_file(path).is_ok()
    }

    /// Extract info hash from magnet link
    pub fn extract_info_hash(magnet: &str) -> Option<String> {
        if let Ok(_) = Self::validate_magnet_link(magnet) {
            if let Some(hash_start) = magnet.to_lowercase().find("urn:btih:") {
                let hash_start = hash_start + 9;
                let hash_end = magnet[hash_start..]
                    .find('&')
                    .unwrap_or(magnet.len() - hash_start)
                    + hash_start;
                Some(magnet[hash_start..hash_end].to_string())
            } else {
                None
            }
        } else {
            None
        }
    }
}

#[cfg(test)]
mod tests {
    use super::*;
    use tempfile::tempdir;
    use std::fs::File;
    use std::io::Write;

    fn create_test_file(dir: &std::path::Path, name: &str, content: &str) -> std::path::PathBuf {
        let file_path = dir.join(name);
        let mut file = File::create(&file_path).unwrap();
        write!(file, "{}", content).unwrap();
        file_path
    }

    #[test]
    fn test_validate_magnet_link_valid() {
        assert!(BitTorrentHandler::validate_magnet_link(
            "magnet:?xt=urn:btih:1234567890abcdef1234567890abcdef12345678"
        )
        .is_ok());
        assert!(BitTorrentHandler::validate_magnet_link(
            "magnet:?xt=urn:btih:ABCDEF1234567890ABCDEF1234567890ABCDEF12&dn=test"
        )
        .is_ok());
    }

    #[test]
    fn test_validate_magnet_link_invalid() {
        assert!(BitTorrentHandler::validate_magnet_link("http://example.com").is_err());
        assert!(BitTorrentHandler::validate_magnet_link("magnet:?xt=urn:btih:invalid").is_err());
        assert!(BitTorrentHandler::validate_magnet_link("magnet:?xt=urn:btih:123").is_err());
        // Too short
    }

    #[test]
    fn test_validate_torrent_file() {
        let temp_dir = tempdir().unwrap();
        let torrent_path = create_test_file(temp_dir.path(), "test.torrent", "content");

        assert!(
            BitTorrentHandler::validate_torrent_file(torrent_path.to_str().unwrap()).is_ok()
        );
        assert!(BitTorrentHandler::validate_torrent_file("/nonexistent/file.torrent").is_err());

        let txt_path = create_test_file(temp_dir.path(), "test.txt", "content");
        assert!(BitTorrentHandler::validate_torrent_file(txt_path.to_str().unwrap()).is_err());
    }

    #[tokio::test]
    #[ignore] // Ignored by default as it performs a real network download
    async fn test_integration_download_public_torrent() {
        let temp_dir = tempdir().expect("Failed to create temp directory for download");
        let download_path = temp_dir.path().to_path_buf();

        // Use a specific port range to avoid conflicts if other tests run in parallel
        let handler = BitTorrentHandler::new_with_port_range(download_path.clone(), Some(31000..32000))
            .await
            .expect("Failed to create BitTorrentHandler");

        // A small, well-seeded, and legal torrent for testing (e.g., a public domain text file)
        let magnet_link = "magnet:?xt=urn:btih:a8a823138a32856187539439325938e3f2a1e2e3&dn=The.WIRED.Book-sample.pdf";

        let handle = handler
            .start_download(magnet_link)
            .await
            .expect("Failed to start download");

        let (tx, mut rx) = mpsc::channel(100);

        // Spawn the monitor in the background
        tokio::spawn(async move {
            handler.monitor_download(handle, tx).await;
        });

        // Wait for completion or failure
        let mut final_event: Option<BitTorrentEvent> = None;
        let timeout_duration = Duration::from_secs(300); // 5-minute timeout

        match time::timeout(timeout_duration, async {
            while let Some(event) = rx.recv().await {
                if matches!(event, BitTorrentEvent::Completed | BitTorrentEvent::Failed(_)) {
                    final_event = Some(event);
                    break;
                }
            }
        }).await {
            Ok(_) => assert!(matches!(final_event, Some(BitTorrentEvent::Completed)), "Download did not complete successfully. Last event: {:?}", final_event),
            Err(_) => panic!("Download timed out after {} seconds", timeout_duration.as_secs()),
        }
    }

    #[tokio::test]
    #[ignore] // Ignored by default: real network download of a ~50MB file.
    async fn test_integration_protocol_handler_download_linux_distro() {
        let temp_dir = tempdir().expect("Failed to create temp directory for download");
        let download_path = temp_dir.path().to_path_buf();

        // Use a specific port range to avoid conflicts
        let handler = BitTorrentHandler::new_with_port_range(download_path.clone(), Some(33000..34000))
            .await
            .expect("Failed to create BitTorrentHandler");

        // A small, well-seeded, and legal torrent for a Linux distro (~50MB)
        let magnet_link = "magnet:?xt=urn:btih:a24f6cb6c62b23c235a2889c0c8e65f4350100d0&dn=slitaz-rolling.iso";

        // The download() method from the trait handles the full lifecycle.
        // We'll wrap it in a timeout to prevent the test from running indefinitely.
        let timeout_duration = Duration::from_secs(600); // 10-minute timeout

        let result = time::timeout(timeout_duration, handler.download(magnet_link)).await;

        // Check for timeout first
        assert!(result.is_ok(), "Download timed out after {} seconds", timeout_duration.as_secs());

        // Check if the download method itself returned Ok
        let download_result = result.unwrap();
        assert!(download_result.is_ok(), "Download failed with error: {:?}", download_result.err());

        // Verify that the file was actually created
        assert!(download_path.join("slitaz-rolling.iso").exists(), "Downloaded file does not exist");
    }

    #[tokio::test]
    #[ignore] // Ignored by default as it involves file I/O and a real session
    async fn test_integration_seed_file() {
        let temp_dir = tempdir().expect("Failed to create temp directory");
        let file_path = create_test_file(temp_dir.path(), "seed_me.txt", "hello world seeding test");

        // Use a specific port range to avoid conflicts
        let handler = BitTorrentHandler::new_with_port_range(temp_dir.path().to_path_buf(), Some(32000..33000))
            .await
            .expect("Failed to create BitTorrentHandler");

        let magnet_link = handler
            .seed(file_path.to_str().unwrap())
            .await
            .expect("Seeding failed");

        // Validate the magnet link
        assert!(
            magnet_link.starts_with("magnet:?xt=urn:btih:"),
            "Invalid magnet link generated: {}",
            magnet_link
        );

        // Check that the torrent is now managed by the session
        let torrent_count = handler.rqbit_session.with_torrents(|torrents| torrents.count());
        assert_eq!(torrent_count, 1, "Torrent was not added to the session");
    }

    #[test]
    fn test_error_user_messages() {
        let error = BitTorrentError::InvalidMagnetLink {
            url: "invalid".to_string(),
        };
        assert!(error.user_message().contains("magnet link format"));

        let error = BitTorrentError::NetworkError {
            message: "connection failed".to_string(),
        };
        assert!(error.user_message().contains("Network connection failed"));
    }

    #[test]
    fn test_error_categories() {
        assert_eq!(
            BitTorrentError::InvalidMagnetLink {
                url: "test".to_string()
            }
            .category(),
            "validation"
        );
        assert_eq!(
            BitTorrentError::NetworkError {
                message: "test".to_string()
            }
            .category(),
            "network"
        );
        assert_eq!(
            BitTorrentError::FileSystemError {
                message: "test".to_string()
            }
            .category(),
            "filesystem"
        );
    }

    #[test]
    fn test_multiaddr_to_socket_addr() {
        // IPv4 test
        let multiaddr_ipv4: Multiaddr = "/ip4/127.0.0.1/tcp/8080".parse().unwrap();
        let socket_addr_ipv4 = multiaddr_to_socket_addr(&multiaddr_ipv4).unwrap();
        assert_eq!(
            socket_addr_ipv4,
            "127.0.0.1:8080".parse::<std::net::SocketAddr>().unwrap()
        );

        // IPv6 test
        let multiaddr_ipv6: Multiaddr = "/ip6/::1/tcp/8080".parse().unwrap();
        let socket_addr_ipv6 = multiaddr_to_socket_addr(&multiaddr_ipv6).unwrap();
        assert_eq!(
            socket_addr_ipv6,
            "[::1]:8080".parse::<std::net::SocketAddr>().unwrap()
        );

        // Invalid format (DNS)
        let multiaddr_dns: Multiaddr = "/dns/localhost/tcp/8080".parse().unwrap();
        assert!(multiaddr_to_socket_addr(&multiaddr_dns).is_err());

        // Invalid format (UDP)
        let multiaddr_udp: Multiaddr = "/ip4/127.0.0.1/udp/8080".parse().unwrap();
        assert!(multiaddr_to_socket_addr(&multiaddr_udp).is_err());

        // Too short
        let multiaddr_short: libp2p_core::Multiaddr = "/ip4/127.0.0.1".parse().unwrap();
        assert!(multiaddr_to_socket_addr(&multiaddr_short).is_err());

        // Empty
        let multiaddr_empty: Multiaddr = "".parse().unwrap();
        assert!(multiaddr_to_socket_addr(&multiaddr_empty).is_err());
    }
}<|MERGE_RESOLUTION|>--- conflicted
+++ resolved
@@ -271,20 +271,12 @@
             opts.listen_port_range = Some(range);
         }
 
-<<<<<<< HEAD
         // Use instance-specific DHT config if available (for multiple instances)
         // The DHT state file will be stored in the download directory
         opts.persistence = Some(librqbit::SessionPersistenceConfig::Json {
             folder: Some(download_directory.clone()),
         });
 
-=======
-        // Disable DHT entirely to avoid conflicts between multiple instances
-        opts.disable_dht = true;
-        opts.persistence = None;
-
-        info!("Initializing session with disable_dht=true, persistence=None");
->>>>>>> d1244ba6
         let session = Session::new_with_opts(download_directory.clone(), opts).await.map_err(|e| {
             error!("Session initialization failed: {}", e);
             BitTorrentError::SessionInit {
