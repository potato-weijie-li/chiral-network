--- conflicted
+++ resolved
@@ -16,11 +16,8 @@
 use crate::dht::DhtService;
 use libp2p::Multiaddr;
 use thiserror::Error;
-<<<<<<< HEAD
 use crate::chiral_bittorrent_extension::{ChiralBitTorrentExtension, ChiralExtensionEvent};
-=======
 use serde::{Deserialize, Serialize};
->>>>>>> 4abab2ef
 
 const PAYMENT_THRESHOLD_BYTES: u64 = 1024 * 1024; // 1 MB
 
@@ -587,13 +584,11 @@
             .into_handle()
             .ok_or(BitTorrentError::HandleUnavailable)?;
 
-<<<<<<< HEAD
         // Register with Chiral extension if available
         if let Some(info_hash) = Self::extract_info_hash(identifier) {
             if let Err(e) = self.register_torrent_with_chiral_extension(&info_hash).await {
                 warn!("Failed to register torrent with Chiral extension: {}", e);
                 // Continue without Chiral extension rather than failing the download
-=======
         // Now get the info_hash from the handle (works for both magnets and .torrent files)
         let torrent_info_hash = handle.info_hash();
         let hash_hex = hex::encode(torrent_info_hash.0);
@@ -632,7 +627,6 @@
             }
             Err(e) => {
                 warn!("Failed to search for Chiral peers: {}", e);
->>>>>>> 4abab2ef
             }
         }
 
