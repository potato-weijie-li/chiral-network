--- conflicted
+++ resolved
@@ -28,11 +28,8 @@
 pub mod tui;
 pub mod reassembly;
 pub mod transaction_services;
-<<<<<<< HEAD
 pub mod e2e_api;
 pub mod e2e_api_headless;
-=======
->>>>>>> 7af2502a
 pub mod webhook_manager;
 
 // Re-export modules from the lib crate
