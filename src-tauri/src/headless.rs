// Headless mode for running as a bootstrap node on servers
use crate::commands::bootstrap::get_bootstrap_nodes;
use crate::dht::{DhtMetricsSnapshot, DhtService, FileMetadata};
use crate::ethereum::GethProcess;
use crate::file_transfer::FileTransferService;
use clap::Parser;
use std::{sync::Arc, time::Duration};
use tokio::signal;

use tracing::{error, info};

#[derive(Parser, Debug)]
#[command(name = "chiral-network")]
#[command(about = "Chiral Network - P2P File Sharing", long_about = None)]
pub struct CliArgs {
    /// Run in headless mode (no GUI)
    #[arg(long)]
    pub headless: bool,

    /// DHT port to listen on
    #[arg(long, default_value = "4001")]
    pub dht_port: u16,

    /// Bootstrap nodes to connect to (can be specified multiple times)
    #[arg(long)]
    pub bootstrap: Vec<String>,

    /// Enable geth node
    #[arg(long)]
    pub enable_geth: bool,

    /// Geth data directory
    #[arg(long, default_value = "./bin/geth-data")]
    pub geth_data_dir: String,

    /// Miner address for geth
    #[arg(long)]
    pub miner_address: Option<String>,

    /// Log level (trace, debug, info, warn, error)
    #[arg(long, default_value = "info")]
    pub log_level: String,

    /// Generate multiaddr for this node (shows the address others can connect to)
    #[arg(long)]
    pub show_multiaddr: bool,

    // Generate consistent peerid
    #[arg(long)]
    pub secret: Option<String>,

    // Runs in bootstrap mode
    #[arg(long)]
    pub is_bootstrap: bool,

    /// Disable AutoNAT reachability probes
    #[arg(long)]
    pub disable_autonat: bool,

    /// Interval in seconds between AutoNAT probes
    #[arg(long, default_value = "30")]
    pub autonat_probe_interval: u64,

    /// Additional AutoNAT servers to dial (multiaddr form)
    #[arg(long)]
    pub autonat_server: Vec<String>,

    /// Print reachability snapshot at startup (and periodically)
    #[arg(long)]
    pub show_reachability: bool,

    /// Print DCUtR hole-punching metrics at startup
    #[arg(long)]
    pub show_dcutr: bool,

    // SOCKS5 Proxy address (e.g., 127.0.0.1:9050 for Tor or a private VPN SOCKS endpoint)
    #[arg(long)]
    pub socks5_proxy: Option<String>,

    /// Print local download metrics snapshot at startup
    #[arg(long)]
    pub show_downloads: bool,

    /// Disable AutoRelay behavior
    #[arg(long)]
    pub disable_autorelay: bool,

    /// Preferred relay nodes (multiaddr form, can be specified multiple times)
    #[arg(long)]
    pub relay: Vec<String>,
}

pub async fn run_headless(args: CliArgs) -> Result<(), Box<dyn std::error::Error>> {
    use tracing_subscriber::{fmt, prelude::*, EnvFilter};
    tracing_subscriber::registry()
        .with(fmt::layer())
        .with(
            EnvFilter::from_default_env()
                .add_directive("chiral_network=info".parse().unwrap())
                .add_directive("libp2p=info".parse().unwrap())
                .add_directive("libp2p_kad=debug".parse().unwrap())
                .add_directive("libp2p_swarm=debug".parse().unwrap()),
        )
        .init();

    info!("Starting Chiral Network in headless mode");
    info!("DHT Port: {}", args.dht_port);

    // Add default bootstrap nodes if no custom ones specified
    let mut bootstrap_nodes = args.bootstrap.clone();
    let provided_bootstrap = !bootstrap_nodes.is_empty();
    if !provided_bootstrap {
        // Use reliable IP-based bootstrap nodes so fresh nodes can join the mesh
        // Using the same comprehensive set as the frontend for network consistency
        bootstrap_nodes.extend(get_bootstrap_nodes());
        info!("Using default bootstrap nodes: {:?}", bootstrap_nodes);
    }

    let enable_autonat = !args.disable_autonat;
    let probe_interval = if enable_autonat {
        Some(Duration::from_secs(args.autonat_probe_interval))
    } else {
        None
    };

    if enable_autonat {
        info!(
            "AutoNAT probes enabled (interval: {}s)",
            args.autonat_probe_interval
        );
        if !args.autonat_server.is_empty() {
            info!("AutoNAT servers: {:?}", args.autonat_server);
        }
    } else {
        info!("AutoNAT probes disabled via CLI");
    }

    // Optionally start local file-transfer service for metrics insight
    let file_transfer_service = if args.show_downloads {
        Some(Arc::new(FileTransferService::new().await.map_err(|e| {
            format!("Failed to start file transfer service: {}", e)
        })?))
    } else {
        None
    };
    // ---- finalize AutoRelay flag (bootstrap OFF + ENV OFF)
    let mut final_enable_autorelay = !args.disable_autorelay;
    if args.is_bootstrap {
        final_enable_autorelay = false;
        info!("AutoRelay disabled on bootstrap (hotfix).");
    }
    if std::env::var("CHIRAL_DISABLE_AUTORELAY").ok().as_deref() == Some("1") {
        final_enable_autorelay = false;
        info!("AutoRelay disabled via env CHIRAL_DISABLE_AUTORELAY=1");
    }
    if final_enable_autorelay {
        if !args.relay.is_empty() {
            info!(
                "AutoRelay enabled with {} preferred relays",
                args.relay.len()
            );
        } else {
            info!("AutoRelay enabled, will discover relays from bootstrap nodes");
        }
    } else {
        info!("AutoRelay disabled");
    }

    // Start DHT node
    let dht_service = DhtService::new(
        args.dht_port,
        bootstrap_nodes.clone(),
        args.secret,
        args.is_bootstrap,
        enable_autonat,
        probe_interval,
        args.autonat_server.clone(),
        args.socks5_proxy,
        file_transfer_service.clone(),
        None, // chunk_manager
        None, // chunk_size_kb: use default
        None, // cache_size_mb: use default
        final_enable_autorelay,
        args.relay.clone(),
        args.is_bootstrap, // enable_relay_server on bootstrap
        None,
    )
    .await?;
    let peer_id = dht_service.get_peer_id().await;

    // DHT is already running in a spawned background task

    if let Some(ft) = &file_transfer_service {
        let snapshot = ft.download_metrics_snapshot().await;
        info!(
            "📊 Download metrics: success={}, failures={}, retries={}",
            snapshot.total_success, snapshot.total_failures, snapshot.total_retries
        );
        if let Some(latest) = snapshot.recent_attempts.first() {
            info!(
                "   Last attempt: hash={} status={:?} attempt {}/{}",
                latest.file_hash, latest.status, latest.attempt, latest.max_attempts
            );
        }
    }

    if args.show_multiaddr {
        // Get local IP addresses
        let local_ip = get_local_ip().unwrap_or_else(|| "127.0.0.1".to_string());
        info!("🔗 Multiaddr for other nodes to connect:");
        info!("   /ip4/{}/tcp/{}/p2p/{}", local_ip, args.dht_port, peer_id);
        info!("   /ip4/127.0.0.1/tcp/{}/p2p/{}", args.dht_port, peer_id);
    }

    // Optionally start geth
    let geth_handle = if args.enable_geth {
        info!("Starting geth node...");
        let mut geth = GethProcess::new();
        geth.start(&args.geth_data_dir, args.miner_address.as_deref())?;
        info!("✅ Geth node started");
        Some(geth)
    } else {
        None
    };

    // Add some example bootstrap data if this is a primary bootstrap node
    if !provided_bootstrap {
        info!("Running as primary bootstrap node (no peers specified)");

        // Publish some example metadata to seed the network
        let example_metadata = FileMetadata {
            merkle_root: "QmBootstrap123Example".to_string(),
            file_name: "welcome.txt".to_string(),
            file_size: 1024,
            file_data: b"Hello, world!".to_vec(),
            seeders: vec![peer_id.clone()],
            created_at: std::time::SystemTime::now()
                .duration_since(std::time::UNIX_EPOCH)
                .unwrap()
                .as_secs(),
            mime_type: Some("text/plain".to_string()),
            is_encrypted: false,
            encryption_method: None,
            key_fingerprint: None,
            parent_hash: None,
            version: Some(1),
            cids: None,
            is_root: true,
            encrypted_key_bundle: None,
            download_path: None,
<<<<<<< HEAD
            price: None,
            uploader_address: None,
=======
            ftp_sources: None,
>>>>>>> 71c930ff
        };

        dht_service.publish_file(example_metadata).await?;
        info!("Published bootstrap file metadata");
    } else {
        info!("Connecting to bootstrap nodes: {:?}", bootstrap_nodes);
        for bootstrap_addr in &bootstrap_nodes {
            match dht_service.connect_peer(bootstrap_addr.clone()).await {
                Ok(_) => {
                    info!("Connected to bootstrap: {}", bootstrap_addr);
                    // TODO: In a full implementation, we might want to verify the connection
                    // In a real implementation, bootstrap nodes would:
                    // 1. Add us to their routing table
                    // 2. Announce our presence to other peers in the network
                    // 3. Help us discover other peers
                    // For now, we rely on the DHT's automatic peer discovery mechanisms
                    // that were initiated when we called connect_peer()
                }
                Err(e) => error!("Failed to connect to {}: {}", bootstrap_addr, e),
            }
        }
    }

    info!("Bootstrap node is running. Press Ctrl+C to stop.");
    let dht_arc = Arc::new(dht_service);

    if args.show_reachability {
        let snapshot = dht_arc.metrics_snapshot().await;
        log_reachability_snapshot(&snapshot);

        let dht_for_logs = dht_arc.clone();
        tokio::spawn(async move {
            loop {
                if Arc::strong_count(&dht_for_logs) <= 1 {
                    break;
                }

                tokio::time::sleep(Duration::from_secs(60)).await;

                let snapshot = dht_for_logs.metrics_snapshot().await;
                log_reachability_snapshot(&snapshot);

                if !snapshot.autonat_enabled {
                    break;
                }
            }
        });
    }

    if args.show_dcutr {
        let snapshot = dht_arc.metrics_snapshot().await;
        log_dcutr_snapshot(&snapshot);

        let dht_for_logs = dht_arc.clone();
        tokio::spawn(async move {
            loop {
                if Arc::strong_count(&dht_for_logs) <= 1 {
                    break;
                }

                tokio::time::sleep(Duration::from_secs(60)).await;

                let snapshot = dht_for_logs.metrics_snapshot().await;
                log_dcutr_snapshot(&snapshot);

                if !snapshot.dcutr_enabled {
                    break;
                }
            }
        });
    }

    // Spawn the event pump
    let dht_clone_for_pump = Arc::clone(&dht_arc);

    tokio::spawn(async move {
        loop {
            // If the DHT service has been shut down, the weak reference will be None
            let events = dht_clone_for_pump.drain_events(100).await;
            if events.is_empty() {
                // Avoid busy-waiting
                tokio::time::sleep(Duration::from_millis(200)).await;
                // Check if the DHT is still alive before continuing
                if Arc::strong_count(&dht_clone_for_pump) <= 1 {
                    // 1 is the pump itself
                    info!("DHT service appears to be shut down. Exiting event pump.");
                    break;
                }
                continue;
            }
        }
    });
    // Keep the service running
    signal::ctrl_c().await?;

    info!("Shutting down...");
    Ok(())
}

fn log_reachability_snapshot(snapshot: &DhtMetricsSnapshot) {
    info!(
        "📡 Reachability: {:?} (confidence {:?})",
        snapshot.reachability, snapshot.reachability_confidence
    );
    if let Some(ts) = snapshot.last_probe_at {
        info!("   Last probe epoch: {}", ts);
    }
    if let Some(err) = snapshot.last_reachability_error.as_ref() {
        info!("   Last error: {}", err);
    }
    if !snapshot.observed_addrs.is_empty() {
        info!("   Observed addresses: {:?}", snapshot.observed_addrs);
    }
    info!("   AutoNAT enabled: {}", snapshot.autonat_enabled);
}

fn log_dcutr_snapshot(snapshot: &DhtMetricsSnapshot) {
    let success_rate = if snapshot.dcutr_hole_punch_attempts > 0 {
        (snapshot.dcutr_hole_punch_successes as f64 / snapshot.dcutr_hole_punch_attempts as f64)
            * 100.0
    } else {
        0.0
    };
    info!(
        "🔀 DCUtR Metrics: {} attempts, {} successes, {} failures ({:.1}% success rate)",
        snapshot.dcutr_hole_punch_attempts,
        snapshot.dcutr_hole_punch_successes,
        snapshot.dcutr_hole_punch_failures,
        success_rate
    );
    if let Some(ts) = snapshot.last_dcutr_success {
        info!("   Last success epoch: {}", ts);
    }
    if let Some(ts) = snapshot.last_dcutr_failure {
        info!("   Last failure epoch: {}", ts);
    }
    info!("   DCUtR enabled: {}", snapshot.dcutr_enabled);
}

fn get_local_ip() -> Option<String> {
    // Try to get the local IP address
    if let Ok(socket) = std::net::UdpSocket::bind("0.0.0.0:0") {
        if socket.connect("8.8.8.8:80").is_ok() {
            if let Ok(addr) = socket.local_addr() {
                return Some(addr.ip().to_string());
            }
        }
    }
    None
}<|MERGE_RESOLUTION|>--- conflicted
+++ resolved
@@ -248,12 +248,9 @@
             is_root: true,
             encrypted_key_bundle: None,
             download_path: None,
-<<<<<<< HEAD
             price: None,
             uploader_address: None,
-=======
             ftp_sources: None,
->>>>>>> 71c930ff
         };
 
         dht_service.publish_file(example_metadata).await?;
