--- conflicted
+++ resolved
@@ -2963,8 +2963,8 @@
                                     .await;
                             }
                             SwarmEvent::ConnectionClosed { peer_id, cause, .. } => {
-                                // warn!("❌ DISCONNECTED from peer: {}", peer_id);
-                                // warn!("   Cause: {:?}", cause);
+                                warn!("❌ DISCONNECTED from peer: {}", peer_id);
+                                warn!("   Cause: {:?}", cause);
                                 swarm.behaviour_mut().kademlia.remove_peer(&peer_id);
 
                                 let peers_count = {
@@ -2972,7 +2972,7 @@
                                     peers.remove(&peer_id);
                                     peers.len()
                                 };
-
+                                if !is_bootstrap{
                                 // Remove proxy state
                                 proxy_mgr.lock().await.remove_all(&peer_id);
 
@@ -3076,13 +3076,14 @@
                                         }
                                     }
                                 }
-                                info!("   Remaining connected peers: {}", peers_count);
                                 let _ = event_tx
                                     .send(DhtEvent::PeerDisconnected {
                                         peer_id: peer_id.to_string(),
                                     })
                                     .await;
                             }
+                                info!("   Remaining connected peers: {}", peers_count);
+                        }
                             SwarmEvent::NewListenAddr { address, .. } if !is_bootstrap => {
                                 // Always record in metrics for monitoring/debugging
                                 if let Ok(mut m) = metrics.try_lock() {
@@ -3096,44 +3097,16 @@
                                     }
                                     // Allow public addresses, reject private
                                 }
-                                // For relay circuit addresses, always advertise them
-                                // if address.iter().any(|component| matches!(component, Protocol::P2pCircuit)) {
-
-                                //     info!("✅ Advertising relay address: {}", address);
-                                // } else {
-                                //     // For regular addresses, only advertise if they're plausibly reachable
-                                //     // This prevents advertising localhost/private IPs to the network
-                                //     if ma_plausibly_reachable(&address) {
-                                //         swarm.add_external_address(address.clone());
-                                //         info!("✅ Advertising reachable address: {}", address);
-                                //     } else {
-                                //         debug!("⏭️  Not advertising unreachable address: {}", address);
-                                //     }
-                                // }
                             }
                             SwarmEvent::OutgoingConnectionError { peer_id, error, .. } => {
-
-<<<<<<< HEAD
-                            if let Ok(mut m) = metrics.try_lock() {
-                                m.last_error = Some(error.to_string());
-                                m.last_error_at = Some(SystemTime::now());
-                                m.bootstrap_failures = m.bootstrap_failures.saturating_add(1);
-                            }
-                            if let Some(peer_id) = peer_id {
-                                error!("❌ Outgoing connection error to {}: {}", peer_id, error);
-                                // Check if this is a bootstrap connection error
-                                if error.to_string().contains("rsa") {
-                                    error!("   ℹ Hint: This node uses RSA keys. Enable 'rsa' feature if needed.");
-                                } else if error.to_string().contains("Timeout") {
-                                    warn!("   ℹ Hint: Bootstrap nodes may be unreachable or overloaded.");
-                                } else if error.to_string().contains("Connection refused") {
-                                    warn!("   ℹ Hint: Bootstrap nodes are not accepting connections.");
-                                } else if error.to_string().contains("Transport") {
-                                    warn!("   ℹ Hint: Transport protocol negotiation failed.");
-=======
+                                if let Ok(mut m) = metrics.try_lock() {
+                                    m.last_error = Some(error.to_string());
+                                    m.last_error_at = Some(SystemTime::now());
+                                    m.bootstrap_failures = m.bootstrap_failures.saturating_add(1);
+                                }
                                 if let Some(pid) = peer_id {
+                                    swarm.behaviour_mut().kademlia.remove_peer(&pid);
                                     // Only log error for addresses that should be reachable
-                                    if !is_unreachable_addr {
                                         // Rate limit connection errors to once every 30 seconds
                                         let now = SystemTime::now()
                                             .duration_since(UNIX_EPOCH)
@@ -3163,9 +3136,6 @@
                                         } else if error.to_string().contains("Transport") {
                                             warn!("   ℹ Hint: Transport protocol negotiation failed.");
                                         }
-                                    } else {
-                                        debug!("⏭️ Skipped connection to unreachable address for {}: {}", pid, error);
-                                    }
                                 } else {
                                     // Rate limit connection errors to once every 30 seconds
                                     let now = SystemTime::now()
@@ -3177,70 +3147,7 @@
                                         LAST_CONNECTION_ERROR_LOG.store(now, Ordering::Relaxed);
                                         error!("❌ Outgoing connection error to unknown peer: {}", error);
                                     }
->>>>>>> 8ce8037f
                                 }
-                                swarm.behaviour_mut().kademlia.remove_peer(&peer_id);
-                            } else {
-                                error!("❌ Outgoing connection error to unknown peer: {}", error);
-                            }
-                                // Check if this error is for an unreachable address before recording it
-                                // let is_unreachable_addr = if let Some(pid) = peer_id {
-                                //     if let Some(bad_ma) = extract_multiaddr_from_error_str(&error.to_string()) {
-                                //         if !ma_plausibly_reachable(&bad_ma) {
-                                //             swarm.behaviour_mut().kademlia.remove_address(&pid, &bad_ma);
-                                //             true
-                                //         } else {
-                                //             false
-                                //         }
-                                //     } else {
-                                //         false
-                                //     }
-                                // } else {
-                                //     false
-                                // };
-
-                                // // Only record errors for reachable addresses
-                                // if !is_unreachable_addr {
-                                //     if let Ok(mut m) = metrics.try_lock() {
-                                //         m.last_error = Some(error.to_string());
-                                //         m.last_error_at = Some(SystemTime::now());
-                                //         if let Some(pid) = peer_id {
-                                //             if bootstrap_peer_ids.contains(&pid) {
-                                //                 m.bootstrap_failures = m.bootstrap_failures.saturating_add(1);
-                                //             }
-                                //         }
-                                //     }
-                                // }
-
-                                // if let Some(pid) = peer_id {
-                                //     // Only log error for addresses that should be reachable
-                                //     if !is_unreachable_addr {
-                                //         error!("❌ Outgoing connection error to {}: {}", pid, error);
-
-                                //         let is_bootstrap = bootstrap_peer_ids.contains(&pid);
-                                //         if error.to_string().contains("rsa") {
-                                //             error!("   ℹ Hint: This node uses RSA keys. Enable 'rsa' feature if needed.");
-                                //         } else if error.to_string().contains("Timeout") {
-                                //             if is_bootstrap {
-                                //                 warn!("   ℹ Hint: Bootstrap nodes may be unreachable or overloaded.");
-                                //             } else {
-                                //                 warn!("   ℹ Hint: Peer may be unreachable (timeout).");
-                                //             }
-                                //         } else if error.to_string().contains("Connection refused") {
-                                //             if is_bootstrap {
-                                //                 warn!("   ℹ Hint: Bootstrap nodes are not accepting connections.");
-                                //             } else {
-                                //                 warn!("   ℹ Hint: Peer is not accepting connections.");
-                                //             }
-                                //         } else if error.to_string().contains("Transport") {
-                                //             warn!("   ℹ Hint: Transport protocol negotiation failed.");
-                                //         }
-                                //     } else {
-                                //         debug!("⏭️ Skipped connection to unreachable address for {}: {}", pid, error);
-                                //     }
-                                // } else {
-                                //     error!("❌ Outgoing connection error to unknown peer: {}", error);
-                                // }
                                 let _ = event_tx.send(DhtEvent::Error(format!("Connection failed: {}", error))).await;
                             }
                             SwarmEvent::Behaviour(DhtBehaviourEvent::ProxyRr(ev)) if !is_bootstrap => {
@@ -3874,10 +3781,13 @@
                             }
 
                             // Check if this is a response to a keyword index lookup (read-modify-write)
-                            if let Some(pending_index) = pending_keyword_indexes.lock().await.remove(&id) {
+                            if let Some(pending_index) =
+                                pending_keyword_indexes.lock().await.remove(&id)
+                            {
                                 // Deserialize the existing keyword index (list of merkle roots)
                                 let mut merkle_roots: Vec<String> = if let Ok(roots) =
-                                    serde_json::from_slice::<Vec<String>>(&peer_record.record.value) {
+                                    serde_json::from_slice::<Vec<String>>(&peer_record.record.value)
+                                {
                                     roots
                                 } else {
                                     // If deserialization fails, start with empty list
@@ -3900,7 +3810,11 @@
                                         expires: None,
                                     };
 
-                                    let _put_query_id = match swarm.behaviour_mut().kademlia.put_record(record, kad::Quorum::One) {
+                                    let _put_query_id = match swarm
+                                        .behaviour_mut()
+                                        .kademlia
+                                        .put_record(record, kad::Quorum::One)
+                                    {
                                         Ok(id) => id,
                                         Err(e) => {
                                             error!("Failed to put keyword index record: {}", e);
@@ -3908,9 +3822,16 @@
                                         }
                                     };
 
-                                    info!("Updated keyword index '{}' with {} files", pending_index.keyword, merkle_roots.len());
+                                    info!(
+                                        "Updated keyword index '{}' with {} files",
+                                        pending_index.keyword,
+                                        merkle_roots.len()
+                                    );
                                 } else {
-                                    error!("Failed to serialize updated keyword index for '{}'", pending_index.keyword);
+                                    error!(
+                                        "Failed to serialize updated keyword index for '{}'",
+                                        pending_index.keyword
+                                    );
                                 }
 
                                 return; // End processing for this event here.
@@ -4203,13 +4124,16 @@
                         }
 
                         // Check if this was a keyword index lookup that found no existing record
-                        if let Some(pending_index) = pending_keyword_indexes.lock().await.remove(&id) {
+                        if let Some(pending_index) =
+                            pending_keyword_indexes.lock().await.remove(&id)
+                        {
                             // This is the first time this keyword is being indexed - create new record
                             let merkle_roots = vec![pending_index.merkle_root.clone()];
 
                             if let Ok(value) = serde_json::to_vec(&merkle_roots) {
                                 // Create the record key from the keyword
-                                let index_key_str = format!("{}{}", KEYWORD_INDEX_PREFIX, pending_index.keyword);
+                                let index_key_str =
+                                    format!("{}{}", KEYWORD_INDEX_PREFIX, pending_index.keyword);
                                 let record_key = kad::RecordKey::new(&index_key_str);
 
                                 let record = Record {
@@ -4219,17 +4143,27 @@
                                     expires: None,
                                 };
 
-                                let _put_query_id =                     match swarm.behaviour_mut().kademlia.put_record(record, kad::Quorum::One) {
-                        Ok(id) => id,
-                        Err(e) => {
-                            error!("Failed to put keyword index record: {}", e);
-                            return;
-                        }
-                    };
-
-                                info!("Created new keyword index '{}' with first file '{}'", pending_index.keyword, pending_index.merkle_root);
+                                let _put_query_id = match swarm
+                                    .behaviour_mut()
+                                    .kademlia
+                                    .put_record(record, kad::Quorum::One)
+                                {
+                                    Ok(id) => id,
+                                    Err(e) => {
+                                        error!("Failed to put keyword index record: {}", e);
+                                        return;
+                                    }
+                                };
+
+                                info!(
+                                    "Created new keyword index '{}' with first file '{}'",
+                                    pending_index.keyword, pending_index.merkle_root
+                                );
                             } else {
-                                error!("Failed to serialize new keyword index for '{}'", pending_index.keyword);
+                                error!(
+                                    "Failed to serialize new keyword index for '{}'",
+                                    pending_index.keyword
+                                );
                             }
 
                             return; // End processing for this event here.
@@ -4245,7 +4179,8 @@
                         let merkle_roots = vec![pending_index.merkle_root.clone()];
 
                         if let Ok(value) = serde_json::to_vec(&merkle_roots) {
-                            let index_key_str = format!("{}{}", KEYWORD_INDEX_PREFIX, pending_index.keyword);
+                            let index_key_str =
+                                format!("{}{}", KEYWORD_INDEX_PREFIX, pending_index.keyword);
                             let record_key = kad::RecordKey::new(&index_key_str);
 
                             let record = Record {
@@ -4255,17 +4190,24 @@
                                 expires: None,
                             };
 
-                                let _put_query_id = match swarm.behaviour_mut().kademlia.put_record(record, kad::Quorum::One) {
-                                    Ok(id) => id,
-                                    Err(e) => {
-                                        error!("Failed to put keyword index record: {}", e);
-                                        return;
-                                    }
-                                };
+                            let _put_query_id = match swarm
+                                .behaviour_mut()
+                                .kademlia
+                                .put_record(record, kad::Quorum::One)
+                            {
+                                Ok(id) => id,
+                                Err(e) => {
+                                    error!("Failed to put keyword index record: {}", e);
+                                    return;
+                                }
+                            };
 
                             info!("Created new keyword index '{}' after GetRecord error for file '{}'", pending_index.keyword, pending_index.merkle_root);
                         } else {
-                            error!("Failed to serialize new keyword index for '{}' after error", pending_index.keyword);
+                            error!(
+                                "Failed to serialize new keyword index for '{}' after error",
+                                pending_index.keyword
+                            );
                         }
 
                         return; // End processing for this event here.
