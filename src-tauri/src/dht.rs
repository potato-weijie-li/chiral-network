--- conflicted
+++ resolved
@@ -2416,6 +2416,132 @@
                                 info!("INSERTING INTO ROOT QUERY MAPPING");
                                 root_query_mapping.lock().await.insert(root_query_id, file_metadata);
                             }
+                    Some(DhtCommand::PromoteDownload(mut metadata)) => {
+                        info!(
+                            "Promoting downloaded file {} to seeder",
+                            metadata.merkle_root
+                        );
+                        let now = unix_timestamp();
+                        let peer_id_str = peer_id.to_string();
+
+                        let existing_heartbeats = {
+                            let cache = seeder_heartbeats_cache.lock().await;
+                            cache
+                                .get(&metadata.merkle_root)
+                                .map(|entry| entry.heartbeats.clone())
+                                .unwrap_or_default()
+                        };
+
+                        let mut heartbeat_entries = existing_heartbeats;
+                        upsert_heartbeat(&mut heartbeat_entries, &peer_id_str, now);
+                        let active_heartbeats = prune_heartbeats(heartbeat_entries, now);
+                        metadata.seeders = heartbeats_to_peer_list(&active_heartbeats);
+
+                        let dht_metadata = serde_json::json!({
+                            "file_hash": metadata.merkle_root,
+                            "merkle_root": metadata.merkle_root,
+                            "file_name": metadata.file_name,
+                            "file_size": metadata.file_size,
+                            "created_at": metadata.created_at,
+                            "mime_type": metadata.mime_type,
+                            "is_encrypted": metadata.is_encrypted,
+                            "encryption_method": metadata.encryption_method,
+                            "key_fingerprint": metadata.key_fingerprint,
+                            "version": metadata.version,
+                            "parent_hash": metadata.parent_hash,
+                            "cids": metadata.cids,
+                            "encrypted_key_bundle": metadata.encrypted_key_bundle,
+                            "info_hash": metadata.info_hash,
+                            "trackers": metadata.trackers,
+                            "seeders": metadata.seeders,
+                            "seederHeartbeats": active_heartbeats,
+                            "price": metadata.price,
+                            "uploader_address": metadata.uploader_address,
+                        });
+
+                        {
+                            let mut cache = seeder_heartbeats_cache.lock().await;
+                            cache.insert(
+                                metadata.merkle_root.clone(),
+                                FileHeartbeatCacheEntry {
+                                    heartbeats: active_heartbeats.clone(),
+                                    metadata: dht_metadata.clone(),
+                                },
+                            );
+                        }
+
+                        let record_key = kad::RecordKey::new(&metadata.merkle_root.as_bytes());
+                        {
+                            let mut pending = pending_heartbeat_updates.lock().await;
+                            pending.insert(metadata.merkle_root.clone());
+                        }
+                        swarm
+                            .behaviour_mut()
+                            .kademlia
+                            .get_record(record_key.clone());
+
+                        let dht_record_data = match serde_json::to_vec(&dht_metadata) {
+                            Ok(data) => data,
+                            Err(e) => {
+                                error!(
+                                    "Failed to serialize metadata while promoting download: {}",
+                                    e
+                                );
+                                continue;
+                            }
+                        };
+
+                        let record = Record {
+                            key: record_key.clone(),
+                            value: dht_record_data,
+                            publisher: Some(peer_id),
+                            expires: None,
+                        };
+
+                        let connected_peers_count = connected_peers.lock().await.len();
+                        let min_replication_peers = 3;
+                        let quorum = if connected_peers_count >= min_replication_peers {
+                            kad::Quorum::All
+                        } else {
+                            kad::Quorum::One
+                        };
+
+                        match swarm.behaviour_mut().kademlia.put_record(record, quorum) {
+                            Ok(query_id) => {
+                                info!(
+                                    "Registered as seeder for {} (query id: {:?}, quorum: {:?})",
+                                    metadata.merkle_root, query_id, quorum
+                                );
+                            }
+                            Err(e) => {
+                                error!(
+                                    "Failed to register downloaded file {}: {}",
+                                    metadata.merkle_root, e
+                                );
+                                continue;
+                            }
+                        }
+
+                        let provider_key =
+                            kad::RecordKey::new(&metadata.merkle_root.as_bytes());
+                        if let Err(e) =
+                            swarm.behaviour_mut().kademlia.start_providing(provider_key)
+                        {
+                            error!(
+                                "Failed to advertise as provider for {}: {}",
+                                metadata.merkle_root, e
+                            );
+                        }
+
+                        if let Err(e) =
+                            event_tx.send(DhtEvent::PublishedFile(metadata.clone())).await
+                        {
+                            error!(
+                                "Failed to emit PublishedFile event for download promotion: {}",
+                                e
+                            );
+                        }
+                    }
 
                             Some(DhtCommand::StopPublish(file_hash)) => {
                                 let key = kad::RecordKey::new(&file_hash);
@@ -2470,7 +2596,6 @@
                                 let peer_id_str = peer_id.to_string();
                                 let mut serialized_record: Option<Vec<u8>> = None;
 
-<<<<<<< HEAD
                                 {
                                     let mut cache = seeder_heartbeats_cache.lock().await;
                                     if let Some(entry) = cache.get_mut(&file_hash) {
@@ -2488,139 +2613,6 @@
                                         entry.metadata["seederHeartbeats"] =
                                             serde_json::to_value(&entry.heartbeats)
                                                 .unwrap_or_else(|_| serde_json::Value::Array(vec![]));
-=======
-                        file_metadata.download_path = Some(download_path);
-                        // Store the root query ID to handle when we get the root block
-                        info!("INSERTING INTO ROOT QUERY MAPPING");
-                        root_query_mapping.lock().await.insert(root_query_id, file_metadata);
-                    }
-                    Some(DhtCommand::PromoteDownload(mut metadata)) => {
-                        info!(
-                            "Promoting downloaded file {} to seeder",
-                            metadata.merkle_root
-                        );
-                        let now = unix_timestamp();
-                        let peer_id_str = peer_id.to_string();
-
-                        let existing_heartbeats = {
-                            let cache = seeder_heartbeats_cache.lock().await;
-                            cache
-                                .get(&metadata.merkle_root)
-                                .map(|entry| entry.heartbeats.clone())
-                                .unwrap_or_default()
-                        };
-
-                        let mut heartbeat_entries = existing_heartbeats;
-                        upsert_heartbeat(&mut heartbeat_entries, &peer_id_str, now);
-                        let active_heartbeats = prune_heartbeats(heartbeat_entries, now);
-                        metadata.seeders = heartbeats_to_peer_list(&active_heartbeats);
-
-                        let dht_metadata = serde_json::json!({
-                            "file_hash": metadata.merkle_root,
-                            "merkle_root": metadata.merkle_root,
-                            "file_name": metadata.file_name,
-                            "file_size": metadata.file_size,
-                            "created_at": metadata.created_at,
-                            "mime_type": metadata.mime_type,
-                            "is_encrypted": metadata.is_encrypted,
-                            "encryption_method": metadata.encryption_method,
-                            "key_fingerprint": metadata.key_fingerprint,
-                            "version": metadata.version,
-                            "parent_hash": metadata.parent_hash,
-                            "cids": metadata.cids,
-                            "encrypted_key_bundle": metadata.encrypted_key_bundle,
-                            "info_hash": metadata.info_hash,
-                            "trackers": metadata.trackers,
-                            "seeders": metadata.seeders,
-                            "seederHeartbeats": active_heartbeats,
-                            "price": metadata.price,
-                            "uploader_address": metadata.uploader_address,
-                        });
-
-                        {
-                            let mut cache = seeder_heartbeats_cache.lock().await;
-                            cache.insert(
-                                metadata.merkle_root.clone(),
-                                FileHeartbeatCacheEntry {
-                                    heartbeats: active_heartbeats.clone(),
-                                    metadata: dht_metadata.clone(),
-                                },
-                            );
-                        }
-
-                        let record_key = kad::RecordKey::new(&metadata.merkle_root.as_bytes());
-                        {
-                            let mut pending = pending_heartbeat_updates.lock().await;
-                            pending.insert(metadata.merkle_root.clone());
-                        }
-                        swarm
-                            .behaviour_mut()
-                            .kademlia
-                            .get_record(record_key.clone());
-
-                        let dht_record_data = match serde_json::to_vec(&dht_metadata) {
-                            Ok(data) => data,
-                            Err(e) => {
-                                error!(
-                                    "Failed to serialize metadata while promoting download: {}",
-                                    e
-                                );
-                                continue;
-                            }
-                        };
-
-                        let record = Record {
-                            key: record_key.clone(),
-                            value: dht_record_data,
-                            publisher: Some(peer_id),
-                            expires: None,
-                        };
-
-                        let connected_peers_count = connected_peers.lock().await.len();
-                        let min_replication_peers = 3;
-                        let quorum = if connected_peers_count >= min_replication_peers {
-                            kad::Quorum::All
-                        } else {
-                            kad::Quorum::One
-                        };
-
-                        match swarm.behaviour_mut().kademlia.put_record(record, quorum) {
-                            Ok(query_id) => {
-                                info!(
-                                    "Registered as seeder for {} (query id: {:?}, quorum: {:?})",
-                                    metadata.merkle_root, query_id, quorum
-                                );
-                            }
-                            Err(e) => {
-                                error!(
-                                    "Failed to register downloaded file {}: {}",
-                                    metadata.merkle_root, e
-                                );
-                                continue;
-                            }
-                        }
-
-                        let provider_key =
-                            kad::RecordKey::new(&metadata.merkle_root.as_bytes());
-                        if let Err(e) =
-                            swarm.behaviour_mut().kademlia.start_providing(provider_key)
-                        {
-                            error!(
-                                "Failed to advertise as provider for {}: {}",
-                                metadata.merkle_root, e
-                            );
-                        }
-
-                        if let Err(e) =
-                            event_tx.send(DhtEvent::PublishedFile(metadata.clone())).await
-                        {
-                            error!(
-                                "Failed to emit PublishedFile event for download promotion: {}",
-                                e
-                            );
-                        }
-                    }
->>>>>>> ae787d2f
 
                                         match serde_json::to_vec(&entry.metadata) {
                                             Ok(bytes) => serialized_record = Some(bytes),
@@ -3440,13 +3432,14 @@
                                                 };
 
                                             // Create active download with memory-mapped file
-                                    match ActiveDownload::new(
-                                        metadata.clone(),
-                                        file_queries,
-                                        &download_path,
-                                        metadata.file_size,
-                                        chunk_offsets,
-                                    ) {
+                                            match ActiveDownload::new(
+                                                metadata.clone(),
+                                                file_queries,
+                                                &download_path,
+                                                metadata.file_size,
+                                                chunk_offsets,
+                                        cids.clone(),
+                                            ) {
                                         Ok(active_download) => {
                                             let active_download = Arc::new(tokio::sync::Mutex::new(active_download));
 
@@ -3507,24 +3500,28 @@
                                                         break;
                                                     }
 
-<<<<<<< HEAD
                                                     info!("Successfully wrote chunk {}/{} for file {}",
                                                         chunk_index + 1,
                                                         active_download.total_chunks,
                                                         file_hash);
-=======
-                                    // Create active download with memory-mapped file
-                                    match ActiveDownload::new(
-                                        metadata.clone(),
-                                        file_queries,
-                                        &download_path,
-                                        metadata.file_size,
-                                        chunk_offsets,
-                                        cids.clone(),
-                                    ) {
-                                Ok(active_download) => {
-                                    let active_download = Arc::new(tokio::sync::Mutex::new(active_download));
->>>>>>> ae787d2f
+
+                                            if let Some(chunk_cid) =
+                                                active_download.chunk_cid(chunk_index)
+                                            {
+                                                if let Err(e) = swarm
+                                                    .behaviour_mut()
+                                                    .bitswap
+                                                    .insert_block::<MAX_MULTIHASH_LENGHT>(
+                                                        chunk_cid,
+                                                        data.clone(),
+                                                    )
+                                                {
+                                                    warn!(
+                                                        "Failed to store chunk {} for file {} in Bitswap: {}",
+                                                        chunk_index, file_hash, e
+                                                    );
+                                                }
+                                            }
 
                                                     let _ = event_tx.send(DhtEvent::BitswapChunkDownloaded {
                                                         file_hash: file_hash.clone(),
@@ -3593,19 +3590,28 @@
                                             }
                                         }
 
+                                // Send completion events for finished downloads
+                                     // Send completion events for finished downloads
                                         // Send completion events for finished downloads
-                                     // Send completion events for finished downloads
-                                        for metadata in completed_downloads {
-                                            info!("Emitting DownloadedFile event for: {}", metadata.merkle_root);
-
-                                            if let Err(e) = event_tx.send(DhtEvent::DownloadedFile(metadata.clone())).await {
-                                                error!("Failed to send DownloadedFile event: {}", e);
-                                            }
-
-                                            // Just remove from active downloads - file is already finalized
-                                            info!("Removing from active_downloads...");
-                                            active_downloads.lock().await.remove(&metadata.merkle_root);
-                                        }
+        for metadata in completed_downloads {
+            info!(
+        "Emitting DownloadedFile event for: {}",
+        metadata.merkle_root
+    );
+
+            if let Err(e) = event_tx
+        .send(DhtEvent::DownloadedFile(metadata.clone()))
+        .await
+    {
+                error!("Failed to send DownloadedFile event: {}", e);
+            }
+
+            info!(
+                "Removing {} from active_downloads...",
+        metadata.merkle_root
+    );
+            active_downloads.lock().await.remove(&metadata.merkle_root);
+        }
                                     }
                                 }
                                 beetswap::Event::GetQueryError {
@@ -3634,7 +3640,6 @@
                                         }
                                     }
 
-<<<<<<< HEAD
                                     let _ = event_tx.send(DhtEvent::BitswapError {
                                         query_id: format!("{:?}", query_id),
                                         error: format!("{:?}", error),
@@ -3653,32 +3658,6 @@
                                             let mut selection = peer_selection.lock().await;
                                             selection.update_peer_latency(&peer.to_string(), rtt_ms);
                                         }
-=======
-                                            if let Some(chunk_cid) =
-                                                active_download.chunk_cid(chunk_index)
-                                            {
-                                                if let Err(e) = swarm
-                                                    .behaviour_mut()
-                                                    .bitswap
-                                                    .insert_block::<MAX_MULTIHASH_LENGHT>(
-                                                        chunk_cid,
-                                                        data.clone(),
-                                                    )
-                                                {
-                                                    warn!(
-                                                        "Failed to store chunk {} for file {} in Bitswap: {}",
-                                                        chunk_index, file_hash, e
-                                                    );
-                                                }
-                                            }
-
-                                            let _ = event_tx.send(DhtEvent::BitswapChunkDownloaded {
-                                                file_hash: file_hash.clone(),
-                                                chunk_index,
-                                                total_chunks: active_download.total_chunks,
-                                                chunk_size: data.len(),
-                                            }).await;
->>>>>>> ae787d2f
 
                                         let show = proxy_mgr.lock().await.is_proxy(&peer);
 
@@ -3709,7 +3688,6 @@
                                             ))).await;
                                         }
                                     }
-<<<<<<< HEAD
                                     libp2p::ping::Event { peer, result: Err(e), .. } => {
                                         warn!("ping error with {}: {}", peer, e);
                                         let count = ping_failures.entry(peer).or_insert(0);
@@ -3723,32 +3701,6 @@
                                         }
                                     }
                                 }
-=======
-                                }
-
-                                // Send completion events for finished downloads
-                             // Send completion events for finished downloads
-                                // Send completion events for finished downloads
-for metadata in completed_downloads {
-    info!(
-        "Emitting DownloadedFile event for: {}",
-        metadata.merkle_root
-    );
-
-    if let Err(e) = event_tx
-        .send(DhtEvent::DownloadedFile(metadata.clone()))
-        .await
-    {
-        error!("Failed to send DownloadedFile event: {}", e);
-    }
-
-    info!(
-        "Removing {} from active_downloads...",
-        metadata.merkle_root
-    );
-    active_downloads.lock().await.remove(&metadata.merkle_root);
-}
->>>>>>> ae787d2f
                             }
                             SwarmEvent::Behaviour(DhtBehaviourEvent::AutonatClient(ev)) => {
                                 handle_autonat_client_event(ev, &metrics, &event_tx).await;
@@ -5464,12 +5416,12 @@
 
 impl ActiveDownload {
     fn new(
-<<<<<<< HEAD
         metadata: FileMetadata,
         queries: HashMap<beetswap::QueryId, u32>,
         download_path: &PathBuf, // Already the full file path from get_available_download_path
         total_size: u64,
         chunk_offsets: Vec<u64>,
+    chunk_cids: Vec<Cid>,
     ) -> std::io::Result<Self> {
         let total_chunks = queries.len() as u32;
 
@@ -5502,49 +5454,8 @@
             received_chunks: Arc::new(std::sync::Mutex::new(HashSet::new())),
             total_chunks,
             chunk_offsets,
+        chunk_cids,
         })
-=======
-    metadata: FileMetadata,
-    queries: HashMap<beetswap::QueryId, u32>,
-    download_path: &PathBuf,  // Already the full file path from get_available_download_path
-    total_size: u64,
-    chunk_offsets: Vec<u64>,
-    chunk_cids: Vec<Cid>,
-    ) -> std::io::Result<Self> {
-    let total_chunks = queries.len() as u32;
-
-    // download_path is already the complete file path
-    let final_file_path = download_path.clone();
-    
-    // Create temp file by replacing extension with .tmp
-    let mut temp_file_path = download_path.clone();
-    temp_file_path.set_extension("tmp");
-    
-    info!("Creating temp file at: {:?}", temp_file_path);
-    info!("Will rename to: {:?} when complete", final_file_path);
-
-    let file = OpenOptions::new()
-        .read(true)
-        .write(true)
-        .create(true)
-        .open(&temp_file_path)?;
-
-    file.set_len(total_size)?;
-
-    let mmap = unsafe { MmapMut::map_mut(&file)? };
-
-    Ok(Self {
-        metadata,
-        queries,
-        temp_file_path,
-        final_file_path,
-        mmap: Arc::new(std::sync::Mutex::new(mmap)),
-        received_chunks: Arc::new(std::sync::Mutex::new(HashSet::new())),
-        total_chunks,
-        chunk_offsets,
-        chunk_cids,
-    })
->>>>>>> ae787d2f
     }
 
     fn write_chunk(&self, chunk_index: u32, data: &[u8], offset: u64) -> std::io::Result<()> {
