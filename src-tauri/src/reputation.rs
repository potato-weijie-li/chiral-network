--- conflicted
+++ resolved
@@ -354,12 +354,7 @@
             key_fingerprint: None,
             parent_hash: None,
             cids: None, // Not needed for reputation events
-<<<<<<< HEAD
-            encrypted_key_bundle: None,
-            is_root: true,
-=======
             version: Some(1),
->>>>>>> 1c9c71f0
             encrypted_key_bundle: None,
             is_root: true,
             ..Default::default()
@@ -410,12 +405,7 @@
             key_fingerprint: None,
             parent_hash: None,
             cids: None, // Not needed for merkle roots
-<<<<<<< HEAD
-            encrypted_key_bundle: None,
-            is_root: true,
-=======
             version: Some(1),
->>>>>>> 1c9c71f0
             encrypted_key_bundle: None,
             is_root: true,
             ..Default::default()
