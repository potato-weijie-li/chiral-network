--- conflicted
+++ resolved
@@ -308,11 +308,8 @@
             cids: None, // Not needed for reputation events
             version: Some(1),
             encrypted_key_bundle: None,
-<<<<<<< HEAD
+            is_root: true,
             ..Default::default()
-=======
-            is_root: true,
->>>>>>> d12c273e
         };
 
         dht_service.publish_file(metadata).await
@@ -362,11 +359,8 @@
             cids: None, // Not needed for merkle roots
             version: Some(1),
             encrypted_key_bundle: None,
-<<<<<<< HEAD
+            is_root: true,
             ..Default::default()
-=======
-            is_root: true,
->>>>>>> d12c273e
         };
 
         dht_service.publish_file(metadata).await
