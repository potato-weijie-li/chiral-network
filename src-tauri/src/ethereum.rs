--- conflicted
+++ resolved
@@ -1359,13 +1359,9 @@
 
 /// Fetches the full details of a block by its number.
 /// This is used by the blockchain indexer to get reward data.
-<<<<<<< HEAD
-pub async fn get_block_details_by_number(block_number: u64) -> Result<Option<serde_json::Value>, String> {
-=======
 pub async fn get_block_details_by_number(
     block_number: u64,
 ) -> Result<Option<serde_json::Value>, String> {
->>>>>>> b51bd256
     let client = reqwest::Client::new();
     let payload = serde_json::json!({
         "jsonrpc": "2.0",
