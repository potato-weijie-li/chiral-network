--- conflicted
+++ resolved
@@ -163,15 +163,7 @@
 3. Seeder account receives payment upon confirmation.
 4. Transaction + upload logs tracked locally.
 
-<<<<<<< HEAD
-- **Hash Rate Chart**: Historical hashrate over time
-- **Blocks Found**: List of blocks you've mined
-- **Power Usage**: Real power consumption (when available) or N/A when unavailable
-- **Efficiency**: Hash/watt ratio (based on real power consumption when available)
-- **Session Statistics**: Current mining session details
-=======
 ### 6.5 View Transactions and File History
->>>>>>> 3701a93a
 
 - Wallet UI or CLI displays financial and file-level history, including uploads and downloads.
 - Filterable by: Payments Sent, Earnings Received, File Uploads, File Downloads.
