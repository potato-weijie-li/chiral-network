import { writable, derived } from "svelte/store";
import { normalizeRegion, GEO_REGIONS, UNKNOWN_REGION_ID } from "$lib/geo";

// ============================================================================
// Network Constants (fetched from backend)
// ============================================================================

/** Block reward in Chiral - fetched from backend on app init.
 * Default value is used until the backend responds. */
export const blockReward = writable<number>(2);

// ============================================================================
// Types & Interfaces
// ============================================================================

export interface FileItem {
  id: string;
  name: string;
  hash: string; // Content hash (Merkle root) for grouping
  protocolHash?: string; // Protocol-specific hash/link (magnet, ed2k, ftp url, etc.)
  size: number;
  status:
    | "downloading"
    | "paused"
    | "completed"
    | "failed"
    | "uploaded"
    | "queued"
    | "seeding"
    | "canceled";
  progress?: number;
  uploadDate?: Date;
  owner?: string;
  description?: string;
  seeders?: number;
  seederAddresses?: string[];
  leechers?: number;
  encrypted?: boolean;
  priority?: "low" | "normal" | "high";
  downloadSpeed?: number;
  uploadSpeed?: number;
  timeRemaining?: number;
  visualOrder?: number; // For maintaining user's intended visual order
  downloadPath?: string; // Path where the file was downloaded
  speed?: string; // Download/upload speed display
  eta?: string; // Estimated time remaining display
  isEncrypted?: boolean;
  manifest?: any;
  path?: string;
  cids?: string[];
  downloadedChunks?: number[];
  totalChunks?: number;
  downloadStartTime?: number;
<<<<<<< HEAD
  price: number; // Price in Chiral for this file
  protocol?: "WebRTC" | "Bitswap" | "BitTorrent" | "ED2K" | "FTP"; // Protocol used for upload
}

export interface ProtocolEntry {
  protocol: "WebRTC" | "Bitswap" | "BitTorrent" | "ED2K" | "FTP";
  hash: string; // Protocol-specific hash (Merkle, magnet, ed2k, etc.)
  fileItem: FileItem; // Reference to the original file item
  technicalInfo: {
    seederCount?: number;
    leechers?: number;
    uploadDate: Date;
    price: number;
    status: string;
  };
}

export interface CoalescedFileItem {
  contentHash: string; // Merkle hash that identifies the content
  name: string;
  size: number;
  protocols: ProtocolEntry[]; // All protocols this content is available on
  totalSeeders: number;
  totalLeechers: number;
  earliestUploadDate: Date;
  latestUploadDate: Date;
  averagePrice: number;
  isSeeding: boolean; // True if at least one protocol is seeding
  primaryProtocol?: ProtocolEntry; // The first/most recent protocol entry
=======
  price?: number; // Price in Chiral for this file
  version?: number;
  isDownload?: boolean;
  isSeedingDownload?: boolean;
>>>>>>> 53fb8ac5
}

export interface ProxyNode {
  id: string;
  address: string;
  status: "online" | "offline" | "connecting";
  bandwidth: number;
  latency: number;
  region: string;
  reputation?: number;
  uptime?: number;
  price?: number;
  totalProxied?: number;
}

export interface WalletInfo {
  address: string;
  balance: number;
  pendingTransactions: number;
  stakedAmount?: number;
  miningRewards?: number;
  reputation?: number;
  totalEarned?: number;
  totalSpent?: number;
  totalReceived?: number;
}

export interface ETCAccount {
  address: string;
  private_key: string;
}

export interface PeerInfo {
  id: string;
  address: string;
  nickname?: string;
  status: "online" | "offline" | "away";
  reputation: number;
  sharedFiles: number;
  totalSize: number;
  joinDate: Date;
  lastSeen: Date;
  location?: string;
}

export interface PeerGeoRegionStat {
  regionId: string;
  label: string;
  count: number;
  percentage: number;
  color: string;
  peers: PeerInfo[];
}

export interface PeerGeoDistribution {
  totalPeers: number;
  regions: PeerGeoRegionStat[];
  dominantRegionId: string | null;
  generatedAt: number;
}

export const suspiciousActivity = writable<
  {
    type: string;
    description: string;
    date: string;
    severity: "low" | "medium" | "high";
  }[]
>([]);

export interface NetworkStats {
  totalPeers: number;
  onlinePeers: number;
  totalFiles: number;
  networkSize: number;
  avgDownloadSpeed: number;
  avgUploadSpeed: number;
  totalTransactions: number;
}

export interface Transaction {
  id: number;
  type: "sent" | "received" | "mining";
  amount: number;
  to?: string;
  from?: string;
  txHash?: string;
  hash?: string; // Transaction hash (primary identifier)
  date: Date;
  description: string;
  status: "submitted" | "pending" | "success" | "failed"; // Match API statuses
  transaction_hash?: string;
  gas_used?: number;
  gas_price?: number; // in Wei
  confirmations?: number;
  block_number?: number;
  nonce?: number;
  fee?: number; // Total fee in Wei
  timestamp?: number;
  error_message?: string;
}

export interface TransactionPaginationState {
  accountAddress: string | null; // The account this pagination state belongs to
  oldestBlockScanned: number | null; // The oldest block we've scanned so far
  isLoading: boolean; // Whether we're currently loading more transactions
  hasMore: boolean; // Whether there are more transactions to load
  batchSize: number; // Number of blocks to scan per batch (default: 5000)
}

export interface MiningPaginationState {
  accountAddress: string | null; // The account this pagination state belongs to
  oldestBlockScanned: number | null; // The oldest block we've scanned for mining rewards
  isLoading: boolean; // Whether we're currently loading more mining rewards
  hasMore: boolean; // Whether there are more mining rewards to load
  batchSize: number; // Number of blocks to scan per batch (default: 5000)
}

export interface BlacklistEntry {
  chiral_address: string;
  reason: string;
  timestamp: Date;
}
const dummyWallet: WalletInfo = {
  address: "",
  balance: 0,
  pendingTransactions: 0,
};

// Additional dummy data
const dummyPeers: PeerInfo[] = [];

const blacklistedPeers: BlacklistEntry[] = [
  {
    chiral_address: "0x702f05Cc6634C599f1293b844Bc9e759ef049891",
    reason: "Unfufilled requests",
    timestamp: new Date("2024-05-01T10:00:00Z"),
  },
];

const dummyNetworkStats: NetworkStats = {
  totalPeers: 1247,
  onlinePeers: 892,
  totalFiles: 45678,
  networkSize: 125899906842624, // ~125TB
  avgDownloadSpeed: 12.5, // MB/s
  avgUploadSpeed: 8.3, // MB/s
  totalTransactions: 98765,
};

const dummyTransactions: Transaction[] = [
  {
    id: 1,
    type: "received",
    amount: 50.5,
    from: "0x8765...4321",
    date: new Date("2024-03-15"),
    description: "Storage reward",
    status: "success",
  },
  {
    id: 2,
    type: "sent",
    amount: 10.25,
    to: "0x1234...5678",
    date: new Date("2024-03-14"),
    description: "Proxy service",
    status: "success",
  },
  {
    id: 3,
    type: "received",
    amount: 100,
    from: "0xabcd...ef12",
    date: new Date("2024-03-13"),
    description: "Upload reward",
    status: "success",
  },
  {
    id: 4,
    type: "sent",
    amount: 5.5,
    to: "0x9876...5432",
    date: new Date("2024-03-12"),
    description: "File download",
    status: "success",
  },
];

// Stores
export const files = writable<FileItem[]>([]);

// Coalesced files view - groups files by content hash and shows all protocols
export const coalescedFiles = derived(files, ($files): CoalescedFileItem[] => {
  const fileGroups = new Map<string, FileItem[]>();

  // Group files by their content hash (Merkle hash)
  $files
    .filter((f) => f.status === "seeding" || f.status === "uploaded")
    .forEach((file) => {
      if (!file.hash) return; // Skip files without hash

      if (!fileGroups.has(file.hash)) {
        fileGroups.set(file.hash, []);
      }
      fileGroups.get(file.hash)!.push(file);
    });

  // Convert groups to coalesced file items
  const coalescedItems: CoalescedFileItem[] = [];

  for (const [contentHash, fileItems] of fileGroups.entries()) {
    if (fileItems.length === 0) continue;

    // Sort by upload date (most recent first)
    fileItems.sort((a, b) => {
      const dateA = a.uploadDate?.getTime() || 0;
      const dateB = b.uploadDate?.getTime() || 0;
      return dateB - dateA;
    });

    const primaryFile = fileItems[0];
    const uploadDates = fileItems
      .map((f) => f.uploadDate?.getTime() || 0)
      .filter((d) => d > 0)
      .sort((a, b) => a - b);

    // Create protocol entries
    const protocols: ProtocolEntry[] = fileItems.map((file) => ({
      protocol: file.protocol || "Bitswap", // Default to Bitswap if not specified
      hash: file.protocolHash || file.hash, // Use protocol-specific hash if available, otherwise content hash
      fileItem: file,
      technicalInfo: {
        seederCount: file.seeders || 0,
        leechers: file.leechers || 0,
        uploadDate: file.uploadDate || new Date(),
        price: file.price || 0,
        status: file.status,
      },
    }));

    // Calculate aggregate stats
    const totalSeeders = protocols.reduce(
      (sum, p) => sum + (p.technicalInfo.seederCount || 0),
      0
    );
    const totalLeechers = protocols.reduce(
      (sum, p) => sum + (p.technicalInfo.leechers || 0),
      0
    );
    const totalPrice = protocols.reduce(
      (sum, p) => sum + p.technicalInfo.price,
      0
    );
    const averagePrice =
      protocols.length > 0 ? totalPrice / protocols.length : 0;
    const isSeeding = protocols.some(
      (p) => p.technicalInfo.status === "seeding"
    );

    coalescedItems.push({
      contentHash,
      name: primaryFile.name,
      size: primaryFile.size,
      protocols,
      totalSeeders,
      totalLeechers,
      earliestUploadDate:
        uploadDates.length > 0 ? new Date(uploadDates[0]) : new Date(),
      latestUploadDate:
        uploadDates.length > 0
          ? new Date(uploadDates[uploadDates.length - 1])
          : new Date(),
      averagePrice,
      isSeeding,
      primaryProtocol: protocols[0],
    });
  }

  // Sort by latest upload date (most recent first)
  coalescedItems.sort(
    (a, b) => b.latestUploadDate.getTime() - a.latestUploadDate.getTime()
  );

  return coalescedItems;
});
export const wallet = writable<WalletInfo>(dummyWallet);
export const activeDownloads = writable<number>(1);
export const transactions = writable<Transaction[]>(dummyTransactions);

// Load pagination state from localStorage
const storedPagination =
  typeof window !== "undefined"
    ? localStorage.getItem("transactionPagination")
    : null;

const initialPaginationState: TransactionPaginationState = storedPagination
  ? JSON.parse(storedPagination)
  : {
      accountAddress: null,
      oldestBlockScanned: null,
      isLoading: false,
      hasMore: true,
      batchSize: 5000,
    };

export const transactionPagination = writable<TransactionPaginationState>(
  initialPaginationState
);

// Persist pagination state to localStorage
if (typeof window !== "undefined") {
  transactionPagination.subscribe((state) => {
    localStorage.setItem(
      "transactionPagination",
      JSON.stringify({
        accountAddress: state.accountAddress,
        oldestBlockScanned: state.oldestBlockScanned,
        hasMore: state.hasMore,
        batchSize: state.batchSize,
        // Don't persist isLoading state
      })
    );
  });
}

// Load mining pagination state from localStorage
const storedMiningPagination =
  typeof window !== "undefined"
    ? localStorage.getItem("miningPagination")
    : null;

const initialMiningPaginationState: MiningPaginationState =
  storedMiningPagination
    ? JSON.parse(storedMiningPagination)
    : {
        accountAddress: null,
        oldestBlockScanned: null,
        isLoading: false,
        hasMore: true,
        batchSize: 5000,
      };

export const miningPagination = writable<MiningPaginationState>(
  initialMiningPaginationState
);

// Persist mining pagination state to localStorage
if (typeof window !== "undefined") {
  miningPagination.subscribe((state) => {
    localStorage.setItem(
      "miningPagination",
      JSON.stringify({
        accountAddress: state.accountAddress,
        oldestBlockScanned: state.oldestBlockScanned,
        hasMore: state.hasMore,
        batchSize: state.batchSize,
        // Don't persist isLoading state
      })
    );
  });
}

// Import real network status
import { networkStatus } from "./services/networkService";
export { networkStatus };

export const peers = writable<PeerInfo[]>(dummyPeers);

export const peerGeoDistribution = derived(
  peers,
  ($peers): PeerGeoDistribution => {
    const totals = new Map<string, PeerGeoRegionStat>();

    for (const region of GEO_REGIONS) {
      totals.set(region.id, {
        regionId: region.id,
        label: region.label,
        count: 0,
        percentage: 0,
        color: region.color,
        peers: [],
      });
    }

    for (const peer of $peers) {
      const region = normalizeRegion(peer.location);
      const bucket = totals.get(region.id);
      if (!bucket) {
        continue;
      }

      bucket.count += 1;
      bucket.peers.push(peer);
    }

    const totalPeers = $peers.length;
    for (const bucket of totals.values()) {
      bucket.percentage =
        totalPeers === 0
          ? 0
          : Math.round((bucket.count / totalPeers) * 1000) / 10;
    }

    const buckets = Array.from(totals.values());
    buckets.sort((a, b) => {
      if (a.regionId === UNKNOWN_REGION_ID && b.regionId !== UNKNOWN_REGION_ID)
        return 1;
      if (b.regionId === UNKNOWN_REGION_ID && a.regionId !== UNKNOWN_REGION_ID)
        return -1;
      if (b.count === a.count) {
        return a.label.localeCompare(b.label);
      }
      return b.count - a.count;
    });

    const dominantRegion = buckets.find(
      (bucket) => bucket.regionId !== UNKNOWN_REGION_ID && bucket.count > 0
    );

    return {
      totalPeers,
      regions: buckets,
      dominantRegionId: dominantRegion ? dominantRegion.regionId : null,
      generatedAt: Date.now(),
    };
  }
);

export const networkStats = writable<NetworkStats>(dummyNetworkStats);
export const downloadQueue = writable<FileItem[]>([]);
export const userLocation = writable<string>("US-East");
export const etcAccount = writable<ETCAccount | null>(null);
export const blacklist = writable<BlacklistEntry[]>(blacklistedPeers);

interface RecentBlock {
  id: string;
  hash: string;
  reward: number;
  timestamp: Date;
  difficulty: number;
  nonce: number;
}

export interface MiningHistoryPoint {
  timestamp: number;
  hashRate: number;
  power: number;
}

// Mining state
export interface MiningState {
  isMining: boolean;
  hashRate: string;
  totalRewards: number;
  blocksFound: number;
  activeThreads: number;
  minerIntensity: number;
  selectedPool: string;
  sessionStartTime?: number; // Track mining session start time for persistence
  recentBlocks?: RecentBlock[]; // Store recent blocks found
  miningHistory?: MiningHistoryPoint[]; // Store hash rate history for charts
}

export const miningState = writable<MiningState>({
  isMining: false,
  hashRate: "0 H/s",
  totalRewards: 0,
  blocksFound: 0,
  activeThreads: 1,
  minerIntensity: 50,
  selectedPool: "solo",
  sessionStartTime: undefined,
  recentBlocks: [],
  miningHistory: [],
});

export const miningProgress = writable({ cumulative: 0, lastBlock: 0 });

// Accurate totals from full blockchain scan
export interface AccurateTotals {
  blocksMined: number;
  totalReceived: number;
  totalSent: number;
}

export interface AccurateTotalsProgress {
  currentBlock: number;
  totalBlocks: number;
  percentage: number;
}

export const accurateTotals = writable<AccurateTotals | null>(null);
export const isCalculatingAccurateTotals = writable<boolean>(false);
export const accurateTotalsProgress = writable<AccurateTotalsProgress | null>(
  null
);

// Calculate total mined from loaded mining reward transactions (partial - based on loaded data)
export const totalEarned = derived(transactions, ($txs) =>
  $txs
    .filter((tx) => tx.type === "mining")
    .reduce((sum, tx) => sum + tx.amount, 0)
);

export const totalSpent = derived(transactions, ($txs) =>
  $txs
    .filter((tx) => tx.type === "sent")
    .reduce((sum, tx) => sum + tx.amount, 0)
);

export const totalReceived = derived(transactions, ($txs) =>
  $txs
    .filter((tx) => tx.type === "received")
    .reduce((sum, tx) => sum + tx.amount, 0)
);

// Store for active P2P transfers and WebRTC sessions
export interface ActiveTransfer {
  fileId: string;
  transferId: string;
  type: "p2p" | "webrtc";
}

export const activeTransfers = writable<Map<string, ActiveTransfer>>(new Map());

// Interface for Bandwidth Schedule Entry
export interface BandwidthScheduleEntry {
  id: string;
  name: string;
  startTime: string; // Format: "HH:MM" (24-hour)
  endTime: string; // Format: "HH:MM" (24-hour)
  daysOfWeek: number[]; // 0-6, where 0 = Sunday
  uploadLimit: number; // KB/s, 0 = unlimited
  downloadLimit: number; // KB/s, 0 = unlimited
  enabled: boolean;
}

export interface ActiveBandwidthLimits {
  uploadLimitKbps: number;
  downloadLimitKbps: number;
  source: "default" | "schedule";
  scheduleId?: string;
  scheduleName?: string;
  nextChangeAt?: number;
}

const defaultActiveBandwidthLimits: ActiveBandwidthLimits = {
  uploadLimitKbps: 0,
  downloadLimitKbps: 0,
  source: "default",
  nextChangeAt: undefined,
  scheduleId: undefined,
  scheduleName: undefined,
};

// Interface for Application Settings
export interface AppSettings {
  storagePath: string;
  maxStorageSize: number; // GB
  autoCleanup: boolean;
  cleanupThreshold: number; // %
  maxConnections: number;
  uploadBandwidth: number; // 0 = unlimited
  downloadBandwidth: number; // 0 = unlimited
  port: number;
  enableUPnP: boolean;
  enableNAT: boolean;
  userLocation: string;
  enableProxy: boolean; // For SOCKS5 feature
  proxyAddress: string; // For SOCKS5 feature
  ipPrivacyMode: "off" | "prefer" | "strict";
  trustedProxyRelays: string[];
  disableDirectNatTraversal: boolean;
  enableAutonat: boolean; // AutoNAT reachability detection
  autonatProbeInterval: number; // Seconds between AutoNAT probes
  autonatServers: string[]; // Custom AutoNAT server multiaddrs
  enableAutorelay: boolean; // Circuit Relay v2 with AutoRelay (renamed from enableAutoRelay)
  preferredRelays: string[]; // Preferred relay node multiaddrs
  enableRelayServer: boolean; // Act as a relay server for other peers
  relayServerAlias: string; // Public alias/name for your relay server (appears in logs and bootstrapping)
  anonymousMode: boolean;
  shareAnalytics: boolean;
  enableWalletAutoLock: boolean;
  enableNotifications: boolean;
  notifyOnComplete: boolean;
  notifyOnError: boolean;
  notifyOnBandwidthCap: boolean;
  notifyOnBandwidthCapDesktop: boolean;
  soundAlerts: boolean;
  enableIPFS: boolean;
  chunkSize: number; // KB
  cacheSize: number; // MB
  logLevel: string;
  autoUpdate: boolean;
  enableBandwidthScheduling: boolean;
  bandwidthSchedules: BandwidthScheduleEntry[];
  monthlyUploadCapGb: number; // 0 = no cap
  monthlyDownloadCapGb: number; // 0 = no cap
  capWarningThresholds: number[]; // Percentages, e.g. [75, 90]
  enableFileLogging: boolean; // Enable file-based logging
  maxLogSizeMB: number; // Maximum size of a single log file in MB
  pricePerMb: number; // Price per MB in Chiral (e.g., 0.001)
  customBootstrapNodes: string[]; // Custom bootstrap nodes for DHT (leave empty to use defaults)
  autoStartDHT: boolean; // Whether to automatically start DHT on app launch
  selectedProtocol: "WebRTC" | "Bitswap" | "BitTorrent" | "ED2K" | "FTP"; // Protocol selected for file uploads
}

// Export the settings store
// We initialize with a safe default structure. Settings.svelte will load/persist the actual state.
export const settings = writable<AppSettings>({
  storagePath: "~/Chiral-Network-Storage",
  maxStorageSize: 100,
  autoCleanup: true,
  cleanupThreshold: 90,
  maxConnections: 50,
  uploadBandwidth: 0,
  downloadBandwidth: 0,
  port: 30303,
  enableUPnP: true,
  enableNAT: true,
  userLocation: "US-East",
  enableProxy: true, // Defaulting to enabled for SOCKS5 feature
  proxyAddress: "127.0.0.1:9050", // Default Tor SOCKS address
  ipPrivacyMode: "off",
  trustedProxyRelays: [],
  disableDirectNatTraversal: false,
  enableAutonat: true, // Disabled by default - enable if you need NAT detection
  autonatProbeInterval: 30, // 30 seconds default
  autonatServers: [], // Use bootstrap nodes by default
  enableAutorelay: false, // Disabled by default - enable if you need relay connections
  preferredRelays: [], // Use bootstrap nodes as relays by default
  enableRelayServer: false, // Disabled by default - enable to help relay traffic for others
  relayServerAlias: "", // Empty by default - user can set a friendly name
  anonymousMode: false,
  shareAnalytics: true,
  enableWalletAutoLock: false,
  enableNotifications: true,
  notifyOnComplete: true,
  notifyOnError: true,
  notifyOnBandwidthCap: true,
  notifyOnBandwidthCapDesktop: false,
  soundAlerts: false,
  enableIPFS: false,
  chunkSize: 256,
  cacheSize: 1024,
  logLevel: "info",
  autoUpdate: true,
  enableBandwidthScheduling: false,
  bandwidthSchedules: [],
  monthlyUploadCapGb: 0,
  monthlyDownloadCapGb: 0,
  capWarningThresholds: [75, 90],
  enableFileLogging: false, // Disabled by default
  maxLogSizeMB: 10, // 10 MB per log file by default
  pricePerMb: 0.001, // Default price: 0.001, until ability to set pricePerMb is there, then change to 0.001 Chiral per MB
  customBootstrapNodes: [], // Empty by default - use hardcoded bootstrap nodes
  autoStartDHT: false, // Don't auto-start DHT by default
  selectedProtocol: "Bitswap", // Default to Bitswap
});

export const activeBandwidthLimits = writable<ActiveBandwidthLimits>(
  defaultActiveBandwidthLimits
);

// Transaction polling functionality
import {
  pollTransactionStatus,
  type TransactionStatus as ApiTransactionStatus,
} from "./services/transactionService";

// Active polling tracker
const activePollingTasks = new Map<string, boolean>();

/**
 * Add a transaction and start polling for status updates
 */
export async function addTransactionWithPolling(
  transaction: Transaction
): Promise<void> {
  if (!transaction.transaction_hash) {
    throw new Error("Transaction must have a hash for polling");
  }

  const txHash = transaction.transaction_hash;

  // Prevent duplicate polling
  if (activePollingTasks.has(txHash)) {
    console.warn(`Already polling transaction ${txHash}`);
    return;
  }

  // Add to store immediately with 'submitted' status
  transactions.update((txs) => [transaction, ...txs]);

  // Mark as actively polling
  activePollingTasks.set(txHash, true);

  try {
    // Start polling with status updates
    await pollTransactionStatus(
      txHash,
      (status: ApiTransactionStatus) => {
        // Update transaction in store on each status change
        transactions.update((txs) =>
          txs.map((tx) => {
            if (tx.transaction_hash === txHash) {
              return {
                ...tx,
                status:
                  status.status === "success"
                    ? "success"
                    : status.status === "failed"
                      ? "failed"
                      : status.status === "pending"
                        ? "pending"
                        : "submitted",
                confirmations: status.confirmations || 0,
                block_number: status.block_number || undefined,
                gas_used: status.gas_used || undefined,
                error_message: status.error_message || undefined,
              };
            }
            return tx;
          })
        );
      },
      120, // 2 minutes max polling
      2000 // 2 second intervals
    );
  } catch (error) {
    console.error(`Failed to poll transaction ${txHash}:`, error);

    // Mark as failed on error
    transactions.update((txs) =>
      txs.map((tx) => {
        if (tx.transaction_hash === txHash) {
          return {
            ...tx,
            status: "failed",
            error_message:
              error instanceof Error ? error.message : "Polling failed",
          };
        }
        return tx;
      })
    );
  } finally {
    activePollingTasks.delete(txHash);
  }
}

/**
 * Helper to update transaction status manually
 */
export function updateTransactionStatus(
  txHash: string,
  updates: Partial<Transaction>
): void {
  transactions.update((txs) =>
    txs.map((tx) =>
      tx.transaction_hash === txHash ? { ...tx, ...updates } : tx
    )
  );
}<|MERGE_RESOLUTION|>--- conflicted
+++ resolved
@@ -51,8 +51,10 @@
   downloadedChunks?: number[];
   totalChunks?: number;
   downloadStartTime?: number;
-<<<<<<< HEAD
   price: number; // Price in Chiral for this file
+  version?: number;
+  isDownload?: boolean;
+  isSeedingDownload?: boolean;
   protocol?: "WebRTC" | "Bitswap" | "BitTorrent" | "ED2K" | "FTP"; // Protocol used for upload
 }
 
@@ -81,12 +83,6 @@
   averagePrice: number;
   isSeeding: boolean; // True if at least one protocol is seeding
   primaryProtocol?: ProtocolEntry; // The first/most recent protocol entry
-=======
-  price?: number; // Price in Chiral for this file
-  version?: number;
-  isDownload?: boolean;
-  isSeedingDownload?: boolean;
->>>>>>> 53fb8ac5
 }
 
 export interface ProxyNode {
