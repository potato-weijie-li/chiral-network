import { writable, derived } from "svelte/store";
import { normalizeRegion, GEO_REGIONS, UNKNOWN_REGION_ID } from "$lib/geo";

export interface FileItem {
  id: string;
  name: string;
  hash: string;
  size: number;
  status:
    | "downloading"
    | "paused"
    | "completed"
    | "failed"
    | "uploaded"
    | "queued"
    | "seeding"
    | "canceled";
  progress?: number;
  uploadDate?: Date;
  owner?: string;
  description?: string;
  seeders?: number;
  seederAddresses?: string[];
  leechers?: number;
  encrypted?: boolean;
  priority?: "low" | "normal" | "high";
  downloadSpeed?: number;
  uploadSpeed?: number;
  timeRemaining?: number;
  visualOrder?: number; // For maintaining user's intended visual order
  downloadPath?: string; // Path where the file was downloaded
  version?: number; // File version number for versioning system
  isNewVersion?: boolean; // Whether this is a new version of an existing file
  speed?: string; // Download/upload speed display
  eta?: string; // Estimated time remaining display
  isEncrypted?: boolean;
  manifest?: any;
  path?: string;
  cids?: string[];
  downloadedChunks?: number[];
  totalChunks?: number;
  downloadStartTime?: number;
  price?: number; // Price in Chiral for this file
}

export interface ProxyNode {
  id: string;
  address: string;
  status: "online" | "offline" | "connecting";
  bandwidth: number;
  latency: number;
  region: string;
  reputation?: number;
  uptime?: number;
  price?: number;
  totalProxied?: number;
}

export interface WalletInfo {
  address: string;
  balance: number;
  pendingTransactions: number;
  stakedAmount?: number;
  miningRewards?: number;
  reputation?: number;
  totalEarned?: number;
  totalSpent?: number;
}

export interface ETCAccount {
  address: string;
  private_key: string;
}

export interface PeerInfo {
  id: string;
  address: string;
  nickname?: string;
  status: "online" | "offline" | "away";
  reputation: number;
  sharedFiles: number;
  totalSize: number;
  joinDate: Date;
  lastSeen: Date;
  location?: string;
}

export interface PeerGeoRegionStat {
  regionId: string;
  label: string;
  count: number;
  percentage: number;
  color: string;
  peers: PeerInfo[];
}

export interface PeerGeoDistribution {
  totalPeers: number;
  regions: PeerGeoRegionStat[];
  dominantRegionId: string | null;
  generatedAt: number;
}

export const suspiciousActivity = writable<
  {
    type: string;
    description: string;
    date: string;
    severity: "low" | "medium" | "high";
  }[]
>([]);

export interface NetworkStats {
  totalPeers: number;
  onlinePeers: number;
  totalFiles: number;
  networkSize: number;
  avgDownloadSpeed: number;
  avgUploadSpeed: number;
  totalTransactions: number;
}

export interface Transaction {
  id: number;
  type: "sent" | "received";
  amount: number;
  to?: string;
  from?: string;
  txHash?: string;
  date: Date;
  description: string;
  status: "pending" | "completed";
}

export interface BlacklistEntry {
  chiral_address: string;
  reason: string;
  timestamp: Date;
}

// Sample dummy data
const dummyFiles: FileItem[] = [
  {
    id: "0",
    name: "Video.mp4",
    hash: "QmZ4tDuvesekqMF",
    size: 50331648,
    status: "paused",
    progress: 30,
    visualOrder: 1,
  },
  {
    id: "1",
    name: "Document.pdf",
    hash: "QmZ4tDuvesekqMD",
    size: 2048576,
    status: "completed",
    progress: 100,
    visualOrder: 2,
  },
];

const dummyWallet: WalletInfo = {
  address: "0x742d35Cc6634C0532925a3b844Bc9e7595f0bEb1",
  balance: 1000.5,
  pendingTransactions: 5,
};

// Additional dummy data
const dummyPeers: PeerInfo[] = [];

const blacklistedPeers: BlacklistEntry[] = [
  {
    chiral_address: "0x702f05Cc6634C599f1293b844Bc9e759ef049891",
    reason: "Unfufilled requests",
    timestamp: new Date("2024-05-01T10:00:00Z"),
  },
];

const dummyNetworkStats: NetworkStats = {
  totalPeers: 1247,
  onlinePeers: 892,
  totalFiles: 45678,
  networkSize: 125899906842624, // ~125TB
  avgDownloadSpeed: 12.5, // MB/s
  avgUploadSpeed: 8.3, // MB/s
  totalTransactions: 98765,
};

const dummyTransactions: Transaction[] = [
  {
    id: 1,
    type: "received",
    amount: 50.5,
    from: "0x8765...4321",
    date: new Date("2024-03-15"),
    description: "Storage reward",
    status: "completed",
  },
  {
    id: 2,
    type: "sent",
    amount: 10.25,
    to: "0x1234...5678",
    date: new Date("2024-03-14"),
    description: "Proxy service",
    status: "completed",
  },
  {
    id: 3,
    type: "received",
    amount: 100,
    from: "0xabcd...ef12",
    date: new Date("2024-03-13"),
    description: "Upload reward",
    status: "completed",
  },
  {
    id: 4,
    type: "sent",
    amount: 5.5,
    to: "0x9876...5432",
    date: new Date("2024-03-12"),
    description: "File download",
    status: "completed",
  },
];

// Stores
export const files = writable<FileItem[]>(dummyFiles);
export const wallet = writable<WalletInfo>(dummyWallet);
export const activeDownloads = writable<number>(1);
export const transactions = writable<Transaction[]>(dummyTransactions);

// Import real network status
import { networkStatus } from "./services/networkService";
export { networkStatus };

export const peers = writable<PeerInfo[]>(dummyPeers);

export const peerGeoDistribution = derived(
  peers,
  ($peers): PeerGeoDistribution => {
    const totals = new Map<string, PeerGeoRegionStat>();

    for (const region of GEO_REGIONS) {
      totals.set(region.id, {
        regionId: region.id,
        label: region.label,
        count: 0,
        percentage: 0,
        color: region.color,
        peers: [],
      });
    }

    for (const peer of $peers) {
      const region = normalizeRegion(peer.location);
      const bucket = totals.get(region.id);
      if (!bucket) {
        continue;
      }

      bucket.count += 1;
      bucket.peers.push(peer);
    }

    const totalPeers = $peers.length;
    for (const bucket of totals.values()) {
      bucket.percentage =
        totalPeers === 0
          ? 0
          : Math.round((bucket.count / totalPeers) * 1000) / 10;
    }

    const buckets = Array.from(totals.values());
    buckets.sort((a, b) => {
      if (a.regionId === UNKNOWN_REGION_ID && b.regionId !== UNKNOWN_REGION_ID)
        return 1;
      if (b.regionId === UNKNOWN_REGION_ID && a.regionId !== UNKNOWN_REGION_ID)
        return -1;
      if (b.count === a.count) {
        return a.label.localeCompare(b.label);
      }
      return b.count - a.count;
    });

    const dominantRegion = buckets.find(
      (bucket) => bucket.regionId !== UNKNOWN_REGION_ID && bucket.count > 0
    );

    return {
      totalPeers,
      regions: buckets,
      dominantRegionId: dominantRegion ? dominantRegion.regionId : null,
      generatedAt: Date.now(),
    };
  }
);

export const networkStats = writable<NetworkStats>(dummyNetworkStats);
export const downloadQueue = writable<FileItem[]>([]);
export const userLocation = writable<string>("US-East");
export const etcAccount = writable<ETCAccount | null>(null);
export const blacklist = writable<BlacklistEntry[]>(blacklistedPeers);

interface RecentBlock {
  id: string;
  hash: string;
  reward: number;
  timestamp: Date;
  difficulty: number;
  nonce: number;
}

export interface MiningHistoryPoint {
  timestamp: number;
  hashRate: number;
  power: number;
}

// Mining state
export interface MiningState {
  isMining: boolean;
  hashRate: string;
  totalRewards: number;
  blocksFound: number;
  activeThreads: number;
  minerIntensity: number;
  selectedPool: string;
  sessionStartTime?: number; // Track mining session start time for persistence
  recentBlocks?: RecentBlock[]; // Store recent blocks found
  miningHistory?: MiningHistoryPoint[]; // Store hash rate history for charts
}

export const miningState = writable<MiningState>({
  isMining: false,
  hashRate: "0 H/s",
  totalRewards: 0,
  blocksFound: 0,
  activeThreads: 1,
  minerIntensity: 50,
  selectedPool: "solo",
  sessionStartTime: undefined,
  recentBlocks: [],
  miningHistory: [],
});

export const miningProgress = writable({ cumulative: 0, lastBlock: 0 });

export const totalEarned = derived(
  miningState,
  ($miningState) => $miningState.totalRewards
);

export const totalSpent = derived(transactions, ($txs) =>
  $txs
    .filter((tx) => tx.type === "sent")
    .reduce((sum, tx) => sum + tx.amount, 0)
);

// Store for active P2P transfers and WebRTC sessions
export interface ActiveTransfer {
  fileId: string;
  transferId: string;
  type: "p2p" | "webrtc";
}

export const activeTransfers = writable<Map<string, ActiveTransfer>>(new Map());

// Interface for Bandwidth Schedule Entry
export interface BandwidthScheduleEntry {
  id: string;
  name: string;
  startTime: string; // Format: "HH:MM" (24-hour)
  endTime: string; // Format: "HH:MM" (24-hour)
  daysOfWeek: number[]; // 0-6, where 0 = Sunday
  uploadLimit: number; // KB/s, 0 = unlimited
  downloadLimit: number; // KB/s, 0 = unlimited
  enabled: boolean;
}

export interface ActiveBandwidthLimits {
  uploadLimitKbps: number;
  downloadLimitKbps: number;
  source: "default" | "schedule";
  scheduleId?: string;
  scheduleName?: string;
  nextChangeAt?: number;
}

const defaultActiveBandwidthLimits: ActiveBandwidthLimits = {
  uploadLimitKbps: 0,
  downloadLimitKbps: 0,
  source: "default",
  nextChangeAt: undefined,
  scheduleId: undefined,
  scheduleName: undefined,
};

// Interface for Application Settings
export interface AppSettings {
  storagePath: string;
  maxStorageSize: number; // GB
  autoCleanup: boolean;
  cleanupThreshold: number; // %
  maxConnections: number;
  uploadBandwidth: number; // 0 = unlimited
  downloadBandwidth: number; // 0 = unlimited
  port: number;
  enableUPnP: boolean;
  enableNAT: boolean;
  userLocation: string;
  enableProxy: boolean; // For SOCKS5 feature
  proxyAddress: string; // For SOCKS5 feature
  ipPrivacyMode: "off" | "prefer" | "strict";
  trustedProxyRelays: string[];
  disableDirectNatTraversal: boolean;
  enableAutonat: boolean; // AutoNAT reachability detection
  autonatProbeInterval: number; // Seconds between AutoNAT probes
  autonatServers: string[]; // Custom AutoNAT server multiaddrs
  enableAutorelay: boolean; // Circuit Relay v2 with AutoRelay (renamed from enableAutoRelay)
  preferredRelays: string[]; // Preferred relay node multiaddrs
  enableRelayServer: boolean; // Act as a relay server for other peers
  relayServerAlias: string; // Public alias/name for your relay server (appears in logs and bootstrapping)
  anonymousMode: boolean;
  shareAnalytics: boolean;
  enableNotifications: boolean;
  notifyOnComplete: boolean;
  notifyOnError: boolean;
  notifyOnBandwidthCap: boolean;
  notifyOnBandwidthCapDesktop: boolean;
  soundAlerts: boolean;
  enableIPFS: boolean;
  chunkSize: number; // KB
  cacheSize: number; // MB
  logLevel: string;
  autoUpdate: boolean;
  enableBandwidthScheduling: boolean;
  bandwidthSchedules: BandwidthScheduleEntry[];
<<<<<<< HEAD
  monthlyUploadCapGb: number; // 0 = no cap
  monthlyDownloadCapGb: number; // 0 = no cap
  capWarningThresholds: number[]; // Percentages, e.g. [75, 90]
=======
  enableFileLogging: boolean; // Enable file-based logging
  maxLogSizeMB: number; // Maximum size of a single log file in MB
>>>>>>> c7fb6b3d
  pricePerMb: number; // Price per MB in Chiral (e.g., 0.001)
  customBootstrapNodes: string[]; // Custom bootstrap nodes for DHT (leave empty to use defaults)
  autoStartDHT: boolean; // Whether to automatically start DHT on app launch
}

// Export the settings store
// We initialize with a safe default structure. Settings.svelte will load/persist the actual state.
export const settings = writable<AppSettings>({
  storagePath: "~/Chiral-Network-Storage",
  maxStorageSize: 100,
  autoCleanup: true,
  cleanupThreshold: 90,
  maxConnections: 50,
  uploadBandwidth: 0,
  downloadBandwidth: 0,
  port: 30303,
  enableUPnP: true,
  enableNAT: true,
  userLocation: "US-East",
  enableProxy: true, // Defaulting to enabled for SOCKS5 feature
  proxyAddress: "127.0.0.1:9050", // Default Tor SOCKS address
  ipPrivacyMode: "off",
  trustedProxyRelays: [],
  disableDirectNatTraversal: false,
  enableAutonat: false, // Disabled by default - enable if you need NAT detection
  autonatProbeInterval: 30, // 30 seconds default
  autonatServers: [], // Use bootstrap nodes by default
  enableAutorelay: false, // Disabled by default - enable if you need relay connections
  preferredRelays: [], // Use bootstrap nodes as relays by default
  enableRelayServer: false, // Disabled by default - enable to help relay traffic for others
  relayServerAlias: "", // Empty by default - user can set a friendly name
  anonymousMode: false,
  shareAnalytics: true,
  enableNotifications: true,
  notifyOnComplete: true,
  notifyOnError: true,
  notifyOnBandwidthCap: true,
  notifyOnBandwidthCapDesktop: false,
  soundAlerts: false,
  enableIPFS: false,
  chunkSize: 256,
  cacheSize: 1024,
  logLevel: "info",
  autoUpdate: true,
  enableBandwidthScheduling: false,
  bandwidthSchedules: [],
<<<<<<< HEAD
  monthlyUploadCapGb: 0,
  monthlyDownloadCapGb: 0,
  capWarningThresholds: [75, 90],
=======
  enableFileLogging: false, // Disabled by default
  maxLogSizeMB: 10, // 10 MB per log file by default
  pricePerMb: 0, // Default price: 0, until ability to set pricePerMb is there, then change to 0.001 Chiral per MB
>>>>>>> c7fb6b3d
  pricePerMb: 0.001, // Default price: 0.001, until ability to set pricePerMb is there, then change to 0.001 Chiral per MB
  customBootstrapNodes: [], // Empty by default - use hardcoded bootstrap nodes
  autoStartDHT: false, // Don't auto-start DHT by default
});

export const activeBandwidthLimits = writable<ActiveBandwidthLimits>(
  defaultActiveBandwidthLimits
);<|MERGE_RESOLUTION|>--- conflicted
+++ resolved
@@ -438,14 +438,11 @@
   autoUpdate: boolean;
   enableBandwidthScheduling: boolean;
   bandwidthSchedules: BandwidthScheduleEntry[];
-<<<<<<< HEAD
   monthlyUploadCapGb: number; // 0 = no cap
   monthlyDownloadCapGb: number; // 0 = no cap
   capWarningThresholds: number[]; // Percentages, e.g. [75, 90]
-=======
   enableFileLogging: boolean; // Enable file-based logging
   maxLogSizeMB: number; // Maximum size of a single log file in MB
->>>>>>> c7fb6b3d
   pricePerMb: number; // Price per MB in Chiral (e.g., 0.001)
   customBootstrapNodes: string[]; // Custom bootstrap nodes for DHT (leave empty to use defaults)
   autoStartDHT: boolean; // Whether to automatically start DHT on app launch
@@ -492,15 +489,12 @@
   autoUpdate: true,
   enableBandwidthScheduling: false,
   bandwidthSchedules: [],
-<<<<<<< HEAD
   monthlyUploadCapGb: 0,
   monthlyDownloadCapGb: 0,
   capWarningThresholds: [75, 90],
-=======
   enableFileLogging: false, // Disabled by default
   maxLogSizeMB: 10, // 10 MB per log file by default
   pricePerMb: 0, // Default price: 0, until ability to set pricePerMb is there, then change to 0.001 Chiral per MB
->>>>>>> c7fb6b3d
   pricePerMb: 0.001, // Default price: 0.001, until ability to set pricePerMb is there, then change to 0.001 Chiral per MB
   customBootstrapNodes: [], // Empty by default - use hardcoded bootstrap nodes
   autoStartDHT: false, // Don't auto-start DHT by default
