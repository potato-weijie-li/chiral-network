<script lang="ts">
  import Button from '$lib/components/ui/button.svelte'
  import Card from '$lib/components/ui/card.svelte'
  import Input from '$lib/components/ui/input.svelte'
  import Label from '$lib/components/ui/label.svelte'
  import Badge from '$lib/components/ui/badge.svelte'
  import Progress from '$lib/components/ui/progress.svelte'
  import { Search, Pause, Play, X, ChevronUp, ChevronDown, Settings, FolderOpen, File as FileIcon, FileText, FileImage, FileVideo, FileAudio, Archive, Code, FileSpreadsheet, Presentation, History, Download as DownloadIcon, Upload as UploadIcon, Trash2, RefreshCw } from 'lucide-svelte'
  import { files, downloadQueue, activeTransfers, wallet } from '$lib/stores'
  import { dhtService } from '$lib/dht'
  import { paymentService } from '$lib/services/paymentService'
  import DownloadSearchSection from '$lib/components/download/DownloadSearchSection.svelte'
  import type { FileMetadata } from '$lib/dht'
  import { onDestroy, onMount } from 'svelte'
  import { t } from 'svelte-i18n'
  import { get } from 'svelte/store'
  import { toHumanReadableSize } from '$lib/utils'
  import { buildSaveDialogOptions } from '$lib/utils/saveDialog'
  import { initDownloadTelemetry, disposeDownloadTelemetry } from '$lib/downloadTelemetry'
  import { MultiSourceDownloadService, type MultiSourceProgress } from '$lib/services/multiSourceDownloadService'
  import { listen } from '@tauri-apps/api/event'
  import PeerSelectionService from '$lib/services/peerSelectionService'
  import { downloadHistoryService, type DownloadHistoryEntry } from '$lib/services/downloadHistoryService'
  import { showToast } from '$lib/toast'
  import { diagnosticLogger, fileLogger, errorLogger } from '$lib/diagnostics/logger'

  import { invoke } from '@tauri-apps/api/core'
  import { homeDir } from '@tauri-apps/api/path'

  const tr = (k: string, params?: Record<string, any>) => $t(k, params)

 // Auto-detect protocol based on file metadata
  let detectedProtocol: 'WebRTC' | 'Bitswap' | null = null
  let torrentDownloads = new Map<string, any>();
  onMount(() => {
    // Initialize payment service to load persisted wallet and transactions
    paymentService.initialize();

    initDownloadTelemetry()

    // Listen for multi-source download events
    const setupEventListeners = async () => {
      // Listen for BitTorrent events
      const unlistenTorrentEvent = await listen('torrent_event', (event) => {
        const payload = event.payload as any;
        diagnosticLogger.debug('Download', 'Received torrent event', { eventType: Object.keys(payload)[0] });

        if (payload.Progress) {
          const { info_hash, downloaded, total, speed, peers, eta_seconds } = payload.Progress;
          torrentDownloads.set(info_hash, {
            info_hash,
            name: torrentDownloads.get(info_hash)?.name || 'Fetching name...',
            status: 'downloading',
            progress: total > 0 ? (downloaded / total) * 100 : 0,
            speed: toHumanReadableSize(speed) + '/s',
            eta: eta_seconds ? `${eta_seconds}s` : 'N/A',
            peers,
            size: total,
          });
          torrentDownloads = new Map(torrentDownloads); // Trigger reactivity
        } else if (payload.Complete) {
          const { info_hash, name } = payload.Complete;
          const existing = torrentDownloads.get(info_hash);
          if (existing) {
            torrentDownloads.set(info_hash, { ...existing, status: 'completed', progress: 100 });
            torrentDownloads = new Map(torrentDownloads);
            showNotification(`Torrent download complete: ${name}`, 'success');
          }
        } else if (payload.Added) {
            const { info_hash, name } = payload.Added;
            torrentDownloads.set(info_hash, {
                info_hash,
                name,
                status: 'downloading',
                progress: 0,
                speed: '0 B/s',
                eta: 'N/A',
                peers: 0,
                size: 0,
            });
            torrentDownloads = new Map(torrentDownloads);
            showNotification(`Torrent added: ${name}`, 'info');
        } else if (payload.Removed) {
            const { info_hash } = payload.Removed;
            if (torrentDownloads.has(info_hash)) {
                const name = torrentDownloads.get(info_hash)?.name || 'Unknown';
                torrentDownloads.delete(info_hash);
                torrentDownloads = new Map(torrentDownloads);
                showNotification(`Torrent removed: ${name}`, 'warning');
            }
        }
      });

      // Cleanup torrent listener
      onDestroy(() => {
        unlistenTorrentEvent();
      });
      try {
        const unlistenProgress = await listen('multi_source_progress_update', (event) => {
          const progress = event.payload as MultiSourceProgress

          // Find the corresponding file and update its progress
          files.update(f => f.map(file => {
            if (file.hash === progress.fileHash) {
              const percentage = MultiSourceDownloadService.getCompletionPercentage(progress);
              return {
                ...file,
                progress: percentage,
                status: 'downloading' as const,
                speed: MultiSourceDownloadService.formatSpeed(progress.downloadSpeedBps),
                eta: MultiSourceDownloadService.formatETA(progress.etaSeconds)
              };
            }
            return file;
          }));

          multiSourceProgress.set(progress.fileHash, progress)
          multiSourceProgress = multiSourceProgress // Trigger reactivity
        })

        const unlistenCompleted = await listen('multi_source_download_completed', (event) => {
          const data = event.payload as any

          // Update file status to completed
          files.update(f => f.map(file => {
            if (file.hash === data.file_hash) {
              return {
                ...file,
                status: 'completed' as const,
                progress: 100,
                downloadPath: data.output_path
              };
            }
            return file;
          }));

          multiSourceProgress.delete(data.file_hash)
          multiSourceProgress = multiSourceProgress
          showNotification(`Multi-source download completed: ${data.file_name}`, 'success')
        })

        const unlistenStarted = await listen('multi_source_download_started', (event) => {
          const data = event.payload as any
          showNotification(`Multi-source download started with ${data.total_peers} peers`, 'info')
        })

        const unlistenFailed = await listen('multi_source_download_failed', (event) => {
          const data = event.payload as any

          // Update file status to failed
          files.update(f => f.map(file => {
            if (file.hash === data.file_hash) {
              return {
                ...file,
                status: 'failed' as const
              };
            }
            return file;
          }));

          multiSourceProgress.delete(data.file_hash)
          multiSourceProgress = multiSourceProgress
          showNotification(`Multi-source download failed: ${data.error}`, 'error')
        })

        const unlistenBitswapProgress = await listen('bitswap_chunk_downloaded', (event) => {
          const progress = event.payload as {
                fileHash: string;
                chunkIndex: number;
                totalChunks: number;
                chunkSize: number;
            };

            files.update(f => f.map(file => {
                if (file.hash === progress.fileHash) {
                    const downloadedChunks = new Set(file.downloadedChunks || []);
                    
                    if (downloadedChunks.has(progress.chunkIndex)) {
                        return file; // Already have this chunk, do nothing.
                    }
                    downloadedChunks.add(progress.chunkIndex);
                    const newSize = downloadedChunks.size;

                    let bitswapStartTime = file.downloadStartTime;
                    if (newSize === 1) {
                        // This is the first chunk, start the timer
                        bitswapStartTime = Date.now();
                    }

                    let speed = file.speed || '0 B/s';
                    let eta = file.eta || 'N/A';

                    if (bitswapStartTime) {
                        const elapsedTimeMs = Date.now() - bitswapStartTime;
                        
                        // We have downloaded `newSize - 1` chunks since the timer started.
                        const downloadedBytesSinceStart = (newSize - 1) * progress.chunkSize;
                        
                        if (elapsedTimeMs > 500) { // Get a better average over a short time.
                            const speedBytesPerSecond = downloadedBytesSinceStart > 0 ? (downloadedBytesSinceStart / elapsedTimeMs) * 1000 : 0;
                            
                            if (speedBytesPerSecond < 1000) {
                                speed = `${speedBytesPerSecond.toFixed(0)} B/s`;
                            } else if (speedBytesPerSecond < 1000 * 1000) {
                                speed = `${(speedBytesPerSecond / 1000).toFixed(2)} KB/s`;
                            } else {
                                speed = `${(speedBytesPerSecond / (1000 * 1000)).toFixed(2)} MB/s`;
                            }

                            const remainingChunks = progress.totalChunks - newSize;
                            if (speedBytesPerSecond > 0) {
                                const remainingBytes = remainingChunks * progress.chunkSize;
                                const etaSeconds = remainingBytes / speedBytesPerSecond;
                                eta = `${Math.round(etaSeconds)}s`;
                            } else {
                                eta = 'N/A';
                            }
                        }
                    }
                    
                    const percentage = (newSize / progress.totalChunks) * 100;
                    
                    return {
                        ...file,
                        progress: percentage,
                        status: 'downloading' as const,
                        downloadedChunks: Array.from(downloadedChunks),
                        totalChunks: progress.totalChunks,
                        downloadStartTime: bitswapStartTime,
                        speed: speed,
                        eta: eta,
                    };
                }
                return file;
            }));
        });

        const unlistenDownloadCompleted = await listen('file_content', async (event) => {
            const metadata = event.payload as any;

            // Find the file that just completed
            const completedFile = $files.find(f => f.hash === metadata.merkleRoot);

            if (completedFile && !paidFiles.has(completedFile.hash)) {
                // Process payment for Bitswap download (only once per file)
                diagnosticLogger.info('Download', 'Bitswap download completed, processing payment', { fileName: completedFile.name });
                const paymentAmount = await paymentService.calculateDownloadCost(completedFile.size);
                
                // Skip payment check for free files (price = 0)
                if (paymentAmount === 0) {
                    diagnosticLogger.info('Download', 'Free file, skipping payment', { fileName: completedFile.name });
                    paidFiles.add(completedFile.hash);
                    showNotification(`Download complete! "${completedFile.name}" (Free)`, 'success');
                    return;
                }


                const seederPeerId = completedFile.seederAddresses?.[0];
                const seederWalletAddress = paymentService.isValidWalletAddress(completedFile.seederAddresses?.[0])
                  ? completedFile.seederAddresses?.[0]!
                  : null;                if (!seederWalletAddress) {
                  diagnosticLogger.warn('Download', 'Skipping Bitswap payment due to missing or invalid uploader wallet address', {
                      file: completedFile.name,
                      seederAddresses: completedFile.seederAddresses
                  });
                  showNotification('Payment skipped: missing uploader wallet address', 'warning');
              } else {
                    try {
                        const paymentResult = await paymentService.processDownloadPayment(
                            completedFile.hash,
                            completedFile.name,
                            completedFile.size,
                            seederWalletAddress,
                            seederPeerId
                        );

                        if (paymentResult.success) {
                            paidFiles.add(completedFile.hash); // Mark as paid
                            diagnosticLogger.info('Download', 'Bitswap payment processed', { 
                              amount: paymentAmount.toFixed(6), 
                              seederWalletAddress, 
                              seederPeerId 
                            });
                            showNotification(
                                `Download complete! Paid ${paymentAmount.toFixed(4)} Chiral`,
                                'success'
                            );
                        } else {
                            errorLogger.fileOperationError('Bitswap payment', paymentResult.error || 'Unknown error');
                            showNotification(`Payment failed: ${paymentResult.error}`, 'warning');
                        }
                    } catch (error) {
                        errorLogger.fileOperationError('Bitswap payment processing', error instanceof Error ? error.message : String(error));
                        showNotification(`Payment failed: ${error instanceof Error ? error.message : 'Unknown error'}`, 'warning');
                    }
                }
            }

            // Update file status
            files.update(f => f.map(file => {
                if (file.hash === metadata.merkleRoot) {
                    return {
                        ...file,
                        status: 'completed' as const,
                        progress: 100,
                        downloadPath: metadata.downloadPath
                    };
                }
                return file;
            }));
        });

        // Listen for DHT errors (like missing CIDs)
        const unlistenDhtError = await listen('dht_event', (event) => {
          const eventStr = event.payload as string;
          if (eventStr.startsWith('error:')) {
            const errorMsg = eventStr.substring(6); // Remove 'error:' prefix
            errorLogger.dhtInitError(errorMsg);

            // Try to match error to a download in progress
            if (errorMsg.includes('No root CID found')) {
              // Find downloading files and mark them as failed
              files.update(f => f.map(file => {
                if (file.status === 'downloading' && (!file.cids || file.cids.length === 0)) {
                  showNotification(
                    `Download failed for "${file.name}": ${errorMsg}`,
                    'error',
                    6000
                  )
                  return { ...file, status: 'failed' as const }
                }
                return file
              }))
            }
          }
        });


        // Listen for WebRTC download completion
const unlistenWebRTCComplete = await listen('webrtc_download_complete', async (event) => {
  const data = event.payload as {
    fileHash: string;
    fileName: string;
    fileSize: number;
    data: number[]; // Array of bytes
  };

  try {
    // ✅ GET SETTINGS PATH
    const stored = localStorage.getItem("chiralSettings");
    if (!stored) {
      showNotification(
        'Please configure a download path in Settings before downloading files.',
        'error',
        8000
      );
      return;
    }
    
    const settings = JSON.parse(stored);
    let storagePath = settings.storagePath;
    
    if (!storagePath || storagePath === '.') {
      showNotification(
        'Please set a valid download path in Settings.',
        'error',
        8000
      );
      return;
    }
    
    // Expand ~ to home directory if needed
    if (storagePath.startsWith("~")) {
      const home = await homeDir();
      storagePath = storagePath.replace("~", home);
    }
    
    // Validate directory exists
    const dirExists = await invoke('check_directory_exists', { path: storagePath });
    if (!dirExists) {
      showNotification(
        `Download path "${settings.storagePath}" does not exist. Please update it in Settings.`,
        'error',
        8000
      );
      return;
    }

    // Construct full file path
    const { join } = await import('@tauri-apps/api/path');
    const outputPath = await join(storagePath, data.fileName);
    
    fileLogger.downloadStarted(data.fileName);

    // Write the file to disk
    const { writeFile } = await import('@tauri-apps/plugin-fs');
    const fileData = new Uint8Array(data.data);
    await writeFile(outputPath, fileData);

    fileLogger.downloadCompleted(data.fileName);

    // Update status to completed
    files.update(f => f.map(file => 
      file.hash === data.fileHash
        ? { ...file, status: 'completed', progress: 100, downloadPath: outputPath }
        : file
    ));

    showNotification(`Successfully saved "${data.fileName}"`, 'success');
    
  } catch (error) {
    errorLogger.fileOperationError('Save WebRTC file', error instanceof Error ? error.message : String(error));
    const errorMessage = error instanceof Error ? error.message : String(error);
    showNotification(`Failed to save file: ${errorMessage}`, 'error');

    files.update(f => f.map(file =>
      file.hash === data.fileHash
        ? { ...file, status: 'failed' }
        : file
    ));
  }
});

        // Cleanup listeners on destroy
        return () => {
          unlistenProgress()
          unlistenCompleted()
          unlistenStarted()
          unlistenFailed()
          unlistenBitswapProgress()
          unlistenDownloadCompleted()
          unlistenDhtError()
          unlistenWebRTCComplete()
          unlistenTorrentEvent()
        }
      } catch (error) {
        errorLogger.fileOperationError('Setup event listeners', error instanceof Error ? error.message : String(error));
        return () => {} // Return empty cleanup function
      }
    }

    setupEventListeners()

    // Smart Resume: Load and auto-resume interrupted downloads
    loadAndResumeDownloads()
  })

  onDestroy(() => {
    disposeDownloadTelemetry()
  })

  // Load saved download page settings
  const loadDownloadSettings = () => {
    try {
      const saved = localStorage.getItem('downloadPageSettings')
      if (saved) {
        return JSON.parse(saved)
      }
    } catch (error) {
      console.error('Failed to load download settings:', error)
    }
    return {
      autoStartQueue: true,
      maxConcurrentDownloads: 3,
      autoClearCompleted: false,
      filterStatus: 'all',
      multiSourceEnabled: true,
      maxPeersPerDownload: 3
    }
  }

  const savedSettings = loadDownloadSettings()

  let searchFilter = ''  // For searching existing downloads
  let maxConcurrentDownloads: string | number = savedSettings.maxConcurrentDownloads
  let lastValidMaxConcurrent = 3 // Store the last valid value
  let autoStartQueue = savedSettings.autoStartQueue
  let autoClearCompleted = savedSettings.autoClearCompleted
  let filterStatus = savedSettings.filterStatus
  let activeSimulations = new Set<string>() // Track files with active progress simulations

  // Multi-source download state
  let multiSourceProgress = new Map<string, MultiSourceProgress>()
  let multiSourceEnabled = savedSettings.multiSourceEnabled
  let maxPeersPerDownload = savedSettings.maxPeersPerDownload

  // Add notification related variables
  let currentNotification: HTMLElement | null = null
  let showSettings = false // Toggle for settings panel

  // Smart Resume: Track resumed downloads
  let resumedDownloads = new Set<string>() // Track which downloads were auto-resumed

  // Track which files have already had payment processed
  let paidFiles = new Set<string>()

  // Download History state
  let showHistory = false
  let downloadHistory: DownloadHistoryEntry[] = []
  let historySearchQuery = ''
  let historyFilter: 'all' | 'completed' | 'failed' | 'canceled' = 'all'
  let statistics = downloadHistoryService.getStatistics()

  // Load history on mount
  $: downloadHistory = downloadHistoryService.getFilteredHistory(
    historyFilter === 'all' ? undefined : historyFilter,
    historySearchQuery
  )

  $: if (downloadHistory) {
    statistics = downloadHistoryService.getStatistics()
  }


  // Track files to add to history when they complete/fail
  $: {
    for (const file of $files) {
      if (['completed', 'failed', 'canceled'].includes(file.status)) {
        downloadHistoryService.addToHistory(file)
        //Refeshing history to keep it most updated
        downloadHistory = downloadHistoryService.getFilteredHistory(
          historyFilter === 'all' ? undefined : historyFilter,
          historySearchQuery
      )
      }
    }
  }

  // Show notification function
  function showNotification(message: string, type: 'success' | 'error' | 'info' | 'warning' = 'success', duration = 4000) {
    // Remove existing notification
    if (currentNotification) {
      currentNotification.remove()
      currentNotification = null
    }

    const colors = {
      success: '#22c55e',
      error: '#ef4444',
      info: '#3b82f6',
      warning: '#f59e0b'
    }

    const notification = document.createElement('div')
    notification.style.cssText = `
      position: fixed;
      top: 20px;
      right: 20px;
      background: ${colors[type]};
      color: white;
      padding: 12px 16px;
      border-radius: 8px;
      box-shadow: 0 4px 12px rgba(0, 0, 0, 0.15);
      z-index: 10000;
      font-family: -apple-system, BlinkMacSystemFont, "Segoe UI", Roboto, sans-serif;
      font-size: 14px;
      font-weight: 500;
      max-width: 320px;
      animation: slideInRight 0.3s ease-out;
      display: flex;
      align-items: center;
      gap: 8px;
    `

    // Add CSS animation styles
    if (!document.querySelector('#download-notification-styles')) {
      const style = document.createElement('style')
      style.id = 'download-notification-styles'
      style.textContent = `
        @keyframes slideInRight {
          from { transform: translateX(100%); opacity: 0; }
          to { transform: translateX(0); opacity: 1; }
        }
      `
      document.head.appendChild(style)
    }

    notification.innerHTML = `
      <span>${message}</span>
      <button onclick="this.parentElement.remove()" style="
        background: none;
        border: none;
        color: white;
        font-size: 18px;
        cursor: pointer;
        padding: 0;
        margin-left: 8px;
        opacity: 0.8;
      ">×</button>
    `

    document.body.appendChild(notification)
    currentNotification = notification

    // Auto remove
    setTimeout(() => {
      if (notification.parentNode) {
        notification.remove()
        if (currentNotification === notification) {
          currentNotification = null
        }
      }
    }, duration)
  }

  function getFileIcon(fileName: string) {
    const extension = fileName.split('.').pop()?.toLowerCase() || '';

    switch (extension) {
      case 'pdf':
      case 'doc':
      case 'docx':
      case 'txt':
      case 'rtf':
        return FileText;

      case 'jpg':
      case 'jpeg':
      case 'png':
      case 'gif':
      case 'bmp':
      case 'svg':
      case 'webp':
        return FileImage;

      case 'mp4':
      case 'avi':
      case 'mov':
      case 'wmv':
      case 'flv':
      case 'webm':
      case 'mkv':
        return FileVideo;

      case 'mp3':
      case 'wav':
      case 'flac':
      case 'aac':
      case 'ogg':
        return FileAudio;

      case 'zip':
      case 'rar':
      case '7z':
      case 'tar':
      case 'gz':
        return Archive;

      case 'js':
      case 'ts':
      case 'html':
      case 'css':
      case 'py':
      case 'java':
      case 'cpp':
      case 'c':
      case 'php':
        return Code;

      case 'xls':
      case 'xlsx':
      case 'csv':
        return FileSpreadsheet;

      case 'ppt':
      case 'pptx':
        return Presentation;

      default:
        return FileIcon;
    }
  }
  // Commented out - not currently used but kept for future reference
  // async function saveRawData(fileName: string, data: Uint8Array) {
  //   try {
  //     const { save } = await import('@tauri-apps/plugin-dialog');
  //     const filePath = await save({ defaultPath: fileName });
  //     if (filePath) {
  //       const { writeFile } = await import('@tauri-apps/plugin-fs');
  //       await writeFile(filePath, new Uint8Array(data));
  //       showNotification(`Successfully saved "${fileName}"`, 'success');
  //     }
  //   } catch (error) {
  //     showNotification(`Error saving "${fileName}"`, 'error');
  //   }
  // }

  // Smart Resume: Save in-progress downloads to localStorage
  function saveDownloadState() {
    try {
      const activeDownloads = $files.filter(f => 
        f.status === 'downloading' || f.status === 'paused'
      ).map(file => ({
        id: file.id,
        name: file.name,
        hash: file.hash,
        size: file.size,
        progress: file.progress || 0,
        status: file.status,
        cids: file.cids,
        seederAddresses: file.seederAddresses,
        isEncrypted: file.isEncrypted,
        manifest: file.manifest,
        downloadPath: file.downloadPath,
        downloadStartTime: file.downloadStartTime,
        downloadedChunks: file.downloadedChunks,
        totalChunks: file.totalChunks
      }))

      const queuedDownloads = $downloadQueue.map(file => ({
        id: file.id,
        name: file.name,
        hash: file.hash,
        size: file.size,
        cids: file.cids,
        seederAddresses: file.seederAddresses,
        isEncrypted: file.isEncrypted,
        manifest: file.manifest
      }))

      localStorage.setItem('pendingDownloads', JSON.stringify({
        active: activeDownloads,
        queued: queuedDownloads,
        timestamp: Date.now()
      }))
    } catch (error) {
      errorLogger.fileOperationError('Save download state', error instanceof Error ? error.message : String(error));
    }
  }

  // Smart Resume: Load and resume interrupted downloads
  async function loadAndResumeDownloads() {
    try {
      // Check if we've already restored in this session
      if (sessionStorage.getItem('downloadsRestored') === 'true') {
        console.log('Downloads already restored in this session, skipping')
        return
      }

      const saved = localStorage.getItem('pendingDownloads')
      if (!saved) {
        sessionStorage.setItem('downloadsRestored', 'true')
        return
      }

      const { active, queued, timestamp } = JSON.parse(saved)

      // Only auto-resume if less than 24 hours old
      const hoursSinceLastSave = (Date.now() - timestamp) / (1000 * 60 * 60)
      if (hoursSinceLastSave > 24) {
        diagnosticLogger.debug('Download', 'Saved downloads are too old, skipping auto-resume', { hoursSinceLastSave });
        localStorage.removeItem('pendingDownloads')
        sessionStorage.setItem('downloadsRestored', 'true')
        return
      }

      let resumeCount = 0

      // Restore queued downloads
      if (queued && queued.length > 0) {
        downloadQueue.set(queued)
        resumeCount += queued.length
      }

      // Restore active downloads - check for duplicates by ID before adding
      if (active && active.length > 0) {
        const restoredFiles = active.map((file: any) => ({
          ...file,
          status: 'paused' as const,
          speed: '0 B/s',
          eta: 'N/A'
        }))

<<<<<<< HEAD
        let addedRestored: typeof restoredFiles = []
        files.update(existing => {
          const existingKeys = new Set(
            existing.map(file => file.id ?? file.hash ?? `${file.name}-${file.size}`)
          )
          const deduped = restoredFiles.filter(file => {
            const key = file.id ?? file.hash ?? `${file.name}-${file.size}`
            if (existingKeys.has(key)) {
              return false
            }
            existingKeys.add(key)
            return true
          })
          addedRestored = deduped
          return deduped.length > 0 ? [...existing, ...deduped] : existing
        })

        if (addedRestored.length > 0) {
          addedRestored.forEach((file: any) => {
            if (file.id) {
              resumedDownloads.add(file.id)
            } else if (file.hash) {
              resumedDownloads.add(file.hash)
            }
          })
          resumeCount += addedRestored.length
        }
=======
        files.update(f => {
          const existingIds = new Set(f.map(file => file.id))
          const newFiles = restoredFiles.filter(file => !existingIds.has(file.id))
          return [...f, ...newFiles]
        })

        active.forEach((file: any) => resumedDownloads.add(file.id))
        resumeCount += active.length
>>>>>>> aa39f848
      }

      if (resumeCount > 0) {
        const message = resumeCount === 1
          ? `Restored 1 interrupted download. Resume it from the Downloads page.`
          : `Restored ${resumeCount} interrupted downloads. Resume them from the Downloads page.`
        showNotification(message, 'info', 6000)
      }

      localStorage.removeItem('pendingDownloads')
      sessionStorage.setItem('downloadsRestored', 'true')
    } catch (error) {
      errorLogger.fileOperationError('Load download state', error instanceof Error ? error.message : String(error));
      localStorage.removeItem('pendingDownloads')
      sessionStorage.setItem('downloadsRestored', 'true')
    }
  }

  function handleSearchMessage(event: CustomEvent<{ message: string; type?: 'success' | 'error' | 'info' | 'warning'; duration?: number }>) {
    const { message, type = 'info', duration = 4000 } = event.detail
    showNotification(message, type, duration)
  }

  async function handleSearchDownload(metadata: FileMetadata) {
    diagnosticLogger.debug('Download', 'handleSearchDownload called', { metadata });

    // Auto-detect protocol based on file metadata
    const hasCids = metadata.cids && metadata.cids.length > 0
    detectedProtocol = hasCids ? 'Bitswap' : 'WebRTC'
    
    diagnosticLogger.debug('Download', 'Auto-detected protocol', { protocol: detectedProtocol, hasCids });

    const allFiles = [...$downloadQueue]
    const existingFile = allFiles.find((file) => file.hash === metadata.fileHash)

    if (existingFile) {
      let statusMessage = ''
      switch (existingFile.status) {
        case 'completed':
          statusMessage = tr('download.search.queue.status.completed')
          break
        case 'downloading':
          statusMessage = tr('download.search.queue.status.downloading', { values: { progress: existingFile.progress || 0 } })
          break
        case 'paused':
          statusMessage = tr('download.search.queue.status.paused', { values: { progress: existingFile.progress || 0 } })
          break
        case 'queued':
          statusMessage = tr('download.search.queue.status.queued')
          break
        case 'failed':
          statusMessage = tr('download.search.queue.status.failed')
          break
        case 'seeding':
        case 'uploaded':
          statusMessage = tr('download.search.queue.status.seeding')
          break
        default:
          statusMessage = tr('download.search.queue.status.other', { values: { status: existingFile.status } })
      }

      showNotification(statusMessage, 'warning', 4000)

      if (existingFile.status !== 'failed' && existingFile.status !== 'canceled') {
        return
      }
    }

    const newFile = {
      id: `download-${Date.now()}`,
      name: metadata.fileName,
      hash: metadata.fileHash,
      size: metadata.fileSize,
      price: metadata.price ?? 0,
      status: 'queued' as const,
      priority: 'normal' as const,
      seeders: metadata.seeders.length, // Convert array length to number
      seederAddresses: metadata.seeders, // Array that only contains selected seeder rather than all seeders
      // Pass encryption info to the download item
      isEncrypted: metadata.isEncrypted,
      manifest: metadata.manifest ? JSON.parse(metadata.manifest) : null,
      cids: metadata.cids // IMPORTANT: Pass CIDs for Bitswap downloads
    }

    diagnosticLogger.debug('Download', 'Created new file for queue', { fileName: newFile.name, hash: newFile.hash });
    downloadQueue.update((queue) => [...queue, newFile])
    showNotification(tr('download.search.status.addedToQueue', { values: { name: metadata.fileName } }), 'success')

    diagnosticLogger.debug('Download', 'Auto-start queue check', { autoStartQueue });
    if (autoStartQueue) {
      diagnosticLogger.debug('Download', 'Calling processQueue');
      await processQueue()
    }
  }

  async function addToDownloadQueue(metadata: FileMetadata) {
    await handleSearchDownload(metadata)
  }

  // Function to validate and correct maxConcurrentDownloads
  function validateMaxConcurrent() {
    // If empty or invalid, revert to last valid value
    if (maxConcurrentDownloads === '' || maxConcurrentDownloads === null || maxConcurrentDownloads === undefined) {
      maxConcurrentDownloads = lastValidMaxConcurrent
      return
    }

    const parsed = Number(maxConcurrentDownloads)
    if (isNaN(parsed) || parsed < 1) {
      maxConcurrentDownloads = lastValidMaxConcurrent
    } else {
      const validValue = Math.floor(parsed) // Ensure it's an integer
      maxConcurrentDownloads = validValue
      lastValidMaxConcurrent = validValue // Store as the new last valid value
    }
  }

  // Function to handle input and only allow positive numbers
  function handleMaxConcurrentInput(event: Event) {
    const target = (event.target as HTMLInputElement)
    let value = target.value

    // Remove any non-digit characters
    value = value.replace(/\D/g, '')

    // Remove leading zeros but allow empty string
    if (value.length > 1 && value.startsWith('0')) {
      value = value.replace(/^0+/, '')
    }

    // Update the input value to the cleaned version
    target.value = value

    // Update the bound variable (allow empty string during typing)
    if (value === '') {
      maxConcurrentDownloads = '' // Allow empty during typing
    } else {
      maxConcurrentDownloads = parseInt(value)
    }
  }

  // Combine all files and queue into single list with stable sorting
  $: allDownloads = (() => {
    const combined = [...$files, ...$downloadQueue]

    // Normal sorting by status
    const statusOrder = {
      'downloading': 0,
      'paused': 1,
      'completed': 2,
      'queued': 3,
      'failed': 4,
      'canceled': 5,
      'uploaded': 6,
      'seeding': 7
    }


    return combined.sort((a, b) => {
      const statusA = statusOrder[a.status] ?? 999
      const statusB = statusOrder[b.status] ?? 999
      const statusDiff = statusA - statusB

      // If status is the same, sort by ID for stable ordering
      if (statusDiff === 0) {
        return a.id.localeCompare(b.id)
      }

      return statusDiff
    })
  })()


  // Filter downloads based on selected status and search
  $: filteredDownloads = (() => {
    let filtered = allDownloads.filter(f => f.status !== 'uploaded' && f.status !== 'seeding')

    // Apply search filter first
    if (searchFilter.trim()) {
      filtered = filtered.filter(f =>
        f.hash.toLowerCase().includes(searchFilter.toLowerCase()) ||
        f.name.toLowerCase().includes(searchFilter.toLowerCase())
      )
    }

    // Then apply status filter
    switch (filterStatus) {
      case 'active':
        return filtered.filter(f => f.status === 'downloading')
      case 'paused':
        return filtered.filter(f => f.status === 'paused')
      case 'queued':
        return filtered.filter(f => f.status === 'queued')
      case 'completed':
        return filtered.filter(f => f.status === 'completed')
      case 'failed':
        return filtered.filter(f => f.status === 'failed')
      case 'canceled':
        return filtered.filter(f => f.status === 'canceled')
      default:
        return filtered
    }

  })()  // Calculate counts from the filtered set (excluding uploaded/seeding)
  $: allFilteredDownloads = allDownloads.filter(f => f.status !== 'uploaded' && f.status !== 'seeding')
  $: activeCount = allFilteredDownloads.filter(f => f.status === 'downloading').length
  $: pausedCount = allFilteredDownloads.filter(f => f.status === 'paused').length
  $: queuedCount = allFilteredDownloads.filter(f => f.status === 'queued').length
  $: completedCount = allFilteredDownloads.filter(f => f.status === 'completed').length
  $: failedCount = allFilteredDownloads.filter(f => f.status === 'failed').length

  // Start progress simulation for any downloading files when component mounts
  $: if ($files.length > 0) {
    $files.forEach(file => {
      if (file.status === 'downloading' && !activeSimulations.has(file.id)) {
    // Start simulation only if not already active
        if (detectedProtocol!=='Bitswap')
        simulateDownloadProgress(file.id)
      }
    })
  }

  // Process download queue
  $: {
    if (autoStartQueue) {
      const activeDownloads = $files.filter(f => f.status === 'downloading').length
      const queued = $downloadQueue.filter(f => f.status === 'queued')
      // Handle case where maxConcurrentDownloads might be empty during typing
      const maxConcurrent = Math.max(1, Number(maxConcurrentDownloads) || 3)

      if (activeDownloads < maxConcurrent && queued.length > 0) {
        // Start next queued download
        const nextFile = queued.sort((a, b) => {
          // Priority order: high > normal > low
          const priorityOrder = { high: 3, normal: 2, low: 1 }
          return (priorityOrder[b.priority || 'normal'] - priorityOrder[a.priority || 'normal'])
        })[0]

        if (nextFile) {
          startQueuedDownload(nextFile.id)
        }
      }
    }
  }

  // Auto-clear completed downloads when setting is enabled
  $: if (autoClearCompleted) {
    files.update(f => f.filter(file => file.status !== 'completed'))
  }

  // Persist download page settings
  $: {
    const settings = {
      autoStartQueue,
      maxConcurrentDownloads: typeof maxConcurrentDownloads === 'number' ? maxConcurrentDownloads : parseInt(maxConcurrentDownloads as string) || 3,
      autoClearCompleted,
      filterStatus,
      multiSourceEnabled,
      maxPeersPerDownload
    }
    localStorage.setItem('downloadPageSettings', JSON.stringify(settings))
  }

  // Smart Resume: Auto-save download state when files or queue changes
  $: if ($files || $downloadQueue) {
    saveDownloadState()
  }

  // New function to download from search results
  async function processQueue() {
    diagnosticLogger.debug('Download', 'processQueue called');
    // Only prevent starting new downloads if we've reached the max concurrent limit
    const activeDownloads = $files.filter(f => f.status === 'downloading').length
    // Handle case where maxConcurrentDownloads might be empty during typing
    const maxConcurrent = Math.max(1, Number(maxConcurrentDownloads) || 3)
    diagnosticLogger.debug('Download', 'Queue status', { activeDownloads, maxConcurrent });
    if (activeDownloads >= maxConcurrent) {
      diagnosticLogger.debug('Download', 'Max concurrent downloads reached, waiting');
      return
    }

    const nextFile = $downloadQueue[0]
    if (!nextFile) {
      diagnosticLogger.debug('Download', 'Queue is empty');
      return
    }
    diagnosticLogger.debug('Download', 'Next file from queue', { fileName: nextFile.name, hash: nextFile.hash });
    downloadQueue.update(q => q.filter(f => f.id !== nextFile.id))
    const downloadingFile = {
      ...nextFile,
      status: 'downloading' as const,
      progress: 0,
      speed: '0 B/s', // Ensure speed property exists
      eta: 'N/A',     // Ensure eta property exists
      downloadStartTime: Date.now(), // Track start time for speed calculation
      downloadedChunks: [], // Track downloaded chunks for Bitswap
      totalChunks: 0 // Will be set when first chunk arrives
    }
    diagnosticLogger.debug('Download', 'Created downloadingFile object', { fileName: downloadingFile.name });
    files.update(f => [...f, downloadingFile])
    diagnosticLogger.debug('Download', 'Added file to files store', { fileName: downloadingFile.name, protocol: detectedProtocol });

    if (detectedProtocol === "Bitswap"){
  diagnosticLogger.debug('Download', 'Starting Bitswap download', { fileName: downloadingFile.name });

  // CRITICAL: Bitswap requires CIDs to download
  if (!downloadingFile.cids || downloadingFile.cids.length === 0) {
    errorLogger.fileOperationError('Bitswap download', 'No CIDs found for Bitswap download');
    files.update(f => f.map(file =>
      file.id === downloadingFile.id
        ? { ...file, status: 'failed' }
        : file
    ))
    showNotification(
      `Cannot download "${downloadingFile.name}": This file was not uploaded via Bitswap and has no CIDs. Please use WebRTC protocol instead.`,
      'error',
      8000
    )
    return
  }

  // Verify seeders are available
  if (!downloadingFile.seederAddresses || downloadingFile.seederAddresses.length === 0) {
    errorLogger.fileOperationError('Download', 'No seeders found for download');
    files.update(f => f.map(file =>
      file.id === downloadingFile.id
        ? { ...file, status: 'failed' }
        : file
    ))
    showNotification(
      `Cannot download "${downloadingFile.name}": No seeders are currently online for this file.`,
      'error',
      6000
    )
    return
  }

  // ✅ VALIDATE SETTINGS PATH BEFORE DOWNLOADING
  try {
    const stored = localStorage.getItem("chiralSettings");
    if (!stored) {
      showNotification(
        'Please configure a download path in Settings before downloading files.',
        'error',
        8000
      );
      files.update(f => f.map(file =>
        file.id === downloadingFile.id
          ? { ...file, status: 'failed' }
          : file
      ));
      return;
    }
    
    const settings = JSON.parse(stored);
    let storagePath = settings.storagePath;
    
    if (!storagePath || storagePath === '.') {
      showNotification(
        'Please set a valid download path in Settings before downloading files.',
        'error',
        8000
      );
      files.update(f => f.map(file =>
        file.id === downloadingFile.id
          ? { ...file, status: 'failed' }
          : file
      ));
      return;
    }
    
    // Expand ~ to home directory if needed
    if (storagePath.startsWith("~")) {
      const home = await homeDir();
      storagePath = storagePath.replace("~", home);
    }
    
    // Validate directory exists using Tauri command
    const dirExists = await invoke('check_directory_exists', { path: storagePath });
    if (!dirExists) {
      showNotification(
        `Download path "${settings.storagePath}" does not exist. Please update it in Settings.`,
        'error',
        8000
      );
      files.update(f => f.map(file =>
        file.id === downloadingFile.id
          ? { ...file, status: 'failed' }
          : file
      ));
      return;
    }

    // Construct full file path: directory + filename
    const fullPath = `${storagePath}/${downloadingFile.name}`;
    
    diagnosticLogger.debug('Download', 'Using settings download path', { fullPath });

    // Now start the actual Bitswap download
    const metadata = {
      fileHash: downloadingFile.hash,
      fileName: downloadingFile.name,
      fileSize: downloadingFile.size,
      seeders: downloadingFile.seederAddresses,
      createdAt: Date.now(),
      isEncrypted: downloadingFile.isEncrypted || false,
      manifest: downloadingFile.manifest ? JSON.stringify(downloadingFile.manifest) : undefined,
      cids: downloadingFile.cids,
      downloadPath: fullPath  // Pass the full path
    }
    
    diagnosticLogger.debug('Download', 'Calling dhtService.downloadFile', { 
      fileName: metadata.fileName, 
      cids: downloadingFile.cids,
      seeders: downloadingFile.seederAddresses,
      downloadPath: fullPath
    });

    // Start the download asynchronously
    dhtService.downloadFile(metadata)
      .then((result) => {
        diagnosticLogger.debug('Download', 'Bitswap download completed', { fileName: downloadingFile.name });
        showNotification(`Successfully downloaded "${downloadingFile.name}"`, 'success')
      })
      .catch((error) => {
        errorLogger.fileOperationError('Bitswap download', error instanceof Error ? error.message : String(error));
        const errorMessage = error instanceof Error ? error.message : String(error)

        files.update(f => f.map(file =>
          file.id === downloadingFile.id
            ? { ...file, status: 'failed' }
            : file
        ))

        showNotification(
          `Download failed for "${downloadingFile.name}": ${errorMessage}`,
          'error',
          6000
        )
      })
  } catch (error) {
    errorLogger.fileOperationError('Path validation', error instanceof Error ? error.message : String(error));
    files.update(f => f.map(file =>
      file.id === downloadingFile.id
        ? { ...file, status: 'failed' }
        : file
    ))
    showNotification('Failed to validate download path', 'error', 6000);
    return;
  }
} 
    else {
      diagnosticLogger.debug('Download', 'Simulating download', { fileName: downloadingFile.name });
      simulateDownloadProgress(downloadingFile.id)
    }
  }

  function togglePause(fileId: string) {
    files.update(f => f.map(file => {
      if (file.id === fileId) {
        const newStatus = file.status === 'downloading' ? 'paused' as const : 'downloading' as const
        // Ensure speed and eta are always present
        return {
          ...file,
          status: newStatus,
          speed: file.speed ?? '0 B/s',
          eta: file.eta ?? 'N/A'
        }
      }
      return file
    }))
  }

  async function cancelDownload(fileId: string) {
    files.update(f => f.map(file =>
      file.id === fileId
        ? { ...file, status: 'canceled' }
        : file
    ))
    downloadQueue.update(q => q.filter(file => file.id !== fileId))
    activeSimulations.delete(fileId)

    // Clean up P2P transfer
    const transfer = get(activeTransfers).get(fileId);
    if (transfer && transfer.type === 'p2p') {
      const { p2pFileTransferService } = await import('$lib/services/p2pFileTransfer');
      p2pFileTransferService.cancelTransfer(transfer.transferId);
      activeTransfers.update(transfers => {
        transfers.delete(fileId);
        return transfers;
      });
    }
  }

  function startQueuedDownload(fileId: string) {
    downloadQueue.update(queue => {
      const file = queue.find(f => f.id === fileId)
      if (file) {
        files.update(f => [...f, {
          ...file,
          status: 'downloading',
          progress: 0,
          speed: '0 B/s', // Ensure speed property exists
          eta: 'N/A'      // Ensure eta property exists
        }])
        simulateDownloadProgress(fileId)
      }
      return queue.filter(f => f.id !== fileId)
    })
  }

  async function simulateDownloadProgress(fileId: string) {
    // Prevent duplicate simulations
    if (activeSimulations.has(fileId)) {
      return
    }

    activeSimulations.add(fileId)

    // Get the file to download
    const fileToDownload = $files.find(f => f.id === fileId);
    if (!fileToDownload) {
      activeSimulations.delete(fileId);
      return;
    }

      // Proceed directly to file dialog
      try {
        diagnosticLogger.debug('Download', 'Starting download for file', { fileName: fileToDownload.name });
        const { save } = await import('@tauri-apps/plugin-dialog');

        // Show file save dialog
        diagnosticLogger.debug('Download', 'Opening file save dialog', { fileName: fileToDownload.name });
        const outputPath = await save(buildSaveDialogOptions(fileToDownload.name));
        diagnosticLogger.debug('Download', 'File save dialog result', { outputPath });

        if (!outputPath) {
          // User cancelled the save dialog
          activeSimulations.delete(fileId);
          files.update(f => f.map(file =>
            file.id === fileId
              ? { ...file, status: 'canceled' }
              : file
          ));
          return;
        }

        // PAYMENT PROCESSING: Calculate and deduct payment before download
        const paymentAmount = await paymentService.calculateDownloadCost(fileToDownload.size);
        diagnosticLogger.info('Download', 'Payment required', { 
          fileName: fileToDownload.name, 
          amount: paymentAmount.toFixed(6) 
        });

        // Check if user has sufficient balance
        if (paymentAmount > 0 && !paymentService.hasSufficientBalance(paymentAmount)) {
          showNotification(
            `Insufficient balance. Need ${paymentAmount.toFixed(4)} Chiral, have ${$wallet.balance.toFixed(4)} Chiral`,
            'error',
            6000
          );
          activeSimulations.delete(fileId);
          files.update(f => f.map(file =>
            file.id === fileId
              ? { ...file, status: 'failed' }
              : file
          ));
          return;
        }

      // Determine seeders, prefer local seeder when available
        let seeders = (fileToDownload.seederAddresses || []).slice();
        try {
          const localPeerId = dhtService.getPeerId ? dhtService.getPeerId() : null;
          if ((!seeders || seeders.length === 0) && fileToDownload.status === 'seeding') {
            if (localPeerId) seeders.unshift(localPeerId)
            else seeders.unshift('local_peer')
          }
        } catch (e) {
          // ignore
        }

        // If the local copy is available and we're running in Tauri, copy directly to outputPath
        const localPeerIdNow = dhtService.getPeerId ? dhtService.getPeerId() : null;

        if (outputPath && (localPeerIdNow || seeders.includes('local_peer'))) {
          try {

            let hash = fileToDownload.hash
            diagnosticLogger.debug('Download', 'Attempting to get file data for hash', { hash });
            const base64Data = await invoke('get_file_data', { fileHash: hash }) as string;
            diagnosticLogger.debug('Download', 'Retrieved base64 data', { hash, dataLength: base64Data.length });

            // Convert base64 to Uint8Array
            let data_ = new Uint8Array(0); // Default empty array
            if (base64Data && base64Data.length > 0) {
              const binaryStr = atob(base64Data);
              data_ = new Uint8Array(binaryStr.length);
              for (let i = 0; i < binaryStr.length; i++) {
                data_[i] = binaryStr.charCodeAt(i);
              }
              diagnosticLogger.debug('Download', 'Converted to Uint8Array', { length: data_.length });
            } else {
              diagnosticLogger.warn('Download', 'No file data found for hash', { hash });
            }

            diagnosticLogger.debug('Download', 'Final data array length', { length: data_.length });

            // Ensure the directory exists before writing
            await invoke('ensure_directory_exists', { path: outputPath });
            
            // Write the file data to the output path
            diagnosticLogger.debug('Download', 'About to write file', { outputPath, dataLength: data_.length });
            const { writeFile } = await import('@tauri-apps/plugin-fs');
            await writeFile(outputPath, data_);
            diagnosticLogger.debug('Download', 'File written successfully', { outputPath });

            // Process payment for local download (only if not already paid)
            if (!paidFiles.has(fileToDownload.hash)) {
              const seederPeerId = localPeerIdNow || seeders[0];
              const seederWalletAddress = paymentService.isValidWalletAddress(fileToDownload.seederAddresses?.[0])
                ? fileToDownload.seederAddresses?.[0]!
                : null;

              if (!seederWalletAddress) {
                diagnosticLogger.warn('Download', 'Skipping local copy payment due to missing or invalid uploader wallet address', {
                  file: fileToDownload.name,
                  seederAddresses: fileToDownload.seederAddresses
                });
                showNotification('Payment skipped: missing uploader wallet address', 'warning');
              } else {
                const paymentResult = await paymentService.processDownloadPayment(
                  fileToDownload.hash,
                  fileToDownload.name,
                  fileToDownload.size,
                  seederWalletAddress,
                  seederPeerId
                );

                if (paymentResult.success) {
                  paidFiles.add(fileToDownload.hash); // Mark as paid
                  diagnosticLogger.info('Download', 'Payment processed', { 
                    amount: paymentAmount.toFixed(6), 
                    seederWalletAddress, 
                    seederPeerId 
                  });
                  showNotification(
                    `${tr('download.notifications.downloadComplete', { values: { name: fileToDownload.name } })} - Paid ${paymentAmount.toFixed(4)} Chiral`,
                    'success'
                  );
                } else {
                  errorLogger.fileOperationError('Payment', paymentResult.error || 'Unknown error');
                  showNotification(`Payment failed: ${paymentResult.error}`, 'warning');
                }
              }
            }

            files.update(f => f.map(file => file.id === fileId ? { ...file, status: 'completed', progress: 100, downloadPath: outputPath } : file));
            activeSimulations.delete(fileId);
            diagnosticLogger.debug('Download', 'Done with downloading file', { fileName: fileToDownload.name, outputPath });
            return;
          } catch (e) {
            errorLogger.fileOperationError('Local copy fallback', e instanceof Error ? e.message : String(e));
            showNotification(`Download failed: ${e}`, 'error');
            activeSimulations.delete(fileId);
            files.update(f => f.map(file =>
              file.id === fileId
                ? { ...file, status: 'failed' }
                : file
            ));
            return; // Don't continue to P2P download
          }
        }

      // Show "automatically started" message now that download is proceeding
      showNotification(tr('download.notifications.autostart'), 'info');

       if (fileToDownload.isEncrypted && fileToDownload.manifest) {
        // 1. Download all the required encrypted chunks using the P2P service.
        //    This new function will handle fetching multiple chunks in parallel.
        showNotification(`Downloading encrypted chunks for "${fileToDownload.name}"...`, 'info');

        const { p2pFileTransferService } = await import('$lib/services/p2pFileTransfer');


        await p2pFileTransferService.downloadEncryptedChunks(
          fileToDownload.manifest,
          seeders, // Pass the list of seeders
          (progress) => { // This is the progress callback
            files.update(f => f.map(file =>
              file.id === fileId ? { ...file, progress: progress.percentage, status: 'downloading', speed: progress.speed, eta: progress.eta } : file
            ));
          }
        );

        // 2. Once all chunks are downloaded, call the backend to decrypt.
        showNotification(`All chunks received. Decrypting file...`, 'info');
        const { encryptionService } = await import('$lib/services/encryption');
        await encryptionService.decryptFile(fileToDownload.manifest, outputPath);

        // 3. Process payment for encrypted download (only if not already paid)
        if (!paidFiles.has(fileToDownload.hash)) {
          const seederPeerId = seeders[0];
          const seederWalletAddress = paymentService.isValidWalletAddress(fileToDownload.seederAddresses?.[0])
            ? fileToDownload.seederAddresses?.[0]!
            : null;

          if (!seederWalletAddress) {
            diagnosticLogger.warn('Download', 'Skipping encrypted download payment due to missing or invalid uploader wallet address', {
              file: fileToDownload.name,
              seederAddresses: fileToDownload.seederAddresses
            });
            showNotification('Payment skipped: missing uploader wallet address', 'warning');
          } else {
            const paymentResult = await paymentService.processDownloadPayment(
              fileToDownload.hash,
              fileToDownload.name,
              fileToDownload.size,
              seederWalletAddress,
              seederPeerId
            );

            if (paymentResult.success) {
              paidFiles.add(fileToDownload.hash); // Mark as paid
              diagnosticLogger.info('Download', 'Payment processed', { 
                amount: paymentAmount.toFixed(6), 
                seederWalletAddress, 
                seederPeerId 
              });
            } else {
              errorLogger.fileOperationError('Payment', paymentResult.error || 'Unknown error');
              showNotification(`Payment failed: ${paymentResult.error}`, 'warning');
            }
          }
        }

        // 4. Mark the download as complete.
        files.update(f => f.map(file =>
          file.id === fileId ? { ...file, status: 'completed', progress: 100, downloadPath: outputPath } : file
        ));
        showNotification(`Successfully decrypted and saved "${fileToDownload.name}"! Paid ${paymentAmount.toFixed(4)} Chiral`, 'success');
        activeSimulations.delete(fileId);

      } else {
        // Check if we should use multi-source download
        const seeders = fileToDownload.seederAddresses || [];

        if (multiSourceEnabled && seeders.length >= 2 && fileToDownload && fileToDownload.size > 1024 * 1024) {
          // Use multi-source download for files > 1MB with multiple seeders
          const downloadStartTime = Date.now();
          try {
            showNotification(`Starting multi-source download from ${seeders.length} peers...`, 'info');

            if (!outputPath) {
              throw new Error('Output path is required for download');
            }

            await MultiSourceDownloadService.startDownload(
              fileToDownload.hash,
              outputPath,
              {
                maxPeers: maxPeersPerDownload,
                selectedPeers: seeders,  // Pass selected peers from peer selection modal
                peerAllocation: (fileToDownload as any).peerAllocation  // Pass manual allocation if available
              }
            );

            // The progress updates will be handled by the event listeners in onMount
            activeSimulations.delete(fileId);

            // Process payment for multi-source download (only if not already paid)
            if (!paidFiles.has(fileToDownload.hash)) {
              const seederPeerId = seeders[0];
              const seederWalletAddress = paymentService.isValidWalletAddress(fileToDownload.seederAddresses?.[0])
                ? fileToDownload.seederAddresses?.[0]!
                : null;

              if (!seederWalletAddress) {
                diagnosticLogger.warn('Download', 'Skipping multi-source payment due to missing or invalid uploader wallet address', {
                  file: fileToDownload.name,
                  seederAddresses: fileToDownload.seederAddresses
                });
                showNotification('Payment skipped: missing uploader wallet address', 'warning');
              } else {
                const paymentResult = await paymentService.processDownloadPayment(
                  fileToDownload.hash,
                  fileToDownload.name,
                  fileToDownload.size,
                  seederWalletAddress,
                  seederPeerId
                );

                if (paymentResult.success) {
                  paidFiles.add(fileToDownload.hash); // Mark as paid
                  diagnosticLogger.info('Download', 'Multi-source payment processed', { 
                    amount: paymentAmount.toFixed(6), 
                    seederWalletAddress, 
                    seederPeerId 
                  });
                  showNotification(`Multi-source download completed! Paid ${paymentAmount.toFixed(4)} Chiral`, 'success');
                } else {
                  errorLogger.fileOperationError('Multi-source payment', paymentResult.error || 'Unknown error');
                  showNotification(`Payment failed: ${paymentResult.error}`, 'warning');
                }
              }
            }

            // Record transfer success metrics for each peer
            const downloadDuration = Date.now() - downloadStartTime;
            for (const peerId of seeders) {
              try {
                await PeerSelectionService.recordTransferSuccess(
                  peerId,
                  fileToDownload.size,
                  downloadDuration
                );
              } catch (error) {
                errorLogger.networkError(`Failed to record success for peer ${peerId}: ${error instanceof Error ? error.message : String(error)}`);
              }
            }

          } catch (error) {
            errorLogger.fileOperationError('Multi-source download', error instanceof Error ? error.message : String(error));

            // Record transfer failures for each peer
            for (const peerId of seeders) {
              try {
                await PeerSelectionService.recordTransferFailure(
                  peerId,
                  error instanceof Error ? error.message : 'Multi-source download failed'
                );
              } catch (recordError) {
                errorLogger.networkError(`Failed to record failure for peer ${peerId}: ${recordError instanceof Error ? recordError.message : String(recordError)}`);
              }
            }

            // Fall back to single-peer P2P download
            await fallbackToP2PDownload();
          }
        } else {
          // Use traditional P2P download for smaller files or single seeder
          await fallbackToP2PDownload();
        }

        async function fallbackToP2PDownload() {
          const { p2pFileTransferService } = await import('$lib/services/p2pFileTransfer');

          try {
            if (seeders.length === 0) {
              throw new Error('No seeders available for this file');
            }

            // Create file metadata for P2P transfer
            const fileMetadata = fileToDownload ? {
              fileHash: fileToDownload.hash,
              fileName: fileToDownload.name,
              fileSize: fileToDownload.size,
              seeders: seeders,
              createdAt: Date.now(),
              isEncrypted: false
            } : null;

            if (!fileMetadata) {
              throw new Error('File metadata is not available');
            }

            // Track download start time for metrics
            const p2pStartTime = Date.now();

            // Initiate P2P download with file saving
            const transferId = await p2pFileTransferService.initiateDownloadWithSave(
              fileMetadata,
              seeders,
              outputPath || undefined,
              async (transfer) => {
                // Update UI with transfer progress
                files.update(f => f.map(file => {
                  if (file.id === fileId) {
                    return {
                      ...file,
                      progress: transfer.progress,
                      status: transfer.status === 'completed' ? 'completed' :
                            transfer.status === 'failed' ? 'failed' :
                            transfer.status === 'transferring' ? 'downloading' : file.status,
                      speed: `${Math.round(transfer.speed / 1024)} KB/s`,
                      eta: transfer.eta ? `${Math.round(transfer.eta)}s` : 'N/A',
                      downloadPath: transfer.outputPath // Store the download path
                    };
                  }
                  return file;
                }));

                // Show notification and record metrics on completion or failure
                if (transfer.status === 'completed' && fileToDownload) {
                  // Process payment for P2P download (only if not already paid)
                  if (!paidFiles.has(fileToDownload.hash)) {
                    const seederPeerId = seeders[0];
                    const seederWalletAddress = paymentService.isValidWalletAddress(fileToDownload.seederAddresses?.[0])
                      ? fileToDownload.seederAddresses?.[0]!
                      : null;

                    if (!seederWalletAddress) {
                      diagnosticLogger.warn('Download', 'Skipping P2P payment due to missing or invalid uploader wallet address', {
                        file: fileToDownload.name,
                        seederAddresses: fileToDownload.seederAddresses
                      });
                      showNotification('Payment skipped: missing uploader wallet address', 'warning');
                    } else {
                      const paymentResult = await paymentService.processDownloadPayment(
                        fileToDownload.hash,
                        fileToDownload.name,
                        fileToDownload.size,
                        seederWalletAddress,
                        seederPeerId
                      );

                      if (paymentResult.success) {
                        paidFiles.add(fileToDownload.hash); // Mark as paid
                        diagnosticLogger.info('Download', 'Payment processed', { 
                          amount: paymentAmount.toFixed(6), 
                          seederWalletAddress, 
                          seederPeerId 
                        });
                        showNotification(
                          `${tr('download.notifications.downloadComplete', { values: { name: fileToDownload.name } })} - Paid ${paymentAmount.toFixed(4)} Chiral`,
                          'success'
                        );
                      } else {
                        errorLogger.fileOperationError('Payment', paymentResult.error || 'Unknown error');
                        showNotification(tr('download.notifications.downloadComplete', { values: { name: fileToDownload.name } }), 'success');
                        showNotification(`Payment failed: ${paymentResult.error}`, 'warning');
                      }
                    }
                  }

                  // Record success metrics for each peer
                  const duration = Date.now() - p2pStartTime;
                  for (const peerId of seeders) {
                    try {
                      await PeerSelectionService.recordTransferSuccess(peerId, fileToDownload.size, duration);
                    } catch (error) {
                      errorLogger.networkError(`Failed to record P2P success for peer ${peerId}: ${error instanceof Error ? error.message : String(error)}`);
                    }
                  }
                } else if (transfer.status === 'failed' && fileToDownload) {
                  showNotification(tr('download.notifications.downloadFailed', { values: { name: fileToDownload.name } }), 'error');

                  // Record failure metrics for each peer
                  for (const peerId of seeders) {
                    try {
                      await PeerSelectionService.recordTransferFailure(peerId, 'P2P download failed');
                    } catch (error) {
                      errorLogger.networkError(`Failed to record P2P failure for peer ${peerId}: ${error instanceof Error ? error.message : String(error)}`);
                    }
                  }
                }
              }
            );

            // Store transfer ID for cleanup
            activeTransfers.update(transfers => {
              transfers.set(fileId, { fileId, transferId, type: 'p2p' });
              return transfers;
            });

            activeSimulations.delete(fileId);

          } catch (error) {
            errorLogger.fileOperationError('P2P download', error instanceof Error ? error.message : String(error));
            const errorMessage = error instanceof Error ? error.message : String(error);
            showNotification(`P2P download failed: ${errorMessage}`, 'error');
            activeSimulations.delete(fileId);
            files.update(f => f.map(file =>
              file.id === fileId
                ? { ...file, status: 'failed' }
                : file
            ));
          }
        }
      }
    } catch (error) {
      // Download failed
      const errorMessage = error instanceof Error ? error.message : String(error);
      showNotification(`Download failed: ${errorMessage}`, 'error');
      activeSimulations.delete(fileId);

      files.update(f => f.map(file =>
        file.id === fileId
          ? { ...file, status: 'failed' }
          : file
      ));

      const errorMsg = error instanceof Error ? error.message : String(error);
      errorLogger.fileOperationError('Download', error instanceof Error ? error.message : String(error));
      showNotification(
        tr('download.notifications.downloadFailed', { values: { name: fileToDownload?.name || 'Unknown file' } }) + (errorMsg ? `: ${errorMsg}` : ''),
        'error'
      );
    }
  }
  function changePriority(fileId: string, priority: 'low' | 'normal' | 'high') {
    downloadQueue.update(queue => queue.map(file =>
      file.id === fileId ? { ...file, priority } : file
    ))
  }

  async function showInFolder(fileId: string) {
    const file = $files.find(f => f.id === fileId);
    if (file && file.downloadPath) {
      try {
        const { invoke } = await import('@tauri-apps/api/core');
        await invoke('show_in_folder', { path: file.downloadPath });
      } catch (error) {
        errorLogger.fileOperationError('Show file in folder', error instanceof Error ? error.message : String(error));
        showNotification('Failed to open file location', 'error');
      }
    }
  }

  function clearDownload(fileId: string) {
    // Remove from both files and downloadQueue for good measure
    files.update(f => f.filter(file => file.id !== fileId));
    downloadQueue.update(q => q.filter(file => file.id !== fileId));
  }

  function clearAllFinished() {
    files.update(f => f.filter(file =>
      file.status !== 'completed' &&
      file.status !== 'failed' &&
      file.status !== 'canceled'
    ));
  }

  function retryDownload(fileId: string) {
    const fileToRetry = filteredDownloads.find(f => f.id === fileId);
    if (!fileToRetry || (fileToRetry.status !== 'failed' && fileToRetry.status !== 'canceled')) {
      return;
    }

    files.update(f => f.filter(file => file.id !== fileId));

    const newFile = {
      ...fileToRetry,
      id: `download-${Date.now()}`,
      status: 'queued' as const,
      progress: 0,
      downloadPath: undefined,
      speed: '0 B/s', // Ensure speed property exists
      eta: 'N/A'      // Ensure eta property exists
    };
    downloadQueue.update(q => [...q, newFile]);
    showNotification(`Retrying download for "${newFile.name}"`, 'info');
  }

  function moveInQueue(fileId: string, direction: 'up' | 'down') {
    downloadQueue.update(queue => {
      const index = queue.findIndex(f => f.id === fileId)
      if (index === -1) return queue

      const newIndex = direction === 'up' ? Math.max(0, index - 1) : Math.min(queue.length - 1, index + 1)
      if (index === newIndex) return queue

      const newQueue = [...queue]
      const [removed] = newQueue.splice(index, 1)
      newQueue.splice(newIndex, 0, removed)
      return newQueue
    })
  }

  // Download History functions
  function exportHistory() {
    const data = downloadHistoryService.exportHistory()
    const blob = new Blob([data], { type: 'application/json' })
    const url = URL.createObjectURL(blob)
    const a = document.createElement('a')
    a.href = url
    a.download = `chiral-download-history-${new Date().toISOString().split('T')[0]}.json`
    document.body.appendChild(a)
    a.click()
    document.body.removeChild(a)
    URL.revokeObjectURL(url)
    showToast(tr('downloadHistory.messages.exportSuccess'), 'success')
  }

  function importHistory() {
    const input = document.createElement('input')
    input.type = 'file'
    input.accept = '.json'
    input.onchange = async (e) => {
      const file = (e.target as HTMLInputElement).files?.[0]
      if (!file) return

      try {
        const text = await file.text()
        const result = downloadHistoryService.importHistory(text)
        
        if (result.success) {
          showToast(tr('downloadHistory.messages.importSuccess', { count: result.imported }), 'success')
          downloadHistory = downloadHistoryService.getFilteredHistory()
        } else {
          showToast(tr('downloadHistory.messages.importError', { error: result.error }), 'error')
        }
      } catch (error) {
        showToast(tr('downloadHistory.messages.importError', { error: error instanceof Error ? error.message : 'Unknown error' }), 'error')
      }
    }
    input.click()
  }

  async function clearAllHistory() {
    if (await confirm(tr('downloadHistory.confirmClear'))) {
      await downloadHistoryService.clearHistory()
      downloadHistory = []
      showToast(tr('downloadHistory.messages.historyCleared'), 'success')
    }
  }

  async function clearFailedHistory() {
    if (await confirm(tr('downloadHistory.confirmClearFailed'))) {
      await downloadHistoryService.clearFailedDownloads()
      downloadHistory = downloadHistoryService.getFilteredHistory()
      showToast(tr('downloadHistory.messages.failedCleared'), 'success')
    }
  }

  async function clearCanceledHistory() {
    if (await confirm(tr('downloadHistory.confirmClearCanceled'))) {
      await downloadHistoryService.clearCanceledDownloads()
      downloadHistory = downloadHistoryService.getFilteredHistory()
      showToast(tr('downloadHistory.messages.canceledCleared'), 'success')
    }
  }

  function removeHistoryEntry(hash: string) {
    downloadHistoryService.removeFromHistory(hash)
    downloadHistory = downloadHistoryService.getFilteredHistory()
    showToast(tr('downloadHistory.messages.entryRemoved'), 'success')
  }

  async function redownloadFile(entry: DownloadHistoryEntry) {
    showToast(tr('downloadHistory.messages.redownloadStarted', { name: entry.name }), 'info')
    
    // Create metadata object from history entry
    const metadata: FileMetadata = {
      fileHash: entry.hash,
      fileName: entry.name,
      fileSize: entry.size,
      seeders: entry.seederAddresses || [],
      createdAt: Date.now(),
      price: entry.price || 0,
      isEncrypted: entry.encrypted || false,
      manifest: entry.manifest ? JSON.stringify(entry.manifest) : undefined,
      cids: entry.cids || []
    }

    // Add to queue
    await addToDownloadQueue(metadata)
  }

  const formatFileSize = toHumanReadableSize

</script>

<div class="space-y-6">
  <div>
    <h1 class="text-3xl font-bold">{$t('download.title')}</h1>
    <p class="text-muted-foreground mt-2">{$t('download.subtitle')}</p>
  </div>

  <!-- Combined Download Section (Chiral DHT + BitTorrent) -->
  <Card class="overflow-hidden">
    <!-- Chiral DHT Search Section with integrated BitTorrent -->
    <div class="border-b">
      <DownloadSearchSection
        on:download={(event) => handleSearchDownload(event.detail)}
        on:message={handleSearchMessage}
      />
    </div>
  </Card>

  <!-- BitTorrent Downloads List -->
  {#if torrentDownloads.size > 0}
    <Card class="p-6">
      <h2 class="text-xl font-semibold mb-4">BitTorrent Downloads</h2>
      <div class="space-y-3">
        {#each [...torrentDownloads.values()] as torrent (torrent.info_hash)}
          <div class="p-3 bg-muted/60 rounded-lg">
            <div class="flex items-center justify-between">
              <div>
                <h3 class="font-semibold text-sm">{torrent.name}</h3>
                <p class="text-xs text-muted-foreground truncate">Info Hash: {torrent.info_hash}</p>
              </div>
              <Badge>{torrent.status}</Badge>
            </div>
            {#if torrent.status === 'downloading'}
              <div class="mt-2">
                <Progress value={torrent.progress || 0} class="h-2" />
                <div class="flex justify-between text-xs text-muted-foreground mt-1">
                  <span>{torrent.progress.toFixed(2)}%</span>
                  <span>{torrent.speed}</span>
                  <span>ETA: {torrent.eta}</span>
                  <span>Peers: {torrent.peers}</span>
                </div>
              </div>
            {/if}
            <div class="flex gap-2 mt-2">
                <Button size="sm" variant="outline" on:click={() => invoke('pause_torrent', { infoHash: torrent.info_hash })}>
                    <Pause class="h-3 w-3 mr-1" /> Pause
                </Button>
                <Button size="sm" variant="outline" on:click={() => invoke('resume_torrent', { infoHash: torrent.info_hash })}>
                    <Play class="h-3 w-3 mr-1" /> Resume
                </Button>
                <Button size="sm" variant="destructive" on:click={() => invoke('remove_torrent', { infoHash: torrent.info_hash, deleteFiles: false })}>
                    <X class="h-3 w-3 mr-1" /> Remove
                </Button>
            </div>
          </div>
        {/each}
      </div>
    </Card>
  {/if}

  <!-- Unified Downloads List -->
  <Card class="p-6">
    <!-- Header Section -->
    <div class="space-y-4 mb-6">
      <div class="flex flex-col sm:flex-row sm:items-center sm:justify-between gap-4">
        <h2 class="text-xl font-semibold">{$t('download.downloads')}</h2>

        <!-- Search Bar -->
        <div class="relative w-full sm:w-80">
          <Input
            bind:value={searchFilter}
            placeholder={$t('download.searchPlaceholder')}
            class="pr-8"
          />
          {#if searchFilter}
            <button
              on:click={() => searchFilter = ''}
              class="absolute right-2 top-1/2 transform -translate-y-1/2 text-muted-foreground hover:text-foreground"
              type="button"
              title={$t('download.clearSearch')}
            >
              ×
            </button>
          {:else}
            <Search class="absolute right-2 top-1/2 transform -translate-y-1/2 h-4 w-4 text-muted-foreground pointer-events-none" />
          {/if}
        </div>
      </div>

      <!-- Filter Buttons and Controls -->
      <div class="flex flex-col lg:flex-row lg:items-center lg:justify-between gap-4">
        <!-- Filter Buttons and Clear Finished -->
        <div class="flex flex-wrap items-center gap-2">
          <Button
            size="sm"
            variant={filterStatus === 'all' ? 'default' : 'outline'}
            on:click={() => filterStatus = 'all'}
            class="text-xs"
          >
            {$t('download.filters.all')} ({allFilteredDownloads.length})
          </Button>
          <Button
            size="sm"
            variant={filterStatus === 'active' ? 'default' : 'outline'}
            on:click={() => filterStatus = 'active'}
            class="text-xs"
          >
            {$t('download.filters.active')} ({activeCount})
          </Button>
          <Button
            size="sm"
            variant={filterStatus === 'paused' ? 'default' : 'outline'}
            on:click={() => filterStatus = 'paused'}
            class="text-xs"
          >
            {$t('download.filters.paused')} ({pausedCount})
          </Button>
          <Button
            size="sm"
            variant={filterStatus === 'queued' ? 'default' : 'outline'}
            on:click={() => filterStatus = 'queued'}
            class="text-xs"
          >
            {$t('download.filters.queued')} ({queuedCount})
          </Button>
          <Button
            size="sm"
            variant={filterStatus === 'completed' ? 'default' : 'outline'}
            on:click={() => filterStatus = 'completed'}
            class="text-xs"
          >
            {$t('download.filters.completed')} ({completedCount})
          </Button>
          <Button
            size="sm"
            variant={filterStatus === 'canceled' ? 'default' : 'outline'}
            on:click={() => filterStatus = 'canceled'}
            class="text-xs"
          >
            {$t('download.filters.canceled')} ({allFilteredDownloads.filter(f => f.status === 'canceled').length})
          </Button>
          <Button
            size="sm"
            variant={filterStatus === 'failed' ? 'default' : 'outline'}
            on:click={() => filterStatus = 'failed'}
            class="text-xs"
          >
            {$t('download.filters.failed')} ({failedCount})
          </Button>

          {#if completedCount > 0 || failedCount > 0 || allFilteredDownloads.filter(f => f.status === 'canceled').length > 0}
            <Button
              size="sm"
              variant="outline"
              on:click={clearAllFinished}
              class="text-xs text-destructive border-destructive hover:bg-destructive/10 hover:text-destructive"
            >
              <X class="h-3 w-3 mr-1" />
              {$t('download.clearFinished')}
            </Button>
          {/if}
        </div>

        <!-- Settings Toggle Button -->
        <Button
          size="sm"
          variant="outline"
          on:click={() => showSettings = !showSettings}
          class="text-xs"
        >
          <Settings class="h-3 w-3 mr-1" />
          {$t('download.settings.title')}
          {#if showSettings}
            <ChevronUp class="h-3 w-3 ml-1" />
          {:else}
            <ChevronDown class="h-3 w-3 ml-1" />
          {/if}
        </Button>
      </div>

      <!-- Collapsible Settings Panel -->
      {#if showSettings}
        <Card class="p-4 bg-muted/50 border-dashed">
          <div class="space-y-4">
            <h3 class="text-sm font-semibold text-muted-foreground uppercase tracking-wide">
              {$t('download.settings.title')}
            </h3>

            <div class="grid grid-cols-1 md:grid-cols-2 lg:grid-cols-3 gap-4">
              <!-- Concurrency Settings -->
              <div class="space-y-3">
                <h4 class="text-xs font-medium text-muted-foreground uppercase tracking-wide">
                  {$t('download.settings.concurrency')}
                </h4>
                <div class="space-y-2">
                  <div class="flex items-center justify-between">
                    <Label class="text-sm">{$t('download.settings.maxConcurrent')}:</Label>
                    <input
                      type="number"
                      bind:value={maxConcurrentDownloads}
                      on:input={handleMaxConcurrentInput}
                      on:blur={validateMaxConcurrent}
                      min="1"
                      step="1"
                      class="w-16 h-8 text-center text-sm border border-input bg-background px-2 py-1 rounded-md focus:ring-2 focus:ring-ring focus:ring-offset-2"
                    />
                  </div>

                  {#if multiSourceEnabled}
                    <div class="flex items-center justify-between">
                      <Label class="text-sm">{$t('download.maxPeers')}:</Label>
                      <input
                        type="number"
                        bind:value={maxPeersPerDownload}
                        min="2"
                        max="10"
                        step="1"
                        class="w-16 h-8 text-center text-sm border border-input bg-background px-2 py-1 rounded-md focus:ring-2 focus:ring-ring focus:ring-offset-2"
                      />
                    </div>
                  {/if}
                </div>
              </div>

              <!-- Automation Settings -->
              <div class="space-y-3">
                <h4 class="text-xs font-medium text-muted-foreground uppercase tracking-wide">
                  {$t('download.settings.automation')}
                </h4>
                <div class="space-y-3">
                  <div class="flex items-center justify-between">
                    <Label class="text-sm">{$t('download.settings.autoStart')}:</Label>
                    <button
                      type="button"
                      aria-label={$t('download.settings.toggleAutoStart', { values: { status: autoStartQueue ? 'off' : 'on' } })}
                      on:click={() => autoStartQueue = !autoStartQueue}
                      class="relative inline-flex h-4 w-8 items-center rounded-full transition-colors focus:outline-none"
                      class:bg-green-500={autoStartQueue}
                      class:bg-muted-foreground={!autoStartQueue}
                    >
                      <span
                        class="inline-block h-3 w-3 rounded-full bg-white transition-transform shadow-sm"
                        style="transform: translateX({autoStartQueue ? '18px' : '2px'})"
                      ></span>
                    </button>
                  </div>

                  <div class="flex items-center justify-between">
                    <Label class="text-sm">{$t('download.autoClear')}:</Label>
                    <button
                      type="button"
                      aria-label="Toggle auto-clear completed downloads"
                      on:click={() => autoClearCompleted = !autoClearCompleted}
                      class="relative inline-flex h-4 w-8 items-center rounded-full transition-colors focus:outline-none"
                      class:bg-green-500={autoClearCompleted}
                      class:bg-muted-foreground={!autoClearCompleted}
                    >
                      <span
                        class="inline-block h-3 w-3 rounded-full bg-white transition-transform shadow-sm"
                        style="transform: translateX({autoClearCompleted ? '18px' : '2px'})"
                      ></span>
                    </button>
                  </div>
                </div>
              </div>

              <!-- Feature Settings -->
              <div class="space-y-3">
                <h4 class="text-xs font-medium text-muted-foreground uppercase tracking-wide">
                  {$t('download.settings.features')}
                </h4>
                <div class="space-y-3">
                  <div class="flex items-center justify-between">
                    <Label class="text-sm">{$t('download.multiSource')}:</Label>
                    <button
                      type="button"
                      aria-label="Toggle multi-source downloads"
                      on:click={() => multiSourceEnabled = !multiSourceEnabled}
                      class="relative inline-flex h-4 w-8 items-center rounded-full transition-colors focus:outline-none"
                      class:bg-green-500={multiSourceEnabled}
                      class:bg-muted-foreground={!multiSourceEnabled}
                    >
                      <span
                        class="inline-block h-3 w-3 rounded-full bg-white transition-transform shadow-sm"
                        style="transform: translateX({multiSourceEnabled ? '18px' : '2px'})"
                      ></span>
                    </button>
                  </div>
                </div>
              </div>
            </div>
          </div>
        </Card>
      {/if}
    </div>

    {#if filteredDownloads.length === 0}
      <p class="text-sm text-muted-foreground text-center py-8">
        {#if filterStatus === 'all'}
          {$t('download.status.noDownloads')}
        {:else if filterStatus === 'active'}
          {$t('download.status.noActive')}
        {:else if filterStatus === 'paused'}
          {$t('download.status.noPaused')}
        {:else if filterStatus === 'queued'}
          {$t('download.status.noQueued')}
        {:else if filterStatus === 'completed'}
          {$t('download.status.noCompleted')}
        {:else}
          {$t('download.status.noFailed')}
        {/if}
      </p>
    {:else}
      <div class="space-y-3">
        {#each filteredDownloads as file, index}
          <div class="p-3 bg-muted/60 rounded-lg hover:bg-muted/80 transition-colors">
            <!-- File Header -->
            <div class="pb-2">
              <div class="flex items-start justify-between gap-4">
                <div class="flex items-start gap-3 flex-1 min-w-0">
                  <!-- Queue Controls -->
                  {#if file.status === 'queued'}
                    <div class="flex flex-col gap-1 mt-1">
                      <Button
                        size="sm"
                        variant="ghost"
                        on:click={() => moveInQueue(file.id, 'up')}
                        disabled={index === 0}
                        class="h-6 w-6 p-0 hover:bg-muted"
                      >
                        <ChevronUp class="h-4 w-4" />
                      </Button>
                      <Button
                        size="sm"
                        variant="ghost"
                        on:click={() => moveInQueue(file.id, 'down')}
                        disabled={index === filteredDownloads.filter(f => f.status === 'queued').length - 1}
                        class="h-6 w-6 p-0 hover:bg-muted"
                      >
                        <ChevronDown class="h-4 w-4" />
                      </Button>
                    </div>
                  {/if}

                  <!-- File Info -->
                  <div class="flex items-start gap-3 flex-1 min-w-0">
                    <svelte:component this={getFileIcon(file.name)} class="h-4 w-4 text-muted-foreground mt-0.5" />
                    <div class="flex-1 min-w-0">
                      <div class="flex items-center gap-3 mb-1">
                        <h3 class="font-semibold text-sm truncate">{file.name}</h3>
                        {#if resumedDownloads.has(file.id)}
                          <Badge class="bg-blue-100 text-blue-800 text-xs px-2 py-0.5">
                            Resumed
                          </Badge>
                        {/if}
                        {#if multiSourceProgress.has(file.hash)}
                          <Badge class="bg-purple-100 text-purple-800 text-xs px-2 py-0.5">
                            Multi-source
                          </Badge>
                        {/if}
                        <Badge class="text-xs font-semibold bg-muted-foreground/20 text-foreground border-0 px-2 py-0.5">
                          {formatFileSize(file.size)}
                        </Badge>
                      </div>
                      <div class="flex items-center gap-x-3 gap-y-1 mt-1">
                        <p class="text-xs text-muted-foreground truncate">{$t('download.file.hash')}: {file.hash}</p>
                      </div>
                    </div>
                    <div class="flex items-center gap-2 flex-wrap">
                      {#if file.status === 'queued'}
                        <select
                          value={file.priority || 'normal'}
                          on:change={(e) => {
                            const target = e.target as HTMLSelectElement;
                            if (target) changePriority(file.id, target.value as 'low' | 'normal' | 'high');
                          }}
                          class="text-xs px-2 py-1 border rounded bg-background h-6"
                        >
                          <option value="low">{$t('download.priority.low')}</option>
                          <option value="normal">{$t('download.priority.normal')}</option>
                          <option value="high">{$t('download.priority.high')}</option>
                        </select>
                      {/if}
                    </div>
                  </div>
                </div>

                <!-- Status Badge -->
                <Badge class={
                  file.status === 'downloading' ? 'bg-blue-500 text-white border-blue-500' :
                  file.status === 'completed' ? 'bg-green-500 text-white border-green-500' :
                  file.status === 'paused' ? 'bg-yellow-400 text-white border-yellow-400' :
                  file.status === 'queued' ? 'bg-gray-500 text-white border-gray-500' :
                  file.status === 'canceled' ? 'bg-red-600 text-white border-red-600' :
                  'bg-red-500 text-white border-red-500'
                }
                >
                  {file.status === 'queued' ? `${$t('download.file.queue')} #${$downloadQueue.indexOf(file) + 1}` : file.status}
                </Badge>
              </div>
            </div>

            <!-- Progress Section -->
            {#if file.status === 'downloading' || file.status === 'paused'}
              <div class="pb-2 ml-7">
                <div class="flex items-center justify-between text-sm mb-1">
                  <div class="flex items-center gap-4 text-muted-foreground">
                    <span>Speed: {file.status === 'paused' ? '0 B/s' : (file.speed || '0 B/s')}</span>
                    <span>ETA: {file.status === 'paused' ? 'N/A' : (file.eta || 'N/A')}</span>
                    {#if multiSourceProgress.has(file.hash) && file.status === 'downloading'}
                      {@const msProgress = multiSourceProgress.get(file.hash)}
                      {#if msProgress}
                        <span class="text-purple-600">Peers: {msProgress.activeSources}</span>
                        <span class="text-purple-600">Chunks: {msProgress.completedChunks}/{msProgress.totalChunks}</span>
                      {/if}
                    {/if}
                  </div>
                  <span class="text-foreground">{(file.progress || 0).toFixed(2)}%</span>
                </div>
                {#if detectedProtocol === 'Bitswap' && file.totalChunks}
                  <div class="w-full bg-border rounded-full h-2 flex overflow-hidden" title={`Chunks: ${file.downloadedChunks?.length || 0} / ${file.totalChunks || '?'}`}>
                    {#if file.totalChunks && file.totalChunks > 0}
                      {@const chunkWidth = 100 / file.totalChunks}
                      {#each Array.from({ length: file.totalChunks }) as _, i}
                        <div
                          class="h-2 {file.downloadedChunks?.includes(i) ? 'bg-green-500' : 'bg-transparent'}"
                          style="width: {chunkWidth}%"
                        ></div>
                      {/each}
                    {/if}
                  </div>
                {:else}
                  <Progress
                    value={file.progress || 0}
                    max={100}
                    class="h-2 bg-border [&>div]:bg-green-500 w-full"
                  />
                {/if}
                {#if multiSourceProgress.has(file.hash)}
                  {@const msProgress = multiSourceProgress.get(file.hash)}
                  {#if msProgress && msProgress.sourceAssignments.length > 0}
                    <div class="mt-2 space-y-1">
                      <div class="text-xs text-muted-foreground">Peer progress:</div>
                      {#each msProgress.sourceAssignments as peerAssignment}
                        <div class="flex items-center gap-2 text-xs">
                          <span class="w-20 truncate">{peerAssignment.source.type === 'p2p' ? peerAssignment.source.p2p.peerId.slice(0, 8) : 'N/A'}...</span>
                          <div class="flex-1 bg-muted rounded-full h-1">
                            <div
                              class="bg-purple-500 h-1 rounded-full transition-all duration-300"
                              style="width: {peerAssignment.status === 'Completed' ? 100 : peerAssignment.status === 'Downloading' ? 50 : 0}%"
                            ></div>
                          </div>
                          <span class="text-muted-foreground">{peerAssignment.status}</span>
                        </div>
                      {/each}
                    </div>
                  {/if}
                {/if}
              </div>
            {/if}

            <!-- Action Buttons -->
            <div class="pt-2 ml-7">
              <div class="flex flex-wrap gap-2">
                {#if file.status === 'downloading' || file.status === 'paused' || file.status === 'queued'}
                  {#if file.status === 'queued'}
                    <Button
                      size="sm"
                      variant="default"
                      on:click={() => startQueuedDownload(file.id)}
                      class="h-7 px-3 text-sm"
                    >
                      <Play class="h-3 w-3 mr-1" />
                      {$t('download.actions.start')}
                    </Button>
                  {:else}
                    <Button
                      size="sm"
                      variant="outline"
                      on:click={() => togglePause(file.id)}
                      class="h-7 px-3 text-sm"
                    >
                      {#if file.status === 'downloading'}
                        <Pause class="h-3 w-3 mr-1" />
                        {$t('download.actions.pause')}
                      {:else}
                        <Play class="h-3 w-3 mr-1" />
                        {$t('download.actions.resume')}
                      {/if}
                    </Button>
                  {/if}
                  <Button
                    size="sm"
                    variant="destructive"
                    on:click={() => cancelDownload(file.id)}
                    class="h-7 px-3 text-sm"
                  >
                    <X class="h-3 w-3 mr-1" />
                    {file.status === 'queued' ? $t('download.actions.remove') : $t('download.actions.cancel')}
                  </Button>
                {:else if file.status === 'completed'}
                  <Button
                    size="sm"
                    variant="outline"
                    on:click={() => showInFolder(file.id)}
                    class="h-7 px-3 text-sm"
                  >
                    <FolderOpen class="h-3 w-3 mr-1" />
                    {$t('download.actions.showInFolder')}
                  </Button>
                  <Button
                    size="sm"
                    variant="ghost"
                    on:click={() => clearDownload(file.id)}
                    class="h-7 px-3 text-sm text-muted-foreground hover:text-destructive"
                    title={$t('download.actions.remove', { default: 'Remove' })}
                  >
                    <X class="h-3 w-3" />
                  </Button>
                {:else if file.status === 'failed' || file.status === 'canceled'}
                  <Button
                    size="sm"
                    variant="outline"
                    on:click={() => retryDownload(file.id)}
                    class="h-7 px-3 text-sm"
                  >
                    <Play class="h-3 w-3 mr-1" />
                    {$t('download.actions.retry', { default: 'Retry' })}
                  </Button>
                  <!-- You could also add a "Clear" button here to remove it from the list -->
                  <Button
                    size="sm"
                    variant="ghost"
                    on:click={() => clearDownload(file.id)}
                    class="h-7 px-3 text-sm text-muted-foreground hover:text-destructive"
                    title={$t('download.actions.remove', { default: 'Remove' })}
                  >
                    <X class="h-3 w-3" />
                  </Button>
                {/if}
              </div>
            </div>
          </div>
        {/each}
      </div>
    {/if}
  </Card>

  <!-- Download History Section -->
  <Card class="p-6">
    <div class="flex items-center justify-between mb-4">
      <div class="flex items-center gap-3">
        <History class="h-5 w-5" />
        <h2 class="text-lg font-semibold">{$t('downloadHistory.title')}</h2>
        <Badge variant="secondary">{statistics.total}</Badge>
      </div>
      <Button
        size="sm"
        variant="outline"
        on:click={() => showHistory = !showHistory}
      >
        {showHistory ? $t('downloadHistory.hideHistory') : $t('downloadHistory.showHistory')}
        {#if showHistory}
          <ChevronUp class="h-4 w-4 ml-1" />
        {:else}
          <ChevronDown class="h-4 w-4 ml-1" />
        {/if}
      </Button>
    </div>

    {#if showHistory}
      <!-- History Controls -->
      <div class="mb-4 space-y-3">
        <!-- Search and Filter -->
        <div class="flex flex-wrap gap-2">
          <div class="relative flex-1 min-w-[200px]">
            <Search class="absolute left-3 top-1/2 -translate-y-1/2 h-4 w-4 text-muted-foreground" />
            <Input
              type="text"
              bind:value={historySearchQuery}
              placeholder={$t('downloadHistory.search')}
              class="pl-10"
            />
          </div>
          <div class="flex gap-2">
            <Button
              size="sm"
              variant={historyFilter === 'all' ? 'default' : 'outline'}
              on:click={() => historyFilter = 'all'}
            >
              {$t('downloadHistory.filterAll')} ({statistics.total})
            </Button>
            <Button
              size="sm"
              variant={historyFilter === 'completed' ? 'default' : 'outline'}
              on:click={() => historyFilter = 'completed'}
            >
              {$t('downloadHistory.filterCompleted')} ({statistics.completed})
            </Button>
            <Button
              size="sm"
              variant={historyFilter === 'failed' ? 'default' : 'outline'}
              on:click={() => historyFilter = 'failed'}
            >
              {$t('downloadHistory.filterFailed')} ({statistics.failed})
            </Button>
            <Button
              size="sm"
              variant={historyFilter === 'canceled' ? 'default' : 'outline'}
              on:click={() => historyFilter = 'canceled'}
            >
              {$t('downloadHistory.filterCanceled')} ({statistics.canceled})
            </Button>
          </div>
        </div>

        <!-- History Actions -->
        <div class="flex flex-wrap gap-2">
          <Button
            size="sm"
            variant="outline"
            on:click={exportHistory}
          >
            <UploadIcon class="h-3 w-3 mr-1" />
            {$t('downloadHistory.exportHistory')}
          </Button>
          <Button
            size="sm"
            variant="outline"
            on:click={importHistory}
          >
            <DownloadIcon class="h-3 w-3 mr-1" />
            {$t('downloadHistory.importHistory')}
          </Button>
          {#if statistics.failed > 0}
            <Button
              size="sm"
              variant="outline"
              on:click={clearFailedHistory}
              class="text-orange-600 border-orange-600 hover:bg-orange-50"
            >
              <Trash2 class="h-3 w-3 mr-1" />
              {$t('downloadHistory.clearFailed')}
            </Button>
          {/if}
          {#if statistics.canceled > 0}
            <Button
              size="sm"
              variant="outline"
              on:click={clearCanceledHistory}
              class="text-orange-600 border-orange-600 hover:bg-orange-50"
            >
              <Trash2 class="h-3 w-3 mr-1" />
              {$t('downloadHistory.clearCanceled')}
            </Button>
          {/if}
          {#if downloadHistory.length > 0}
            <Button
              size="sm"
              variant="outline"
              on:click={clearAllHistory}
              class="text-destructive border-destructive hover:bg-destructive/10"
            >
              <Trash2 class="h-3 w-3 mr-1" />
              {$t('downloadHistory.clearHistory')}
            </Button>
          {/if}
        </div>
      </div>

      <!-- History List -->
      {#if downloadHistory.length === 0}
        <div class="text-center py-12 text-muted-foreground">
          <History class="h-12 w-12 mx-auto mb-3 opacity-50" />
          <p class="font-medium">{$t('downloadHistory.empty')}</p>
          <p class="text-sm">{$t('downloadHistory.emptyDescription')}</p>
        </div>
      {:else}
        <div class="space-y-2">
          {#each downloadHistory as entry (entry.id + entry.downloadDate)}
            <div class="flex items-center gap-3 p-3 rounded-lg border bg-card hover:bg-muted/50 transition-colors">
              <!-- File Icon -->
              <div class="flex-shrink-0">
                <svelte:component this={getFileIcon(entry.name)} class="h-5 w-5 text-muted-foreground" />
              </div>

              <!-- File Info -->
              <div class="flex-1 min-w-0">
                <p class="font-medium truncate">{entry.name}</p>
                <p class="text-xs text-muted-foreground">
                  {toHumanReadableSize(entry.size)}
                  {#if entry.price}
                    · {entry.price.toFixed(4)} Chiral
                  {/if}
                  · {new Date(entry.downloadDate).toLocaleString()}
                </p>
              </div>

              <!-- Status Badge -->
              <Badge
                variant={entry.status === 'completed' ? 'default' : entry.status === 'failed' ? 'destructive' : 'secondary'}
              >
                {entry.status}
              </Badge>

              <!-- Actions -->
              <div class="flex gap-1">
                <Button
                  size="sm"
                  variant="ghost"
                  on:click={() => redownloadFile(entry)}
                  title={$t('downloadHistory.redownload')}
                >
                  <RefreshCw class="h-4 w-4" />
                </Button>
                <Button
                  size="sm"
                  variant="ghost"
                  on:click={() => removeHistoryEntry(entry.hash)}
                  title={$t('downloadHistory.remove')}
                  class="text-muted-foreground hover:text-destructive"
                >
                  <X class="h-4 w-4" />
                </Button>
              </div>
            </div>
          {/each}
        </div>
      {/if}
    {/if}
  </Card>
</div><|MERGE_RESOLUTION|>--- conflicted
+++ resolved
@@ -731,101 +731,95 @@
   // Smart Resume: Load and resume interrupted downloads
   async function loadAndResumeDownloads() {
     try {
-      // Check if we've already restored in this session
-      if (sessionStorage.getItem('downloadsRestored') === 'true') {
-        console.log('Downloads already restored in this session, skipping')
-        return
-      }
-
-      const saved = localStorage.getItem('pendingDownloads')
-      if (!saved) {
-        sessionStorage.setItem('downloadsRestored', 'true')
-        return
-      }
-
-      const { active, queued, timestamp } = JSON.parse(saved)
-
-      // Only auto-resume if less than 24 hours old
-      const hoursSinceLastSave = (Date.now() - timestamp) / (1000 * 60 * 60)
-      if (hoursSinceLastSave > 24) {
-        diagnosticLogger.debug('Download', 'Saved downloads are too old, skipping auto-resume', { hoursSinceLastSave });
-        localStorage.removeItem('pendingDownloads')
-        sessionStorage.setItem('downloadsRestored', 'true')
-        return
-      }
-
-      let resumeCount = 0
-
-      // Restore queued downloads
-      if (queued && queued.length > 0) {
-        downloadQueue.set(queued)
-        resumeCount += queued.length
-      }
-
-      // Restore active downloads - check for duplicates by ID before adding
-      if (active && active.length > 0) {
-        const restoredFiles = active.map((file: any) => ({
-          ...file,
-          status: 'paused' as const,
-          speed: '0 B/s',
-          eta: 'N/A'
-        }))
-
-<<<<<<< HEAD
-        let addedRestored: typeof restoredFiles = []
-        files.update(existing => {
-          const existingKeys = new Set(
-            existing.map(file => file.id ?? file.hash ?? `${file.name}-${file.size}`)
-          )
-          const deduped = restoredFiles.filter(file => {
-            const key = file.id ?? file.hash ?? `${file.name}-${file.size}`
-            if (existingKeys.has(key)) {
-              return false
-            }
-            existingKeys.add(key)
-            return true
-          })
-          addedRestored = deduped
-          return deduped.length > 0 ? [...existing, ...deduped] : existing
-        })
-
-        if (addedRestored.length > 0) {
-          addedRestored.forEach((file: any) => {
-            if (file.id) {
-              resumedDownloads.add(file.id)
-            } else if (file.hash) {
-              resumedDownloads.add(file.hash)
-            }
-          })
-          resumeCount += addedRestored.length
-        }
-=======
-        files.update(f => {
-          const existingIds = new Set(f.map(file => file.id))
-          const newFiles = restoredFiles.filter(file => !existingIds.has(file.id))
-          return [...f, ...newFiles]
-        })
-
-        active.forEach((file: any) => resumedDownloads.add(file.id))
-        resumeCount += active.length
->>>>>>> aa39f848
-      }
-
-      if (resumeCount > 0) {
-        const message = resumeCount === 1
-          ? `Restored 1 interrupted download. Resume it from the Downloads page.`
-          : `Restored ${resumeCount} interrupted downloads. Resume them from the Downloads page.`
-        showNotification(message, 'info', 6000)
-      }
-
+      // Cheasync function loadAndResumeDownloads() {
+  try {
+    // Check if we've already restored in this session
+    if (sessionStorage.getItem('downloadsRestored') === 'true') {
+      console.log('Downloads already restored in this session, skipping')
+      return
+    }
+
+    const saved = localStorage.getItem('pendingDownloads')
+    if (!saved) {
+      sessionStorage.setItem('downloadsRestored', 'true')
+      return
+    }
+
+    const { active, queued, timestamp } = JSON.parse(saved)
+
+    // Only auto-resume if less than 24 hours old
+    const hoursSinceLastSave = (Date.now() - timestamp) / (1000 * 60 * 60)
+    if (hoursSinceLastSave > 24) {
+      diagnosticLogger.debug('Download', 'Saved downloads are too old, skipping auto-resume', { hoursSinceLastSave });
       localStorage.removeItem('pendingDownloads')
       sessionStorage.setItem('downloadsRestored', 'true')
-    } catch (error) {
-      errorLogger.fileOperationError('Load download state', error instanceof Error ? error.message : String(error));
-      localStorage.removeItem('pendingDownloads')
-      sessionStorage.setItem('downloadsRestored', 'true')
-    }
-  }
+      return
+    }
+
+    let resumeCount = 0
+
+    // Restore queued downloads
+    if (queued && queued.length > 0) {
+      downloadQueue.set(queued)
+      resumeCount += queued.length
+    }
+
+    // Restore active downloads - dedupe by id/hash/name+size before adding
+    if (active && active.length > 0) {
+      const restoredFiles = active.map((file: any) => ({
+        ...file,
+        status: 'paused' as const,
+        speed: '0 B/s',
+        eta: 'N/A'
+      }))
+
+      let addedRestored: typeof restoredFiles = []
+
+      files.update(existing => {
+        const existingKeys = new Set(
+          existing.map(file => file.id ?? file.hash ?? `${file.name}-${file.size}`)
+        )
+
+        const deduped = restoredFiles.filter(file => {
+          const key = file.id ?? file.hash ?? `${file.name}-${file.size}`
+          if (existingKeys.has(key)) {
+            return false
+          }
+          existingKeys.add(key)
+          return true
+        })
+
+        addedRestored = deduped
+        return deduped.length > 0 ? [...existing, ...deduped] : existing
+      })
+
+      if (addedRestored.length > 0) {
+        addedRestored.forEach((file: any) => {
+          if (file.id) {
+            resumedDownloads.add(file.id)
+          } else if (file.hash) {
+            resumedDownloads.add(file.hash)
+          }
+        })
+        resumeCount += addedRestored.length
+      }
+    }
+
+    if (resumeCount > 0) {
+      const message = resumeCount === 1
+        ? `Restored 1 interrupted download. Resume it from the Downloads page.`
+        : `Restored ${resumeCount} interrupted downloads. Resume them from the Downloads page.`
+      showNotification(message, 'info', 6000)
+    }
+
+    localStorage.removeItem('pendingDownloads')
+    sessionStorage.setItem('downloadsRestored', 'true')
+  } catch (error) {
+    errorLogger.fileOperationError('Load download state', error instanceof Error ? error.message : String(error));
+    localStorage.removeItem('pendingDownloads')
+    sessionStorage.setItem('downloadsRestored', 'true')
+  }
+}
 
   function handleSearchMessage(event: CustomEvent<{ message: string; type?: 'success' | 'error' | 'info' | 'warning'; duration?: number }>) {
     const { message, type = 'info', duration = 4000 } = event.detail
