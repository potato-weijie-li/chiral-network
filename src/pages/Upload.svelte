<script lang="ts">
  import Card from "$lib/components/ui/card.svelte";
  import Badge from "$lib/components/ui/badge.svelte";
  import DropDown from "$lib/components/ui/dropDown.svelte";
  import {
    File as FileIcon,
    X,
    Plus,
    FolderOpen,
    FileText,
    Image,
    Music,
    Video,
    Archive,
    Code,
    FileSpreadsheet,
    Upload,
    Download,
    RefreshCw,
    Lock,
    Key,
    DollarSign,
     Copy,
     Share2,
    Globe,
    Blocks,
    Network,
    Server,
  } from "lucide-svelte";
  import { files, coalescedFiles, type FileItem } from "$lib/stores";
  import {
    loadSeedList,
    saveSeedList,
    clearSeedList,
    type SeedRecord,
  } from "$lib/services/seedPersistence";
  import { t } from "svelte-i18n";
  import { get } from "svelte/store";
  import { onMount, onDestroy } from "svelte";
  import { showToast } from "$lib/toast";
  import { getStorageStatus } from "$lib/uploadHelpers";
  import { fileService } from "$lib/services/fileService";
  import { toHumanReadableSize } from "$lib/utils";
  import { open } from "@tauri-apps/plugin-dialog";
  import { invoke } from "@tauri-apps/api/core";
  import { dhtService } from "$lib/dht";
  import Label from "$lib/components/ui/label.svelte";
  import Input from "$lib/components/ui/input.svelte";
  import { settings } from "$lib/stores";
  import { paymentService } from "$lib/services/paymentService";
  const tr = (k: string, params?: Record<string, any>): string => $t(k, params);

  // Check if running in Tauri environment
  const isTauri =
    typeof window !== "undefined" && "__TAURI_INTERNALS__" in window;

  // Enhanced file type detection with icons
  function getFileIcon(fileName: string) {
    const ext = fileName.split(".").pop()?.toLowerCase() || "";

    // Imageso
    if (
      ["jpg", "jpeg", "png", "gif", "webp", "svg", "bmp", "ico"].includes(ext)
    )
      return Image;
    // Videos
    if (["mp4", "avi", "mkv", "mov", "wmv", "webm", "flv", "m4v"].includes(ext))
      return Video;
    // Audio
    if (["mp3", "wav", "flac", "aac", "ogg", "m4a", "wma"].includes(ext))
      return Music;
    // Archives
    if (["zip", "rar", "7z", "tar", "gz", "bz2", "xz"].includes(ext))
      return Archive;
    // Code files
    if (
      [
        "js",
        "ts",
        "html",
        "css",
        "py",
        "java",
        "cpp",
        "c",
        "php",
        "rb",
        "go",
        "rs",
      ].includes(ext)
    )
      return Code;
    // Documents
    if (["txt", "md", "pdf", "doc", "docx", "rtf"].includes(ext))
      return FileText;
    // Spreadsheets
    if (["xls", "xlsx", "csv", "ods"].includes(ext)) return FileSpreadsheet;

    return FileIcon;
  }

  function getFileColor(fileName: string) {
    const ext = fileName.split(".").pop()?.toLowerCase() || "";

    if (
      ["jpg", "jpeg", "png", "gif", "webp", "svg", "bmp", "ico"].includes(ext)
    )
      return "text-blue-500";
    if (["mp4", "avi", "mkv", "mov", "wmv", "webm", "flv", "m4v"].includes(ext))
      return "text-purple-500";
    if (["mp3", "wav", "flac", "aac", "ogg", "m4a", "wma"].includes(ext))
      return "text-green-500";
    if (["zip", "rar", "7z", "tar", "gz", "bz2", "xz"].includes(ext))
      return "text-orange-500";
    if (
      [
        "js",
        "ts",
        "html",
        "css",
        "py",
        "java",
        "cpp",
        "c",
        "php",
        "rb",
        "go",
        "rs",
      ].includes(ext)
    )
      return "text-red-500";
    if (["txt", "md", "pdf", "doc", "docx", "rtf"].includes(ext))
      return "text-gray-600";
    if (["xls", "xlsx", "csv", "ods"].includes(ext)) return "text-emerald-500";

    return "text-muted-foreground";
  }

  // Helper function to check if DHT is connected (consistent with Network.svelte)
  async function isDhtConnected(): Promise<boolean> {
    if (!isTauri) return false;

    try {
      const isRunning = await invoke<boolean>("is_dht_running").catch(
        () => false,
      );
      return isRunning;
    } catch {
      return false;
    }
  }

  let isDragging = false;
  const LOW_STORAGE_THRESHOLD = 5;
  let availableStorage: number | null = null;
  let storageStatus: "unknown" | "ok" | "low" = "unknown";
  let isRefreshingStorage = false;
  let storageError: string | null = null;
  let lastChecked: Date | null = null;
  let isUploading = false;

  // Protocol selection state - read from settings
  $: selectedProtocol = $settings.selectedProtocol;

  // Encrypted sharing state
  let useEncryptedSharing = false;
  let recipientPublicKeys: Record<string, string>[] = [];
  let recipientPublicKeyInput = "";
  let editingRecipientIndex = -1;
  let showEncryptionOptions = false;

  // Calculate price using dynamic network metrics with safe fallbacks
  async function uploadFileStreamingToDisk(file: File) {
    const CHUNK_SIZE = 1024 * 1024; // 1MB chunks
    const totalChunks = Math.ceil(file.size / CHUNK_SIZE);

    try {
      // Create a temporary file path for streaming upload to disk
      const tempFilePath = await invoke<string>(
        "create_temp_file_for_streaming",
        {
          fileName: file.name,
        },
      );

      // Stream file to disk in chunks
      for (let chunkIndex = 0; chunkIndex < totalChunks; chunkIndex++) {
        const start = chunkIndex * CHUNK_SIZE;
        const end = Math.min(start + CHUNK_SIZE, file.size);
        const chunk = file.slice(start, end);

        const buffer = await chunk.arrayBuffer();
        const chunkData = Array.from(new Uint8Array(buffer));

        // Append chunk to temp file
        await invoke("append_chunk_to_temp_file", {
          tempFilePath,
          chunkData,
        });
      }

      return tempFilePath;
    } catch (error) {
      console.error("Streaming upload to disk failed:", error);
      throw error;
    }
  }

  async function calculateFilePrice(sizeInBytes: number): Promise<number> {
    const sizeInMB = sizeInBytes / 1_048_576; // Convert bytes to MB

    try {
      const dynamicPrice =
        await paymentService.calculateDownloadCost(sizeInBytes);
      if (Number.isFinite(dynamicPrice) && dynamicPrice > 0) {
        return Number(dynamicPrice.toFixed(8));
      }
    } catch (error) {
      console.warn(
        "Dynamic price calculation failed, falling back to static rate:",
        error,
      );
    }

    try {
      const pricePerMb = await paymentService.getDynamicPricePerMB(1.2);
      if (Number.isFinite(pricePerMb) && pricePerMb > 0) {
        return Number((sizeInMB * pricePerMb).toFixed(8));
      }
    } catch (secondaryError) {
      console.warn("Secondary dynamic price lookup failed:", secondaryError);
    }

    const fallbackPricePerMb = 0.001;
    return Number((sizeInMB * fallbackPricePerMb).toFixed(8));
  }

  $: storageLabel = isRefreshingStorage
    ? tr("upload.storage.checking")
    : availableStorage !== null
      ? tr("upload.storage.available", {
          values: { space: availableStorage.toLocaleString() },
        })
      : tr("upload.storage.unknown");

  $: storageBadgeClass =
    storageStatus === "low"
      ? "bg-red-500 text-white border-red-500"
      : storageStatus === "ok"
        ? "bg-green-500 text-white border-green-500"
        : "bg-gray-500 text-white border-gray-500";

  $: storageBadgeText =
    storageStatus === "low"
      ? tr("upload.storage.lowBadge")
      : storageStatus === "ok"
        ? tr("upload.storage.okBadge")
        : tr("upload.storage.unknownBadge");

  $: lastCheckedLabel = lastChecked
    ? tr("upload.storage.lastChecked", {
        values: {
          time: new Intl.DateTimeFormat(undefined, {
            hour: "2-digit",
            minute: "2-digit",
            timeZoneName: "short",
          }).format(lastChecked),
        },
      })
    : null;

  $: showLowStorageDescription =
    storageStatus === "low" && !isRefreshingStorage;

  async function refreshAvailableStorage() {
    if (isRefreshingStorage) return;
    isRefreshingStorage = true;
    storageError = null;

    const startTime = Date.now();

    try {
      const timeoutPromise = new Promise<never>((_, reject) =>
        setTimeout(() => reject(new Error("Storage check timeout")), 3000),
      );

      const storagePromise = fileService
        .getAvailableStorage()
        .catch((error) => {
          console.warn("Storage service error:", error);
          return null;
        });

      const result = (await Promise.race([storagePromise, timeoutPromise])) as
        | number
        | null;

      storageStatus = getStorageStatus(result, LOW_STORAGE_THRESHOLD);

      if (result === null || result === undefined || !Number.isFinite(result)) {
        storageError = "Unable to check disk space";
        availableStorage = null;
        lastChecked = null;
        storageStatus = "unknown";
      } else {
        availableStorage = Math.max(0, Math.floor(result));
        storageError = null;
        lastChecked = new Date();
      }
    } catch (error) {
      console.error("Storage check failed:", error);
      storageError =
        error instanceof Error && error.message.includes("timeout")
          ? "Storage check timed out"
          : "Unable to check disk space";
      availableStorage = null;
      lastChecked = null;
      storageStatus = "unknown";
    } finally {
      const elapsed = Date.now() - startTime;
      const minDelay = 600;
      if (elapsed < minDelay) {
        await new Promise((resolve) => setTimeout(resolve, minDelay - elapsed));
      }
      isRefreshingStorage = false;
    }
  }

  // Map to track active WebRTC sessions with downloaders
  let activeSeederSessions = new Map<string, any>();
  let signalingService: any = null;

  onMount(async () => {
    // Initialize WebRTC seeder to accept download requests
    try {
      const { SignalingService } = await import(
        "$lib/services/signalingService"
      );

      signalingService = new SignalingService({
        preferDht: false, // Force WebSocket instead of DHT
        persistPeers: false, // Don't persist peers to avoid stale peer IDs
      });

      // Connect to signaling server
      await signalingService.connect();

      // Expose for debugging
      if (typeof window !== "undefined") {
        (window as any).uploadSignalingService = signalingService;
      }

      // Listen for incoming WebRTC connection requests
      // Don't use webrtcService - handle WebRTC directly to avoid handler conflicts
      signalingService.setOnMessage(async (message: any) => {
        console.log("[Upload] Received signaling message:", message);

        if (message.type === "offer") {
          console.log("[Upload] Received download request from:", message.from);

          // Check if we already have a session with this peer
          if (activeSeederSessions.has(message.from)) {
            console.log(
              "[Upload] Already have session with peer:",
              message.from,
            );
            // Still handle the new offer - create new peer connection
            const oldSession = activeSeederSessions.get(message.from);
            try {
              oldSession.pc?.close();
            } catch (e) {
              console.error("[Upload] Error closing old session:", e);
            }
            activeSeederSessions.delete(message.from);
          }

          try {
            // Create RTCPeerConnection directly (not using webrtcService to avoid handler conflicts)
            const pc = new RTCPeerConnection({
              iceServers: [
                { urls: "stun:stun.l.google.com:19302" },
                { urls: "stun:global.stun.twilio.com:3478" },
              ],
            });

            let dataChannel: RTCDataChannel | null = null;

            // Handle incoming data channel (created by initiator)
            pc.ondatachannel = (event) => {
              console.log("[Upload] Data channel received");
              dataChannel = event.channel;

              dataChannel.onopen = () => {
                console.log(
                  "[Upload] Data channel opened with downloader:",
                  message.from,
                );
              };

              dataChannel.onclose = () => {
                console.log(
                  "[Upload] Data channel closed with downloader:",
                  message.from,
                );
                activeSeederSessions.delete(message.from);
              };

              dataChannel.onerror = (e) => {
                console.error("[Upload] Data channel error:", e);
              };

              dataChannel.onmessage = async (event) => {
                const data = event.data;
                console.log("[Upload] Received message from downloader:", data);

                // Handle file chunk requests
                if (typeof data === "string") {
                  try {
                    const request = JSON.parse(data);

                    // Handle chunk_request
                    if (request.type === "chunk_request") {
                      const fileHash = request.fileHash;
                      const chunkIndex = request.chunkIndex;

                      const currentFiles = get(files);
                      const requestedFile = currentFiles.find(
                        (f) => f.hash === fileHash,
                      );

                      if (requestedFile && requestedFile.path) {
                        console.log(
                          `[Upload] Sending chunk ${chunkIndex} for file ${requestedFile.name}`,
                        );

                        try {
                          const { readFile } = await import(
                            "@tauri-apps/plugin-fs"
                          );
                          const fileData = await readFile(requestedFile.path);

                          const CHUNK_SIZE = 16 * 1024;
                          const start = chunkIndex * CHUNK_SIZE;
                          const end = Math.min(
                            start + CHUNK_SIZE,
                            fileData.length,
                          );
                          const chunk = fileData.slice(start, end);

                          dataChannel?.send(chunk.buffer);
                          console.log(
                            `[Upload] Sent chunk ${chunkIndex} (${chunk.length} bytes)`,
                          );
                        } catch (error) {
                          console.error(
                            "[Upload] Error reading file chunk:",
                            error,
                          );
                        }
                      } else {
                        console.error(
                          "[Upload] Requested file not found or no path:",
                          fileHash,
                        );
                      }
                    }
                  } catch (e) {
                    console.error("[Upload] Error handling message:", e);
                  }
                }
              };
            };

            // Handle ICE candidates
            pc.onicecandidate = (event) => {
              if (event.candidate) {
                signalingService.send({
                  type: "candidate",
                  candidate: event.candidate.toJSON(),
                  to: message.from,
                });
              }
            };

            pc.onconnectionstatechange = () => {
              console.log("[Upload] Connection state:", pc.connectionState);
              if (
                pc.connectionState === "failed" ||
                pc.connectionState === "disconnected" ||
                pc.connectionState === "closed"
              ) {
                activeSeederSessions.delete(message.from);
              }
            };

            // Accept the offer and create answer
            await pc.setRemoteDescription(message.sdp);
            const answer = await pc.createAnswer();
            await pc.setLocalDescription(answer);

            // Send answer
            signalingService.send({
              type: "answer",
              sdp: answer,
              to: message.from,
            });
            console.log("[Upload] Sent answer to:", message.from);

            // Store session
            activeSeederSessions.set(message.from, { pc, dataChannel });
          } catch (error) {
            console.error("[Upload] Failed to create WebRTC session:", error);
          }
        } else if (message.type === "candidate") {
          // Handle incoming ICE candidates
          const session = activeSeederSessions.get(message.from);
          if (session && session.pc) {
            try {
              await session.pc.addIceCandidate(message.candidate);
              console.log("[Upload] Added ICE candidate from:", message.from);
            } catch (e) {
              console.error("[Upload] Error adding ICE candidate:", e);
            }
          }
        }
      });
    } catch (error) {
      console.error("[Upload] Failed to initialize WebRTC seeder:", error);
    }

    // Make storage refresh non-blocking on startup to prevent UI hanging
    setTimeout(() => refreshAvailableStorage(), 100);

    // Clear persisted seed list on startup to prevent ghost files from other nodes
    try {
      await clearSeedList();
    } catch (e) {
      console.warn("Failed to clear persisted seed list", e);
    }

    // Restore persisted seeding list (if any)
    try {
      const persisted: SeedRecord[] = await loadSeedList();
      if (persisted && persisted.length > 0) {
        const existing = get(files);
        const toAdd: FileItem[] = [];
        for (const s of persisted) {
          if (!existing.some((f) => f.hash === s.hash)) {
            toAdd.push({
              id: s.id,
              name: s.name || s.path.split(/[\\/]/).pop() || s.hash,
              path: s.path,
              hash: s.hash,
              size: s.size || 0,
              status: "seeding",
              seeders: 1,
              leechers: 0,
              uploadDate: s.addedAt ? new Date(s.addedAt) : new Date(),
              isEncrypted: false,
              manifest: s.manifest ?? null,
              price: s.price ?? 0,
            });
          }
        }
        if (toAdd.length > 0) {
          files.update((curr) => [...curr, ...toAdd]);
        }
      }
    } catch (e) {
      console.warn("Failed to restore persisted seed list", e);
    }

    // HTML5 Drag and Drop functionality
    const dropZone = document.querySelector(".drop-zone") as HTMLElement;

    if (dropZone) {
      const handleDragOver = (e: DragEvent) => {
        e.preventDefault();
        e.stopPropagation();
        e.dataTransfer!.dropEffect = "copy";
        isDragging = true;
      };

      const handleDragEnter = (e: DragEvent) => {
        e.preventDefault();
        e.stopPropagation();
        e.dataTransfer!.dropEffect = "copy";
        isDragging = true;
      };

      const handleDragLeave = (e: DragEvent) => {
        e.preventDefault();
        e.stopPropagation();
        if (e.currentTarget && !dropZone.contains(e.relatedTarget as Node)) {
          isDragging = false;
        }
      };

      const handleDragEnd = (_e: DragEvent) => {
        isDragging = false;
      };

      const handleDrop = async (e: DragEvent) => {
        isDragging = false;

        // IMPORTANT: Extract files immediately before any async operations
        // dataTransfer.files becomes empty after the event completes
        const droppedFiles = Array.from(e.dataTransfer?.files || []);

        // STEP 1: Verify backend has active account before proceeding
        if (isTauri) {
          try {
            const hasAccount = await invoke<boolean>("has_active_account");
            if (!hasAccount) {
              showToast(
                // "Please log in to your account before uploading files",
                tr("toasts.upload.loginRequired"),
                "error",
              );
              return;
            }
          } catch (error) {
            console.error("Failed to verify account status:", error);
            showToast(
              // "Failed to verify account status. Please try logging in again.",
              tr("toasts.upload.verifyAccountFailed"),
              "error",
            );
            return;
          }
        }

        if (isUploading) {
          showToast(tr("upload.uploadInProgress"), "warning");
          return;
        }

        // STEP 2: Ensure DHT is connected before attempting upload
        const dhtConnected = await isDhtConnected();
        if (!dhtConnected) {
          showToast(
            // "DHT network is not connected. Please start the DHT network before uploading files.",
            tr("toasts.upload.dhtDisconnected"),
            "error",
          );
          return;
        }

        if (droppedFiles.length > 0) {
          if (!isTauri) {
            showToast(tr("upload.desktopOnly"), "error");
            return;
          }

          try {
            isUploading = true;
            let duplicateCount = 0;
            let addedCount = 0;
            let blockedCount = 0;

            // Process files sequentially (unified flow for all protocols)
            for (const file of droppedFiles) {
              const blockedExtensions = [
                ".exe",
                ".bat",
                ".cmd",
                ".com",
                ".msi",
                ".scr",
                ".vbs",
              ];
              const fileName = file.name.toLowerCase();
              if (blockedExtensions.some((ext) => fileName.endsWith(ext))) {
                showToast(
                  tr("upload.executableBlocked", {
                    values: { name: file.name },
                  }),
                  "error",
                );
                blockedCount++;
                continue;
              }

              if (file.size === 0) {
                showToast(
                  tr("upload.emptyFile", { values: { name: file.name } }),
                  "error",
                );
                blockedCount++;
                continue;
              }

              try {
                let metadata;
                const filePrice = await calculateFilePrice(file.size);

                // Use streaming upload for all protocols to avoid memory issues with large files
                // All protocol handlers read from file paths on disk
                const tempFilePath = await uploadFileStreamingToDisk(file);
                metadata = await dhtService.publishFileToNetwork(
                  tempFilePath,
                  filePrice,
                  selectedProtocol,
                  file.name,
                );

                // Check for same content + same protocol (true duplicate)
                if (
                  get(files).some(
                    (f) =>
                      f.hash === metadata.merkleRoot &&
                      f.protocol === selectedProtocol,
                  )
                ) {
                  duplicateCount++;
                  showToast(
                    tr("upload.duplicateSkipped", { values: { count: 1 } }),
                    "warning",
                  );
                  continue;
                }

                // Construct protocol-specific hash for display
                let protocolHash = metadata.merkleRoot || "";
                if (selectedProtocol === "BitTorrent" && metadata.infoHash) {
                  // Construct magnet link for BitTorrent
                  const trackers = metadata.trackers
                    ? metadata.trackers.join("&tr=")
                    : "udp://tracker.openbittorrent.com:80";
                  protocolHash = `magnet:?xt=urn:btih:${metadata.infoHash}&tr=${trackers}`;
                }

                const newFile = {
                  id: `file-${Date.now()}-${Math.random()}`,
                  name: metadata.fileName,
                  path: file.name,
                  hash: metadata.merkleRoot || "",
                  protocolHash,
                  size: metadata.fileSize,
                  status: "seeding" as const,
                  seeders: metadata.seeders?.length ?? 0,
                  seederAddresses: metadata.seeders ?? [],
                  leechers: 0,
                  uploadDate: new Date(metadata.createdAt),
                  price: filePrice,
                  cids: metadata.cids,
                  protocol: selectedProtocol,
                };

                files.update((currentFiles) => [...currentFiles, newFile]);
                addedCount++;
                showToast(
                  tr("toasts.upload.fileSuccess", {
                    values: { name: file.name },
                  }),
                  "success",
                );
              } catch (error) {
                console.error(
                  "Error uploading dropped file:",
                  file.name,
                  error,
                );
                showToast(
                  tr("upload.fileFailed", {
                    values: { name: file.name, error: String(error) },
                  }),
                  "error",
                );
              }
            }

            if (duplicateCount > 0) {
              showToast(
                tr("upload.duplicateSkipped", {
                  values: { count: duplicateCount },
                }),
                "warning",
              );
            }

            // Refresh storage after uploads
            if (addedCount > 0) {
              setTimeout(() => refreshAvailableStorage(), 100);
            }
          } catch (error) {
            console.error("Error handling dropped files:", error);
            showToast(tr("upload.uploadError"), "error");
          } finally {
            isUploading = false;
          }
        }
      };

      dropZone.addEventListener("dragenter", handleDragEnter);
      dropZone.addEventListener("dragover", handleDragOver);
      dropZone.addEventListener("dragleave", handleDragLeave);
      dropZone.addEventListener("drop", handleDrop);

      const preventDefaults = (e: Event) => {
        e.preventDefault();
        e.stopPropagation();
      };

      window.addEventListener("dragover", preventDefaults);
      window.addEventListener("drop", preventDefaults);

      document.addEventListener("dragend", handleDragEnd);
      document.addEventListener("drop", handleDragEnd);

      (window as any).dragDropCleanup = () => {
        dropZone.removeEventListener("dragenter", handleDragEnter);
        dropZone.removeEventListener("dragover", handleDragOver);
        dropZone.removeEventListener("dragleave", handleDragLeave);
        dropZone.removeEventListener("drop", handleDrop);
        window.removeEventListener("dragover", preventDefaults);
        window.removeEventListener("drop", preventDefaults);
        document.removeEventListener("dragend", handleDragEnd);
        document.removeEventListener("drop", handleDragEnd);
      };
    }
  });

  onDestroy(() => {
    if ((window as any).dragDropCleanup) {
      (window as any).dragDropCleanup();
    }
  });

  let persistTimeout: ReturnType<typeof setTimeout> | null = null;
  const unsubscribeFiles = files.subscribe(($files) => {
    const seeds: SeedRecord[] = $files
      .filter((f) => f.status === "seeding" && f.path)
      .map((f) => ({
        id: f.id,
        path: f.path!,
        hash: f.hash,
        name: f.name,
        size: f.size,
        addedAt: f.uploadDate
          ? f.uploadDate.toISOString()
          : new Date().toISOString(),
        manifest: f.manifest,
        price: f.price ?? 0,
      }));

    if (persistTimeout) clearTimeout(persistTimeout);
    persistTimeout = setTimeout(() => {
      saveSeedList(seeds).catch((e) =>
        console.warn("Failed to persist seed list", e),
      );
    }, 400);
  });

  onDestroy(() => {
    unsubscribeFiles();
    if (persistTimeout) clearTimeout(persistTimeout);
  });

  async function openFileDialog() {
    // Verify backend has active account before proceeding
    if (isTauri) {
      try {
        const hasAccount = await invoke<boolean>("has_active_account");
        if (!hasAccount) {
          showToast(
            // "Please log in to your account before uploading files",
            tr("toasts.upload.loginRequired"),
            "error",
          );
          return;
        }
      } catch (error) {
        console.error("Failed to verify account status:", error);
        showToast(
          // "Failed to verify account status. Please try logging in again.",
          tr("toasts.upload.verifyAccountFailed"),
          "error",
        );
        return;
      }
    }

    if (isUploading) return;

    try {
      const selectedPaths = (await open({
        multiple: true,
      })) as string[] | null;

      if (selectedPaths && selectedPaths.length > 0) {
        isUploading = true;
        await addFilesFromPaths(selectedPaths);
      }
    } catch (e) {
      showToast(tr("upload.fileDialogError"), "error");
    } finally {
      isUploading = false;
    }
  }

  async function removeFile(contentHash: string) {
    if (!isTauri) {
      showToast(tr("upload.fileManagementDesktopOnly"), "error");
      return;
    }

    try {
      // Find all files with this content hash and stop publishing each one
      const filesToRemove = get(files).filter(
        (file) => file.hash === contentHash,
      );

      for (const file of filesToRemove) {
        try {
          await invoke("stop_publishing_file", { fileHash: file.hash });
        } catch (unpublishError) {
          console.warn("Failed to unpublish file from DHT:", unpublishError);
        }
      }

      // Remove all files with this content hash from the store
      files.update((f) => f.filter((file) => file.hash !== contentHash));

      const protocolCount = filesToRemove.length;
      showToast(
        `Stopped sharing file on ${protocolCount} protocol${protocolCount > 1 ? "s" : ""}`,
        "success",
      );
    } catch (error) {
      console.error(error);
      showToast(
        tr("upload.fileFailed", {
          values: {
            name: contentHash.slice(0, 8) + "...",
            error: String(error),
          },
        }),
        "error",
      );
    }
  }

  async function addFilesFromPaths(paths: string[]) {
    // Fallback: Force reset isUploading after 30 seconds to prevent UI from being stuck
    const forceResetTimeout = setTimeout(() => {
      console.log(`[UPLOAD] Force resetting isUploading due to timeout`);
      isUploading = false;
      showToast("Upload timed out - please try again", "error");
    }, 30000);

    // STEP 1: Verify backend has active account before proceeding
    if (isTauri) {
      try {
        const hasAccount = await invoke<boolean>("has_active_account");
        if (!hasAccount) {
          showToast(
            // "Please log in to your account before uploading files",
            tr("toasts.upload.loginRequired"),
            "error",
          );
          clearTimeout(forceResetTimeout);
          isUploading = false;
          return;
        }
      } catch (error) {
        console.error("Failed to verify account status:", error);
        showToast(
          // "Failed to verify account status. Please try logging in again.",
          tr("toasts.upload.verifyAccountFailed"),
          "error",
        );
        clearTimeout(forceResetTimeout);
        isUploading = false;
        return;
      }
    }

    // STEP 2: Ensure DHT is connected before attempting upload
    const dhtConnected = await isDhtConnected();
    if (!dhtConnected) {
      showToast(
        // "DHT network is not connected. Please start the DHT network before uploading files.",
        tr("toasts.upload.dhtDisconnected"),
        "error",
      );
      clearTimeout(forceResetTimeout);
      isUploading = false;
      return;
    }

    let duplicateCount = 0;
    let addedCount = 0;

    // Unified upload flow for all protocols
    for (const filePath of paths) {
      try {
        const fileName = filePath.replace(/^.*[\\/]/, "") || "";

        // Get file size to calculate price
        const fileSize = await invoke<number>("get_file_size", { filePath });
        const price = await calculateFilePrice(fileSize);

        // Handle BitTorrent differently - create and seed torrent
        if (selectedProtocol === "BitTorrent") {
          const magnetLink = await invoke<string>('torrent_seed', { filePath, announceUrls: null });

          const torrentFile = {
            id: `torrent-${Date.now()}-${Math.random()}`,
            name: fileName,
            hash: magnetLink, // Use magnet link as hash for torrents
            size: fileSize,
            path: filePath,
            seederAddresses: [],
            uploadDate: new Date(),
            seeders: 1,
            status: "seeding" as const,
            price: 0, // BitTorrent is free
          };

          files.update(f => [...f, torrentFile]);
          // showToast(`${fileName} is now seeding as a torrent`, "success");
          showToast(
            tr('toasts.upload.torrentSeeding', { values: { name: fileName } }),
            "success"
          );
          continue; // Skip the normal Chiral upload flow
        }

        // Copy file to temp location to prevent original file from being moved
        const tempFilePath = await invoke<string>("copy_file_to_temp", {
          filePath,
        });

        // Extract original filename from the file path
        const originalFileName = filePath.split(/[/\\]/).pop() || filePath;

        const metadata = await dhtService.publishFileToNetwork(
          tempFilePath,
          price,
          selectedProtocol,
          originalFileName,
        );

<<<<<<< HEAD
        // Add WebSocket client ID to seeder addresses for WebRTC discovery
        const webrtcSeederIds = signalingService?.clientId
          ? [signalingService.clientId]
          : [];
        const allSeederAddresses = [
          ...(metadata.seeders ?? []),
          ...webrtcSeederIds,
        ];
=======
        console.log('🔍 DEBUG UPLOAD: Received metadata from backend:', JSON.stringify(metadata, null, 2));
        console.log('🔍 DEBUG UPLOAD: metadata.seeders =', metadata.seeders);
        console.log('🔍 DEBUG UPLOAD: signalingService?.clientId =', signalingService?.clientId);

        // Use seeders from metadata (backend already adds local peer ID via heartbeat system)
        // Only add WebSocket client ID if no seeders exist (shouldn't happen in normal flow)
        const allSeederAddresses = metadata.seeders && metadata.seeders.length > 0
          ? metadata.seeders
          : (signalingService?.clientId ? [signalingService.clientId] : []);

        console.log('🔍 DEBUG UPLOAD: allSeederAddresses after processing =', allSeederAddresses);
>>>>>>> 303ee23d

        // Construct protocol-specific hash for display
        let protocolHash = metadata.merkleRoot || "";
        if (selectedProtocol === "BitTorrent" && metadata.infoHash) {
          // Construct magnet link for BitTorrent
          const trackers = metadata.trackers
            ? metadata.trackers.join("&tr=")
            : "udp://tracker.openbittorrent.com:80";
          protocolHash = `magnet:?xt=urn:btih:${metadata.infoHash}&tr=${trackers}`;
        } else if (
          selectedProtocol === "ED2K" &&
          metadata.ed2kSources &&
          metadata.ed2kSources.length > 0
        ) {
          // Use the first ED2K source
          const ed2kSource = metadata.ed2kSources[0];
          protocolHash = `ed2k://|file|${metadata.fileName}|${metadata.fileSize}|${ed2kSource.file_hash}|/`;
        } else if (
          selectedProtocol === "FTP" &&
          metadata.ftpSources &&
          metadata.ftpSources.length > 0
        ) {
          // Use the first FTP source
          protocolHash = metadata.ftpSources[0].url;
        }

        const newFile = {
          id: `file-${Date.now()}-${Math.random()}`,
          name: metadata.fileName,
          path: filePath,
          hash: metadata.merkleRoot || "",
          protocolHash,
          size: metadata.fileSize,
          status: "seeding" as const,
          seeders: metadata.seeders?.length ?? 0,
          seederAddresses: allSeederAddresses,
          leechers: 0,
          uploadDate: new Date(metadata.createdAt),
          price: price,
          cids: metadata.cids,
          protocol: selectedProtocol, // Track which protocol was used
        };

        let existed = false;
        files.update((f) => {
          const matchIndex = f.findIndex(
            (item) =>
              metadata.merkleRoot &&
              item.hash === metadata.merkleRoot &&
              item.protocol === selectedProtocol,
          );

          if (matchIndex !== -1) {
            const existing = f[matchIndex];
<<<<<<< HEAD
            // Merge WebSocket client ID with existing seeder addresses
            const webrtcSeederIds = signalingService?.clientId
              ? [signalingService.clientId]
              : [];
            const mergedSeederAddresses = [
              ...(metadata.seeders ?? existing.seederAddresses ?? []),
              ...webrtcSeederIds,
            ];
=======
            // Use seeders from metadata (backend already adds local peer ID via heartbeat system)
            // Only add WebSocket client ID if no seeders exist (shouldn't happen in normal flow)
            const mergedSeederAddresses = (metadata.seeders && metadata.seeders.length > 0)
              ? metadata.seeders
              : (existing.seederAddresses && existing.seederAddresses.length > 0)
                ? existing.seederAddresses
                : (signalingService?.clientId ? [signalingService.clientId] : []);
>>>>>>> 303ee23d
            const updated = {
              ...existing,
              name: metadata.fileName || existing.name,
              hash: metadata.merkleRoot || existing.hash,
              size: metadata.fileSize ?? existing.size,
              seeders: metadata.seeders?.length ?? existing.seeders,
              seederAddresses: mergedSeederAddresses,
              uploadDate: new Date(
                (metadata.createdAt ??
                  existing.uploadDate?.getTime() ??
                  Date.now()) * 1000,
              ),
              status: "seeding" as const,
              price: price,
            };
            f = f.slice();
            f[matchIndex] = updated;
            existed = true;
          } else {
            f = [...f, newFile];
          }

          return f;
        });

        if (existed) {
          duplicateCount++;
          showToast(
            tr("upload.fileUpdated", { values: { name: fileName } }),
            "info",
          );
        } else {
          addedCount++;
          // showToast(`${fileName} uploaded successfully`, "success");
          showToast(
            tr("toasts.upload.fileSuccess", { values: { name: fileName } }),
            "success",
          );
        }
      } catch (error) {
        console.error(`[UPLOAD] Error uploading ${filePath}:`, error);
        showToast(
          tr("upload.fileFailed", {
            values: {
              name: filePath.replace(/^.*[\\/]/, ""),
              error: String(error),
            },
          }),
          "error",
        );
      }
    }

    if (duplicateCount > 0) {
      showToast(
        tr("upload.duplicateSkipped", { values: { count: duplicateCount } }),
        "warning",
      );
    }

    if (addedCount > 0) {
      setTimeout(() => refreshAvailableStorage(), 100);
    }
    clearTimeout(forceResetTimeout);
    isUploading = false;
  }

  // Use centralized file size formatting for consistency
  const formatFileSize = toHumanReadableSize;

  // Protocol options for dropdown
  const protocolOptions = [
    { value: "Bitswap", label: "Bitswap" },
    { value: "WebRTC", label: "WebRTC" },
    { value: "BitTorrent", label: "BitTorrent" },
    { value: "ED2K", label: "ED2K" },
    { value: "FTP", label: "FTP" },
  ];

  async function handleCopy(hash: string) {
    await navigator.clipboard.writeText(hash);
    showToast(tr("upload.hashCopiedClipboard"), "success");
  }

  // Extract info hash from magnet link
  function extractInfoHash(magnetLink: string): string {
    const match = magnetLink.match(/xt=urn:btih:([a-fA-F0-9]{40})/);
    return match ? match[1] : "unknown";
  }

  // Extract MD4 hash from ed2k link
  function extractEd2kHash(ed2kLink: string): string {
    const parts = ed2kLink.split("|");
    // ed2k://|file|name|size|hash|/
    return parts.length >= 5 ? parts[4] : "unknown";
  }
</script>

<div class="space-y-6">
  <div>
    <h1 class="text-3xl font-bold">{$t("upload.title")}</h1>
    <p class="text-muted-foreground mt-2">{$t("upload.subtitle")}</p>
  </div>

  {#if isTauri}
    <Card class="p-4 flex flex-wrap items-start justify-between gap-4">
      <div class="space-y-1">
        <p class="text-sm font-semibold text-foreground">
          {$t("upload.storage.title")}
        </p>
        <p class="text-sm text-muted-foreground">{storageLabel}</p>
        {#if lastCheckedLabel}
          <p class="text-xs text-muted-foreground">{lastCheckedLabel}</p>
        {/if}
        {#if showLowStorageDescription}
          <p class="text-xs text-amber-600 dark:text-amber-400">
            {$t("upload.storage.lowDescription")}
          </p>
        {/if}
        {#if storageError}
          <p class="text-xs text-destructive">{storageError}</p>
        {/if}
      </div>
      <div class="flex items-center gap-3">
        <Badge class={`text-xs font-medium ${storageBadgeClass}`}
          >{storageBadgeText}</Badge
        >
        <button
          class="inline-flex items-center justify-center h-9 rounded-md px-3 text-sm font-medium border border-input bg-background hover:bg-muted disabled:opacity-60 disabled:cursor-not-allowed"
          on:click={() => refreshAvailableStorage()}
          disabled={isRefreshingStorage}
          aria-label={$t("upload.storage.refresh")}
        >
          <RefreshCw
            class={`h-4 w-4 mr-2 ${isRefreshingStorage ? "animate-spin" : ""}`}
          />
          {$t("upload.storage.refresh")}
        </button>
      </div>
    </Card>
  {:else}
    <Card class="p-4">
      <div class="text-center">
        <p class="text-sm font-semibold text-foreground mb-2">
          {$t("upload.desktopAppRequired")}
        </p>
        <p class="text-sm text-muted-foreground">
          {$t("upload.storageMonitoringDesktopOnly")}
        </p>
      </div>
    </Card>
  {/if}

  <!-- Upload Protocol Selection -->
  {#if isTauri}
    <Card class="p-4">
      <div class="flex items-center justify-between gap-4">
        <div class="flex items-center gap-3">
          <div
            class="flex items-center justify-center w-10 h-10 bg-gradient-to-br from-blue-500/10 to-blue-500/5 rounded-lg border border-blue-500/20"
          >
            <Upload class="h-5 w-5 text-blue-600" />
          </div>
          <div class="text-left">
            <h3 class="text-sm font-semibold text-foreground">
              Upload Protocol
            </h3>
            <p class="text-xs text-muted-foreground">
              Choose which protocol to use for uploading files
            </p>
          </div>
        </div>

        <div class="w-fit min-w-32">
          <DropDown
            id="upload-protocol"
            options={protocolOptions}
            bind:value={$settings.selectedProtocol}
          />
        </div>
      </div>
    </Card>
  {/if}

  <!-- Encrypted Sharing Options -->
  {#if isTauri}
    <Card class="p-4">
      <button
        class="w-full flex items-center justify-between cursor-pointer hover:opacity-80 transition-opacity"
        on:click={() => (showEncryptionOptions = !showEncryptionOptions)}
      >
        <div class="flex items-center gap-3">
          <div
            class="flex items-center justify-center w-10 h-10 bg-gradient-to-br from-purple-500/10 to-purple-500/5 rounded-lg border border-purple-500/20"
          >
            <Lock class="h-5 w-5 text-purple-600" />
          </div>
          <div class="text-left">
            <h3 class="text-sm font-semibold text-foreground">
              {$t("upload.encryption.title")}
            </h3>
            <p class="text-xs text-muted-foreground">
              {$t("upload.encryption.subtitle")}
            </p>
          </div>
        </div>
        <svg
          class="h-5 w-5 text-muted-foreground transition-transform duration-200 {showEncryptionOptions
            ? 'rotate-180'
            : ''}"
          fill="none"
          stroke="currentColor"
          viewBox="0 0 24 24"
        >
          <path
            stroke-linecap="round"
            stroke-linejoin="round"
            stroke-width="2"
            d="M19 9l-7 7-7-7"
          />
        </svg>
      </button>

      {#if showEncryptionOptions}
        <div class="mt-4 space-y-4 pt-4 border-t border-border">
          <div class="flex items-center gap-2">
            <input
              type="checkbox"
              id="use-encrypted-sharing"
              bind:checked={useEncryptedSharing}
              class="cursor-pointer"
            />
            <Label for="use-encrypted-sharing" class="cursor-pointer text-sm">
              {$t("upload.encryption.enableForRecipient")}
            </Label>
          </div>

          {#if useEncryptedSharing}
            <div class="space-y-2 pl-6">
              <div class="flex items-center gap-2">
                <Key class="h-4 w-4 text-muted-foreground" />
                <Label for="recipient-public-key" class="text-sm font-medium">
                  {$t("upload.encryption.recipientPublicKey")}
                </Label>
              </div>
              <form
                on:submit|preventDefault={() => {
                  if (recipientPublicKeyInput.trim()) {
                    const trimmedKey = recipientPublicKeyInput.trim();
                    if (/^[0-9a-fA-F]{64}$/.test(trimmedKey)) {
                      recipientPublicKeys = [
                        ...recipientPublicKeys,
                        {
                          key: trimmedKey,
                          name: `Recipient ${recipientPublicKeys.length + 1}`,
                        },
                      ];
                      recipientPublicKeyInput = "";
                    }
                  }
                }}
              >
                <Input
                  id="recipient-public-key"
                  bind:value={recipientPublicKeyInput}
                  placeholder={$t("upload.encryption.publicKeyPlaceholder")}
                  class="font-mono text-sm"
                  disabled={isUploading}
                />
              </form>
              <p class="text-xs text-muted-foreground">
                {$t("upload.encryption.publicKeyHint")}
              </p>
              {#if recipientPublicKeyInput && !/^[0-9a-fA-F]{64}$/.test(recipientPublicKeyInput.trim())}
                <p class="text-xs text-destructive">
                  {$t("upload.encryption.invalidPublicKey")}
                </p>
              {/if}
              <div class="space-y-2">
                <h4 class="text-sm font-semibold">
                  {$t("upload.encryption.recipientsList")}
                </h4>
                {#if recipientPublicKeys.length > 0}
                  <ul class="space-y-2">
                    {#each recipientPublicKeys as item, index}
                      <li class="flex items-center gap-2">
                        <span class="flex flex-col gap-1">
                            {#if editingRecipientIndex === index}
                            <input
                              bind:value={item.name}
                              class="text-sm font-medium text-gray-800 border-none outline-none text-left px-2 py-1 rounded"
                              on:blur={() => (editingRecipientIndex = -1)}
                              on:keydown={(e) => {
                              if (e.key === "Enter")
                                editingRecipientIndex = -1;
                              }}
                            />
                            {:else}
                            <button
                              type="button"
                              class="text-sm font-medium text-gray-800 border-none outline-none text-left px-2 py-1 rounded underline"
                              on:click={() => (editingRecipientIndex = index)}
                              title="Click to edit name"
                            >
                              {item.name}
                            </button>
                            {/if}
                          <span class="flex items-center gap-2">
                            <code
                              class="font-mono text-sm bg-muted/50 px-2 py-1 rounded w-[36rem]"
                              placeholder="Public key"
                            >
                              {item.key}
                            </code>
                            <button
                              class="group/btn p-1 hover:bg-destructive/10 rounded transition-colors"
                              on:click={() =>
                                (recipientPublicKeys =
                                  recipientPublicKeys.filter(
                                    (_, i) => i !== index,
                                  ))}
                              title={$t("upload.encryption.removeRecipient")}
                              aria-label={$t(
                                "upload.encryption.removeRecipient",
                              )}
                            >
                              <X
                                class="h-4 w-4 text-muted-foreground group-hover/btn:text-destructive transition-colors"
                              />
                            </button>
                            <button
                              class="group/btn p-1 hover:bg-primary/10 rounded transition-colors"
                              on:click={() =>
                                navigator.clipboard.writeText(item.key)}
                              title="Copy public key"
                              aria-label="Copy public key"
                            >
                              <Copy
                                class="h-4 w-4 text-muted-foreground group-hover/btn:text-primary transition-colors"
                              />
                            </button>
                          </span>
                        </span>
                      </li>
                    {/each}
                  </ul>
                {/if}
                <p class="text-xs text-muted-foreground">
                  {recipientPublicKeys.length +
                    " " +
                    $t("upload.encryption.numberOfRecipientsAdded")}
                </p>
              </div>
            </div>
          {/if}
        </div>
      {/if}
    </Card>
  {/if}

  <!-- BitTorrent Seeding Section (Collapsible) - REMOVED: Now integrated as protocol option -->

  <Card
    class="drop-zone relative p-6 transition-all duration-200 border-dashed {isDragging
      ? 'border-primary bg-primary/5'
      : isUploading
        ? 'border-orange-500 bg-orange-500/5'
        : 'border-muted-foreground/25 hover:border-muted-foreground/50'}"
  >
    <!-- Drag & Drop Indicator -->
    {#if $files.filter((f) => f.status === "seeding" || f.status === "uploaded").length === 0}
      <div
        class="text-center py-12 transition-all duration-300 relative overflow-hidden"
      >
        <div class="relative z-10">
          <div class="relative mb-6">
            {#if isDragging}
              <Upload class="h-16 w-16 mx-auto text-primary" />
            {:else}
              <FolderOpen
                class="h-16 w-16 mx-auto text-muted-foreground/70 hover:text-primary transition-colors duration-300"
              />
            {/if}
          </div>

          <h3
            class="text-2xl font-bold mb-3 transition-all duration-300 {isDragging
              ? 'text-primary'
              : isUploading
                ? 'text-orange-500'
                : 'text-foreground'}"
          >
            {isDragging
              ? $t("upload.dropFilesHere")
              : isUploading
                ? $t("upload.uploadingFiles")
                : $t("upload.dropFiles")}
          </h3>

          <p
            class="text-muted-foreground mb-8 text-lg transition-colors duration-300"
          >
            {isDragging
              ? isTauri
                ? $t("upload.releaseToUpload")
                : $t("upload.dragDropWebNotAvailable")
              : isUploading
                ? $t("upload.pleaseWaitProcessing")
                : isTauri
                  ? $t("upload.dropFilesHint")
                  : $t("upload.dragDropRequiresDesktop")}
          </p>

          <div
            class="flex justify-center gap-4 mb-8 opacity-60 {isDragging
              ? 'invisible'
              : 'visible'}"
          >
            <Image class="h-8 w-8 text-blue-500 animate-pulse" />
            <Video class="h-8 w-8 text-purple-500 animate-pulse" />
            <Music class="h-8 w-8 text-green-500 animate-pulse" />
            <Archive class="h-8 w-8 text-orange-500 animate-pulse" />
            <Code class="h-8 w-8 text-red-500 animate-pulse" />
          </div>

          <div
            class="flex justify-center gap-3 {isDragging
              ? 'invisible'
              : 'visible'}"
          >
            {#if isTauri}
              <button
                class="group inline-flex items-center justify-center h-12 rounded-xl px-6 text-sm font-medium bg-gradient-to-r from-primary to-primary/90 text-primary-foreground hover:from-primary/90 hover:to-primary shadow-lg hover:shadow-xl transition-all duration-300 hover:scale-105 disabled:opacity-50 disabled:cursor-not-allowed disabled:hover:scale-100"
                disabled={isUploading}
                on:click={openFileDialog}
              >
                <Plus
                  class="h-5 w-5 mr-2 group-hover:rotate-90 transition-transform duration-300"
                />
                {isUploading ? $t("upload.uploading") : $t("upload.addFiles")}
              </button>
            {:else}
              <div class="text-center">
                <p class="text-sm text-muted-foreground mb-3">
                  {$t("upload.fileUploadDesktopApp")}
                </p>
                <p class="text-xs text-muted-foreground">
                  {$t("upload.downloadDesktopApp")}
                </p>
              </div>
            {/if}
          </div>

          <p
            class="text-xs text-muted-foreground/75 mt-4 {isDragging
              ? 'invisible'
              : 'visible'}"
          >
            {#if isTauri}
              {$t("upload.supportedFormats")}
            {:else}
              {$t("upload.supportedFormatsDesktop")}
            {/if}
          </p>
        </div>
      </div>
    {:else}
      <!-- Shared Files Header -->
      <div class="flex flex-wrap items-center justify-between gap-4 mb-4 px-4">
        <div>
          <h2 class="text-lg font-semibold">
            {$t("upload.sharedFiles")}
          </h2>
          <p class="text-sm text-muted-foreground mt-1">
            {$coalescedFiles.length}
            {$coalescedFiles.length === 1
              ? $t("upload.file")
              : $t("upload.files")} •
            {formatFileSize(
              $coalescedFiles.reduce((sum, f) => sum + f.size, 0),
            )}
            {$t("upload.total")}
            <span class="text-green-600 font-medium">
              ({$coalescedFiles.reduce((sum, f) => sum + f.totalSeeders, 0)}
              {$coalescedFiles.reduce((sum, f) => sum + f.totalSeeders, 0) === 1
                ? "seeder"
                : "seeders"})
            </span>
          </p>
          <p class="text-xs text-muted-foreground mt-1">
            {$t("upload.tip")}
          </p>
        </div>

        <div class="flex gap-2">
          {#if isTauri}
            <button
              class="inline-flex items-center justify-center h-9 rounded-md px-3 text-sm font-medium bg-primary text-primary-foreground hover:bg-primary/90 disabled:opacity-50 disabled:cursor-not-allowed"
              disabled={isUploading}
              on:click={openFileDialog}
            >
              <Plus class="h-4 w-4 mr-2" />
              {isUploading ? $t("upload.uploading") : $t("upload.addMoreFiles")}
            </button>
          {:else}
            <div class="text-center">
              <p class="text-xs text-muted-foreground">
                {$t("upload.desktopManagementRequired")}
              </p>
            </div>
          {/if}
        </div>
      </div>

      <!-- File List -->
      {#if $coalescedFiles.length > 0}
        <div class="space-y-3 relative px-4">
          {#each $coalescedFiles as coalescedFile}
            <div
              class="group relative bg-gradient-to-r from-card to-card/80 border border-border/50 rounded-xl p-4 hover:shadow-lg hover:border-border transition-all duration-300 overflow-hidden mb-3"
            >
              <div
                class="absolute inset-0 bg-gradient-to-r from-primary/5 via-transparent to-secondary/5 opacity-0 group-hover:opacity-100 transition-opacity duration-300"
              ></div>

              <div class="relative flex items-center justify-between gap-4">
                <div class="flex items-center gap-4 min-w-0 flex-1">
                  <!-- File Icon -->
                  <div class="relative">
                    <div
                      class="absolute inset-0 bg-primary/20 rounded-lg blur-lg opacity-0 group-hover:opacity-100 transition-opacity duration-300"
                    ></div>
                    <div
                      class="relative flex items-center justify-center w-12 h-12 bg-gradient-to-br from-primary/10 to-primary/5 rounded-lg border border-primary/20"
                    >
                      <svelte:component
                        this={getFileIcon(coalescedFile.name)}
                        class="h-6 w-6 {getFileColor(coalescedFile.name)}"
                      />
                    </div>
                  </div>

                  <!-- File Info -->
                  <div class="flex-1 min-w-0 space-y-2">
                    <div class="flex items-center gap-2">
                      <p class="text-sm font-semibold truncate text-foreground">
                        {coalescedFile.name || "Unnamed File"}
                      </p>

                      {#if coalescedFile.primaryProtocol?.fileItem.isEncrypted}
                        <Badge
                          class="bg-purple-100 text-purple-800 text-xs px-2 py-0.5 flex items-center gap-1"
                          title={$t("upload.encryptedEndToEnd")}
                        >
                          <Lock class="h-3 w-3" />
                          {$t("upload.encryption.encryptedBadge")}
                        </Badge>
                      {/if}
                    </div>

                    <div class="space-y-2 text-xs text-muted-foreground">
                      <!-- Protocol Badges -->
                      <div class="flex items-center gap-2 flex-wrap">
                        {#each coalescedFile.protocols as protocolEntry}
                          <Badge
                            class={`text-xs px-2 py-0.5 ${
                              protocolEntry.protocol === "WebRTC"
                                ? "bg-blue-100 text-blue-800"
                                : protocolEntry.protocol === "Bitswap"
                                  ? "bg-purple-100 text-purple-800"
                                  : protocolEntry.protocol === "BitTorrent"
                                    ? "bg-green-100 text-green-800"
                                    : protocolEntry.protocol === "ED2K"
                                      ? "bg-orange-100 text-orange-800"
                                      : "bg-gray-100 text-gray-800"
                            }`}
                          >
                            {#if protocolEntry.protocol === "WebRTC"}
                              <Globe class="h-3 w-3 mr-1" />
                            {:else if protocolEntry.protocol === "Bitswap"}
                              <Blocks class="h-3 w-3 mr-1" />
                            {:else if protocolEntry.protocol === "BitTorrent"}
                              <Share2 class="h-3 w-3 mr-1" />
                            {:else if protocolEntry.protocol === "ED2K"}
                              <Network class="h-3 w-3 mr-1" />
                            {:else if protocolEntry.protocol === "FTP"}
                              <Server class="h-3 w-3 mr-1" />
                            {/if}
                            {protocolEntry.protocol}
                          </Badge>
                        {/each}
                      </div>

                      <!-- All Identifiers/Links at the top -->
                      <div class="space-y-1 mb-3">
                        <!-- Merkle Hash -->
                        <div class="flex items-center gap-1">
                          <span class="text-xs opacity-70">Merkle Hash:</span>
                          <code
                            class="bg-muted/50 px-1.5 py-0.5 rounded text-xs font-mono"
                          >
                            {coalescedFile.contentHash.slice(
                              0,
                              8,
                            )}...{coalescedFile.contentHash.slice(-6)}
                          </code>
                          <button
                            on:click={() =>
                              handleCopy(coalescedFile.contentHash)}
                            class="group/btn p-1 hover:bg-primary/10 rounded transition-colors"
                            title="Copy Merkle Hash (use this to search and download)"
                            aria-label="Copy Merkle hash"
                          >
                            <Copy
                              class="h-3 w-3 text-muted-foreground group-hover/btn:text-primary transition-colors"
                            />
                          </button>
                        </div>

                        <!-- Protocol-Specific Links -->
                        {#each coalescedFile.protocols as protocolEntry}
                          {#if protocolEntry.protocol === "BitTorrent" && protocolEntry.hash.startsWith("magnet:")}
                            <div class="flex items-center gap-1">
                              <span class="text-xs opacity-70"
                                >Magnet Link:</span
                              >
                              <code
                                class="bg-muted/50 px-1.5 py-0.5 rounded text-xs font-mono truncate max-w-32"
                              >
                                magnet:?xt=urn:btih:{extractInfoHash(
                                  protocolEntry.hash,
                                )}
                              </code>
                              <button
                                on:click={() => handleCopy(protocolEntry.hash)}
                                class="group/btn p-1 hover:bg-primary/10 rounded transition-colors"
                                title="Copy Magnet Link"
                                aria-label="Copy magnet link"
                              >
                                <Copy
                                  class="h-3 w-3 text-muted-foreground group-hover/btn:text-primary transition-colors"
                                />
                              </button>
                            </div>
                          {:else if protocolEntry.protocol === "ED2K" && protocolEntry.hash.startsWith("ed2k://")}
                            <div class="flex items-center gap-1">
                              <span class="text-xs opacity-70">eD2k Link:</span>
                              <code
                                class="bg-muted/50 px-1.5 py-0.5 rounded text-xs font-mono truncate max-w-32"
                              >
                                ed2k://|file|{coalescedFile.name}|{coalescedFile.size}|{extractEd2kHash(
                                  protocolEntry.hash,
                                )}|/
                              </code>
                              <button
                                on:click={() => handleCopy(protocolEntry.hash)}
                                class="group/btn p-1 hover:bg-primary/10 rounded transition-colors"
                                title="Copy eD2k Link"
                                aria-label="Copy eD2k link"
                              >
                                <Copy
                                  class="h-3 w-3 text-muted-foreground group-hover/btn:text-primary transition-colors"
                                />
                              </button>
                            </div>
                          {:else if protocolEntry.protocol === "FTP" && protocolEntry.hash.startsWith("ftp://")}
                            <div class="flex items-center gap-1">
                              <span class="text-xs opacity-70">FTP URL:</span>
                              <code
                                class="bg-muted/50 px-1.5 py-0.5 rounded text-xs font-mono truncate max-w-32"
                              >
                                {protocolEntry.hash}
                              </code>
                              <button
                                on:click={() => handleCopy(protocolEntry.hash)}
                                class="group/btn p-1 hover:bg-primary/10 rounded transition-colors"
                                title="Copy FTP URL"
                                aria-label="Copy FTP URL"
                              >
                                <Copy
                                  class="h-3 w-3 text-muted-foreground group-hover/btn:text-primary transition-colors"
                                />
                              </button>
                            </div>
                          {/if}
                        {/each}
                      </div>

                      <!-- Protocol Seeder Status -->
                      <div class="space-y-1">
                        {#each coalescedFile.protocols as protocolEntry}
                          <div class="text-xs opacity-70">
                            <span
                              >{coalescedFile.protocols.length > 1
                                ? protocolEntry.protocol + " "
                                : ""}Seeders: {protocolEntry.technicalInfo
                                .seederCount || 0}</span
                            >
                          </div>
                        {/each}
                      </div>

                      <div class="flex items-center gap-3">
                        <span class="font-medium"
                          >{formatFileSize(coalescedFile.size)}</span
                        >

                        {#if coalescedFile.totalSeeders > 0}
                          <div class="flex items-center gap-1">
                            <Upload class="h-3 w-3 text-green-500" />
                            <span class="text-green-600 font-medium"
                              >{coalescedFile.totalSeeders}</span
                            >
                          </div>
                        {/if}

                        {#if coalescedFile.totalLeechers > 0}
                          <div class="flex items-center gap-1">
                            <Download class="h-3 w-3 text-orange-500" />
                            <span class="text-orange-600 font-medium"
                              >{coalescedFile.totalLeechers}</span
                            >
                          </div>
                        {/if}
                      </div>
                    </div>
                  </div>
                </div>

                <!-- Price and Actions -->
                <div class="flex items-center gap-2">
                  <!-- Price Badge -->
                  {#if coalescedFile.averagePrice > 0}
                    <div
                      class="flex items-center gap-1.5 bg-green-500/10 text-green-600 border border-green-500/20 font-medium px-2.5 py-1 rounded-md"
                      title={`Average price across ${coalescedFile.protocols.length} protocol${coalescedFile.protocols.length > 1 ? "s" : ""}`}
                    >
                      <DollarSign class="h-3.5 w-3.5" />
                      <span class="text-sm"
                        >{coalescedFile.averagePrice.toFixed(8)} Chiral</span
                      >
                    </div>
                  {/if}

                  {#if isTauri}
                    <button
                      on:click={() => removeFile(coalescedFile.contentHash)}
                      class="group/btn p-2 hover:bg-destructive/10 rounded-lg transition-all duration-200 hover:scale-110"
                      title={`Stop sharing this file on all ${coalescedFile.protocols.length} protocol${coalescedFile.protocols.length > 1 ? "s" : ""}`}
                      aria-label="Stop sharing file"
                    >
                      <X
                        class="h-4 w-4 text-muted-foreground group-hover/btn:text-destructive transition-colors"
                      />
                    </button>
                  {:else}
                    <div
                      class="p-2 text-muted-foreground/50 cursor-not-allowed"
                      title={$t("upload.fileManagementTooltip")}
                      aria-label={$t("upload.fileManagementWebNotAvailable")}
                    >
                      <X class="h-4 w-4" />
                    </div>
                  {/if}
                </div>
              </div>
            </div>
          {/each}
        </div>
      {:else}
        <div class="text-center py-8">
          <FolderOpen class="h-12 w-12 mx-auto text-muted-foreground mb-3" />
          <p class="text-sm text-muted-foreground">
            {$t("upload.noFilesShared")}
          </p>
          <p class="text-xs text-muted-foreground mt-1">
            {$t("upload.addFilesHint2")}
          </p>
        </div>
      {/if}
    {/if}
  </Card>
</div><|MERGE_RESOLUTION|>--- conflicted
+++ resolved
@@ -1042,7 +1042,6 @@
           originalFileName,
         );
 
-<<<<<<< HEAD
         // Add WebSocket client ID to seeder addresses for WebRTC discovery
         const webrtcSeederIds = signalingService?.clientId
           ? [signalingService.clientId]
@@ -1051,7 +1050,6 @@
           ...(metadata.seeders ?? []),
           ...webrtcSeederIds,
         ];
-=======
         console.log('🔍 DEBUG UPLOAD: Received metadata from backend:', JSON.stringify(metadata, null, 2));
         console.log('🔍 DEBUG UPLOAD: metadata.seeders =', metadata.seeders);
         console.log('🔍 DEBUG UPLOAD: signalingService?.clientId =', signalingService?.clientId);
@@ -1063,7 +1061,6 @@
           : (signalingService?.clientId ? [signalingService.clientId] : []);
 
         console.log('🔍 DEBUG UPLOAD: allSeederAddresses after processing =', allSeederAddresses);
->>>>>>> 303ee23d
 
         // Construct protocol-specific hash for display
         let protocolHash = metadata.merkleRoot || "";
@@ -1118,7 +1115,6 @@
 
           if (matchIndex !== -1) {
             const existing = f[matchIndex];
-<<<<<<< HEAD
             // Merge WebSocket client ID with existing seeder addresses
             const webrtcSeederIds = signalingService?.clientId
               ? [signalingService.clientId]
@@ -1127,7 +1123,6 @@
               ...(metadata.seeders ?? existing.seederAddresses ?? []),
               ...webrtcSeederIds,
             ];
-=======
             // Use seeders from metadata (backend already adds local peer ID via heartbeat system)
             // Only add WebSocket client ID if no seeders exist (shouldn't happen in normal flow)
             const mergedSeederAddresses = (metadata.seeders && metadata.seeders.length > 0)
@@ -1135,7 +1130,6 @@
               : (existing.seederAddresses && existing.seederAddresses.length > 0)
                 ? existing.seederAddresses
                 : (signalingService?.clientId ? [signalingService.clientId] : []);
->>>>>>> 303ee23d
             const updated = {
               ...existing,
               name: metadata.fileName || existing.name,
