--- conflicted
+++ resolved
@@ -529,8 +529,8 @@
       sendAmount = 0
       rawAmountInput = ''
       
-<<<<<<< HEAD
-      showToast('Transaction submitted!', 'success')
+      // showToast('Transaction submitted!', 'success')
+      showToast(tr('toasts.account.transaction.submitted'), 'success')
       
       // Refresh balance after a delay to allow transaction to be mined
       // Poll every 2 seconds for 30 seconds to catch the confirmation
@@ -542,10 +542,6 @@
           clearInterval(pollInterval);
         }
       }, 2000);
-=======
-      // showToast('Transaction submitted!', 'success')
-      showToast(tr('toasts.account.transaction.submitted'), 'success')
->>>>>>> 3103fe6b
       
     } catch (error) {
       console.error('Transaction failed:', error)
@@ -581,32 +577,8 @@
   // Ensure pendingCount is used (for linter)
   $: void $pendingCount;
 
-<<<<<<< HEAD
   let balanceRefreshInterval: ReturnType<typeof setInterval> | null = null;
   
-  onMount(async () => {
-    await walletService.initialize();
-    await loadKeystoreAccountsList();
-
-    if ($etcAccount && isGethRunning) {
-      // IMPORTANT: refreshTransactions must run BEFORE refreshBalance
-      await walletService.refreshTransactions();
-      await walletService.refreshBalance();
-      
-      // Start periodic balance refresh to catch incoming transactions
-      balanceRefreshInterval = setInterval(async () => {
-        if ($etcAccount && isGethRunning) {
-          await walletService.refreshBalance();
-        }
-      }, 10000); // Refresh every 10 seconds
-    }
-    
-    // Cleanup on unmount
-    return () => {
-      if (balanceRefreshInterval) {
-        clearInterval(balanceRefreshInterval);
-      }
-=======
   onMount(() => {
     // Initialize wallet service asynchronously
     walletService.initialize().then(async () => {
@@ -634,7 +606,6 @@
     // Cleanup on unmount
     return () => {
       walletService.stopProgressiveLoading();
->>>>>>> 3103fe6b
     };
   })
 
