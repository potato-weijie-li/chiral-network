<script lang="ts">
  import Button from '$lib/components/ui/button.svelte'
  import Card from '$lib/components/ui/card.svelte'
  import Input from '$lib/components/ui/input.svelte'
  import Label from '$lib/components/ui/label.svelte'
  import { Wallet, Copy, ArrowUpRight, ArrowDownLeft, History, Coins, Plus, Import, BadgeX, KeyRound, FileText } from 'lucide-svelte'
  import DropDown from "$lib/components/ui/dropDown.svelte";
  import { wallet, etcAccount, blacklist} from '$lib/stores' 
  import { transactions } from '$lib/stores';
  import { derived } from 'svelte/store'
  import { invoke } from '@tauri-apps/api/core'
  import QRCode from 'qrcode'
  import { Html5QrcodeScanner as Html5QrcodeScannerClass } from 'html5-qrcode'
  import { tick } from 'svelte'
  import { onMount } from 'svelte'
  import { fade, fly } from 'svelte/transition'
  import { t, locale } from 'svelte-i18n'
  import { showToast } from '$lib/toast'
  import { get } from 'svelte/store'
  const tr = (k: string, params?: Record<string, any>) => get(t)(k, params)
  
  // Basic obfuscation for locally stored passwords. NOT for cryptographic security.
  const OBFUSCATION_KEY = 'chiral-network-p@ssw0rd-key'; // A simple key

  function obfuscate(text: string): string {
    const textBytes = new TextEncoder().encode(text);
    const keyBytes = new TextEncoder().encode(OBFUSCATION_KEY);
    const resultBytes = textBytes.map((byte, i) => byte ^ keyBytes[i % keyBytes.length]);
    return btoa(String.fromCharCode(...resultBytes)); // Base64 encode to handle binary data
  }

  function deobfuscate(base64Text: string): string {
    try {
      const resultBytes = [...atob(base64Text)].map(char => char.charCodeAt(0));
      const keyBytes = new TextEncoder().encode(OBFUSCATION_KEY);
      const textBytes = resultBytes.map((byte, i) => byte ^ keyBytes[i % keyBytes.length]);
      return new TextDecoder().decode(new Uint8Array(textBytes));
    } catch (e) {
      console.error("Deobfuscation failed", e);
      return ''; // Return empty string on failure
    }
  }

  // HD wallet imports
  import MnemonicWizard from '$lib/components/wallet/MnemonicWizard.svelte'
  import AccountList from '$lib/components/wallet/AccountList.svelte'
  // HD helpers are used within MnemonicWizard/AccountList components

  // Transaction components
  import TransactionReceipt from '$lib/components/TransactionReceipt.svelte'


  // Check if running in Tauri environment
  const isTauri = typeof window !== 'undefined' && '__TAURI_INTERNALS__' in window

  // Interfaces - Transaction is now defined in stores.ts

  // interface Transaction {
  //   id: number;
  //   type: 'sent' | 'received';
  //   amount: number;
  //   to?: string;
  //   from?: string;
  //   date: Date;
  //   description: string;
  //   status: 'pending' | 'completed';
  // }

  interface BlacklistEntry {
    chiral_address: string;
    reason: string;
    timestamp: Date;
    notes?: string;  // Make notes optional since it may not exist
  }
  
  let recipientAddress = ''
  let sendAmount = 0
  let rawAmountInput = '' // Track raw user input for validation
  let privateKeyVisible = false
  let showPending = false
  let importPrivateKey = ''
  let isCreatingAccount = false
  let isImportingAccount = false
  let isGethRunning = false
  let showQrCodeModal = false;
  let qrCodeDataUrl = ''
  let showScannerModal = false;
  let keystorePassword = '';
  let isSavingToKeystore = false;
  let keystoreSaveMessage = '';
  let keystoreAccounts: string[] = [];
  let selectedKeystoreAccount = '';
  let loadKeystorePassword = '';
  let isLoadingFromKeystore = false;
  let keystoreLoadMessage = '';
  let rememberKeystorePassword = false;
  let passwordStrength = '';
  let isPasswordValid = false;
  let passwordFeedback = '';
  
  // HD wallet state (frontend only)
  let showMnemonicWizard = false;
  let mnemonicMode: 'create' | 'import' = 'create';
  let hdMnemonic: string = '';
  let hdPassphrase: string = '';
  type HDAccountItem = { index: number; change: number; address: string; label?: string; privateKeyHex?: string };
  let hdAccounts: HDAccountItem[] = [];

  // Transaction receipt modal state
  let selectedTransaction: any = null;
  let showTransactionReceipt = false;
  
  // 2FA State
  // In a real app, this status should be loaded with the user's account data.
  let is2faEnabled = false; 
  let show2faSetupModal = false;
  let show2faPromptModal = false;
  let totpSetupInfo: { secret: string; qrCodeDataUrl: string } | null = null;
  let totpVerificationCode = '';
  let isVerifying2fa = false;
  let actionToConfirm: (() => any) | null = null;
  let totpActionCode = '';
  let isVerifyingAction = false;
  let twoFaErrorMessage = '';


  let Html5QrcodeScanner: InstanceType<typeof Html5QrcodeScannerClass> | null = null;
  
  // Demo transactions - in real app these will be fetched from blockchain
  // const transactions = writable<Transaction[]>([
  //   { id: 1, type: 'received', amount: 50.5, from: '0x8765...4321', to: undefined, date: new Date('2024-03-15'), description: 'File purchase', status: 'completed' },
  //   { id: 2, type: 'sent', amount: 10.25, to: '0x1234...5678', from: undefined, date: new Date('2024-03-14'), description: 'Proxy service', status: 'completed' },
  //   { id: 3, type: 'received', amount: 100, from: '0xabcd...ef12', to: undefined, date: new Date('2024-03-13'), description: 'Upload reward', status: 'completed' },
  //   { id: 4, type: 'sent', amount: 5.5, to: '0x9876...5432', from: undefined, date: new Date('2024-03-12'), description: 'File download', status: 'completed' },
  // ]);

  // Enhanced validation states
  let validationWarning = '';
  let isAmountValid = true;
  let addressWarning = '';
  let isAddressValid = false;

  // Blacklist validation state
  let blacklistAddressWarning = '';
  let isBlacklistAddressValid = false;


  // Copy feedback message
  let copyMessage = '';
  let privateKeyCopyMessage = '';
   
  // Export feedback message
  let exportMessage = '';
  
  // Filtering state
  let filterType: 'all' | 'sent' | 'received' = 'all';
  let filterDateFrom: string = '';
  let filterDateTo: string = '';
  let sortDescending: boolean = true;
  let searchQuery: string = '';
  
  // Fee preset (UI stub only)
  let feePreset: 'low' | 'market' | 'fast' = 'market'
  let estimatedFeeDisplay: string = '—'
  let estimatedFeeNumeric: number = 0
  
  // Confirmation for sending transaction
  let isConfirming = false
  let countdown = 0
  let intervalId: number | null = null

  // Fetch balance when account changes
  $: if ($etcAccount && isGethRunning) {
    fetchBalance()
  }

  // Derived filtered transactions
  $: filteredTransactions = $transactions
    .filter(tx => {
      const matchesType = filterType === 'all' || tx.type === filterType;
      const txDate = tx.date instanceof Date ? tx.date : new Date(tx.date);
      const fromOk = !filterDateFrom || txDate >= new Date(filterDateFrom + 'T00:00:00'); // the start of day
      const toOk = !filterDateTo || txDate <= new Date(filterDateTo + 'T23:59:59'); // and the end of day to include full date ranges
      
      // Search filter
      const matchesSearch = !searchQuery || 
        tx.description?.toLowerCase().includes(searchQuery.toLowerCase()) ||
        tx.to?.toLowerCase().includes(searchQuery.toLowerCase()) ||
        tx.from?.toLowerCase().includes(searchQuery.toLowerCase()) ||
        tx.id.toString().includes(searchQuery);
      
      return matchesType && fromOk && toOk && matchesSearch;
    })
    .slice()
    .sort((a, b) => {
      const dateA = a.date instanceof Date ? a.date : new Date(a.date);
      const dateB = b.date instanceof Date ? b.date : new Date(b.date);
      return sortDescending ? dateB.getTime() - dateA.getTime() : dateA.getTime() - dateB.getTime();
    });

  // Address validation
  $: {
    if (!recipientAddress) {
      addressWarning = '';
      isAddressValid = false;
    } else if (!recipientAddress.startsWith('0x')) {
      addressWarning = tr('errors.address.mustStartWith0x');
      isAddressValid = false;
    } else if (recipientAddress.length !== 42) {
      addressWarning = tr('errors.address.mustBe42');
      isAddressValid = false;
    } else if (!isValidAddress(recipientAddress)) {
      addressWarning = tr('errors.address.mustBeHex');
      isAddressValid = false;
    } else if (isAddressBlacklisted(recipientAddress)) {
      addressWarning = tr('errors.address.blacklisted');
      isAddressValid = false;
    } else {
      addressWarning = '';
      isAddressValid = true;
    }
  }

  // Amount validation
  $: {
    if (rawAmountInput === '') {
      validationWarning = '';
      isAmountValid = false;
      sendAmount = 0;
    } else {
      const inputValue = parseFloat(rawAmountInput);

      if (isNaN(inputValue) || inputValue <= 0) {
        validationWarning = tr('errors.amount.invalid');
        isAmountValid = false;
        sendAmount = 0;
      } else if (inputValue < 0.01) {
        validationWarning = tr('errors.amount.min', { min: '0.01' });
        isAmountValid = false;
        sendAmount = 0;
      } else if (inputValue > $wallet.balance) {
        validationWarning = tr('errors.amount.insufficient', { values: { more: (inputValue - $wallet.balance).toFixed(2) } });
        isAmountValid = false;
        sendAmount = 0;
      } else if (inputValue + estimatedFeeNumeric > $wallet.balance) {
        validationWarning = tr('errors.amount.insufficientWithFee', { values: { more: (inputValue + estimatedFeeNumeric - $wallet.balance).toFixed(2) } });
        isAmountValid = false;
        sendAmount = 0;
      } else {
        // Valid amount
        validationWarning = '';
        isAmountValid = true;
        sendAmount = inputValue;
      }
    }
  }

  // Add password validation logic
  $: {
    if (!keystorePassword) {
      passwordStrength = '';
      passwordFeedback = '';
      isPasswordValid = false;
    } else {
      // Check password requirements
      const hasMinLength = keystorePassword.length >= 8;
      const hasUppercase = /[A-Z]/.test(keystorePassword);
      const hasLowercase = /[a-z]/.test(keystorePassword);
      const hasNumber = /[0-9]/.test(keystorePassword);
      const hasSpecial = /[!@#$%^&*(),.?":{}|<>]/.test(keystorePassword);

      // Calculate strength
      let strength = 0;
      if (hasMinLength) strength++;
      if (hasUppercase) strength++;
      if (hasLowercase) strength++;
      if (hasNumber) strength++; 
      if (hasSpecial) strength++;

      // Set feedback based on strength
      if (strength < 2) {
        passwordStrength = 'weak';
        passwordFeedback = tr('password.weak');
        isPasswordValid = false;
      } else if (strength < 4) {
        passwordStrength = 'medium';
        passwordFeedback = tr('password.medium');
        isPasswordValid = false;
      } else {
        passwordStrength = 'strong';
        passwordFeedback = tr('password.strong');
        isPasswordValid = true;
      }
    }
  }

  // Mock estimated fee calculation (UI-only) - separate from validation
  $: estimatedFeeNumeric = rawAmountInput && parseFloat(rawAmountInput) > 0 ? parseFloat((parseFloat(rawAmountInput) * { low: 0.0025, market: 0.005, fast: 0.01 }[feePreset]).toFixed(4)) : 0
  $: estimatedFeeDisplay = rawAmountInput && parseFloat(rawAmountInput) > 0 ? `${estimatedFeeNumeric.toFixed(4)} Chiral` : '—'

  // Blacklist address validation (same as Send Coins validation)
  $: {
    const addr = newBlacklistEntry.chiral_address;

    if (!addr) {
      blacklistAddressWarning = '';
      isBlacklistAddressValid = false;
    } else if (!addr.startsWith('0x')) {
      blacklistAddressWarning = tr('errors.address.mustStartWith0x');
      isBlacklistAddressValid = false;
    } else if (addr.length !== 42) {
      blacklistAddressWarning = tr('errors.address.mustBe42');
      isBlacklistAddressValid = false;
    } else if (!isValidAddress(addr)) {
      blacklistAddressWarning = tr('errors.address.mustBeHex');
      isBlacklistAddressValid = false;
    } else if (isAddressAlreadyBlacklisted(addr)) {
      blacklistAddressWarning = tr('blacklist.errors.alreadyExists');
      isBlacklistAddressValid = false;
    } else if (isOwnAddress(addr)) {
      blacklistAddressWarning = tr('blacklist.errors.ownAddress');
      isBlacklistAddressValid = false;
    } else {
      blacklistAddressWarning = '';
      isBlacklistAddressValid = true;
    }
  }
  
  // Prepare options for the DropDown component
  $: keystoreOptions = keystoreAccounts.map(acc => ({ value: acc, label: acc }));

  // When logged out, if a keystore account is selected, try to load its saved password.
  $: if (!$etcAccount && selectedKeystoreAccount) {
    loadSavedPassword(selectedKeystoreAccount);
  }

  // Enhanced address validation function
  function isValidAddress(address: string): boolean {
    // Check that everything after 0x is hexadecimal
    const hexPart = address.slice(2);
    if (hexPart.length === 0) return false;
    
    const hexRegex = /^[a-fA-F0-9]+$/;
    return hexRegex.test(hexPart);
  }

  // Add helper function to check blacklist
  function isAddressBlacklisted(address: string): boolean {
    return $blacklist.some(entry => 
      entry.chiral_address.toLowerCase() === address.toLowerCase()
    );
  }
  
  function copyAddress() {
  const addressToCopy = $etcAccount ? $etcAccount.address : $wallet.address;
  navigator.clipboard.writeText(addressToCopy);
  
  
  showToast('Address copied to clipboard!', 'success')
  
  
}

  function copyPrivateKey() {
    with2FA(() => {
      const privateKeyToCopy = $etcAccount ? $etcAccount.private_key : '';
      if (privateKeyToCopy) {
        navigator.clipboard.writeText(privateKeyToCopy);
        privateKeyCopyMessage = tr('messages.copied');
      }
      else {
        privateKeyCopyMessage = tr('messages.failed');
      }
      setTimeout(() => privateKeyCopyMessage = '', 1500);
    });
  }
    
  function exportWallet() {
    with2FA(async () => {
      try {
        const walletData = {
          address: $etcAccount?.address,
          privateKey: $etcAccount?.private_key,
          balance: $wallet.balance,
          totalEarned: $wallet.totalEarned,
          totalSpent: $wallet.totalSpent,
          pendingTransactions: $wallet.pendingTransactions,
          exportDate: new Date().toISOString(),
          version: "1.0"
        };
        
        const dataStr = JSON.stringify(walletData, null, 2);
        const dataBlob = new Blob([dataStr], { type: 'application/json' });
        
        // Check if the File System Access API is supported
        if ('showSaveFilePicker' in window) {
          try {
            const fileHandle = await (window as any).showSaveFilePicker({
              suggestedName: `chiral-wallet-export-${new Date().toISOString().split('T')[0]}.json`,
              types: [{
                description: 'JSON files',
                accept: {
                  'application/json': ['.json'],
                },
              }],
            });
            
            const writable = await fileHandle.createWritable();
            await writable.write(dataBlob);
            await writable.close();

            exportMessage = tr('wallet.exportSuccess');
          } catch (error: any) {
            if (error.name !== 'AbortError') {
              throw error;
            }
            // User cancelled, don't show error message
            return;
          }
        } else {
          // Fallback for browsers that don't support File System Access API
          const url = URL.createObjectURL(dataBlob);
          const link = document.createElement('a');
          link.href = url;
          link.download = `chiral-wallet-export-${new Date().toISOString().split('T')[0]}.json`;
          document.body.appendChild(link);
          link.click();
          document.body.removeChild(link);
          URL.revokeObjectURL(url);

          exportMessage = tr('wallet.exportSuccess');
        }
        
        setTimeout(() => exportMessage = '', 3000);
      } catch (error) {
        console.error('Export failed:', error);
        exportMessage = tr('errors.exportFailed');
        setTimeout(() => exportMessage = '', 3000);
      }
    });
  }
  
  function handleSendClick() {
    if (!isAddressValid || !isAmountValid || sendAmount <= 0) return

    if (isConfirming) {
      // Cancel if user taps again during countdown
      cancelCountdown()
      return
    }

    with2FA(startCountdown);
  }

  function startCountdown() {
    isConfirming = true
    countdown = 5

    intervalId = window.setInterval(() => {
      countdown--
      if (countdown <= 0) {
        clearInterval(intervalId!)
        intervalId = null
        isConfirming = false
        sendTransaction() 
      }
    }, 1000)
  }

  function cancelCountdown() {
    if (intervalId) {
      clearInterval(intervalId)
      intervalId = null
    }
    isConfirming = false
    countdown = 0
    // User intentionally cancelled during countdown
    showToast('Transaction cancelled', 'warning')
  }

  function sendTransaction() {
    if (!isAddressValid || !isAmountValid || !isAddressValid || sendAmount <= 0) return
    
    // Notify submission (mocked)
    showToast('Transaction submitted', 'info')

    // Simulate transaction
    wallet.update(w => ({
      ...w,
      balance: w.balance - sendAmount,
      pendingTransactions: w.pendingTransactions + 1,
      totalSpent: w.totalSpent + sendAmount
    }))

    transactions.update(txs => [
    {
      id: Date.now(),
      type: 'sent',
      amount: sendAmount,
      to: recipientAddress,
      date: new Date(),
      description: tr('transactions.manual'),
      status: 'pending'
    },
    ...txs // prepend so latest is first
  ])
    
    // Clear form
    recipientAddress = ''
    sendAmount = 0
    rawAmountInput = ''
    
    // Simulate transaction completion
    setTimeout(() => {
      wallet.update(w => ({
        ...w,
        pendingTransactions: Math.max(0, w.pendingTransactions - 1)
      }))
      transactions.update(txs => txs.map(tx => tx.status === 'pending' ? { ...tx, status: 'completed' } : tx))
      // Notify success (mocked)
      showToast('Transaction confirmed', 'success')
    }, 3000)
  }
  
  function formatDate(date: Date): string {
    const loc = get(locale) || 'en-US'
    return new Intl.DateTimeFormat(loc, { month: 'short', day: 'numeric', year: 'numeric' }).format(date)
  }

  function handleTransactionClick(tx: any) {
    selectedTransaction = tx;
    showTransactionReceipt = true;
  }

  function closeTransactionReceipt() {
    showTransactionReceipt = false;
    selectedTransaction = null;
  }

  // Ensure wallet.pendingTransactions matches actual pending transactions
  const pendingCount = derived(transactions, $txs => $txs.filter(tx => tx.status === 'pending').length);

  // Ensure pendingCount is used (for linter)
  $: void $pendingCount;

  let balanceInterval: number | undefined
  
  onMount(() => {
    checkGethStatus()
    loadKeystoreAccountsList();

    // Set up periodic balance refresh every 10 seconds
    balanceInterval = window.setInterval(() => {
      if ($etcAccount && isGethRunning) {
        fetchBalance()
      }
    }, 10000)

    // Cleanup function
    return () => {
      if (balanceInterval) window.clearInterval(balanceInterval)
    }
  })

  async function checkGethStatus() {
    try {
      if (isTauri) {
        isGethRunning = await invoke('is_geth_running') as boolean
        // Fetch balance if account exists and geth is running
        if ($etcAccount && isGethRunning) {
          fetchBalance()
        }
      } else {
        // Fallback for web environment - assume geth is not running
        isGethRunning = false
        console.log('Running in web mode - geth not available')
      }
    } catch (error) {
      console.error('Failed to check geth status:', error)
    }
  }

  async function fetchBalance() {
    if (!$etcAccount) return
    
    try {
      if (isTauri && isGethRunning) {
        // Desktop app with local geth node - get real blockchain balance
        const balance = await invoke('get_account_balance', { address: $etcAccount.address }) as string
        wallet.update(w => ({ ...w, balance: parseFloat(balance) }))
      } else if (isTauri && !isGethRunning) {
        // Desktop app but geth not running - use stored balance
        console.log('Geth not running - using stored balance')
      } else {
        // Web environment - For now, simulate balance updates for demo purposes
        const simulatedBalance = $wallet.balance + Math.random() * 10 // Small random changes
        wallet.update(w => ({ ...w, balance: Math.max(0, simulatedBalance) }))
      }
    } catch (error) {
      console.error('Failed to fetch balance:', error)
      // Fallback to stored balance on error
    }
  }

  
  async function createChiralAccount() {
  isCreatingAccount = true
  try {
    let account: { address: string, private_key: string, blacklist: Object[] }

    if (isTauri) {
      account = await invoke('create_chiral_account') as { address: string, private_key: string, blacklist: Object[] }
    } else {
      const demoAddress = '0x' + Math.random().toString(16).substr(2, 40)
      const demoPrivateKey = '0x' + Math.random().toString(16).substr(2, 64)
      const demoBlackList = [{node_id: 169245, name: "Jane"}]
      account = {
        address: demoAddress,
        private_key: demoPrivateKey,
        blacklist: demoBlackList
      }
      console.log('Running in web mode - using demo account')
    }
    
    etcAccount.set(account)
    wallet.update(w => ({
      ...w,
      address: account.address
    }))
    
    showToast('Account Created Successfully!', 'success')
    
    if (isGethRunning) {
      await fetchBalance()
    }
  } catch (error) {
    console.error('Failed to create Chiral account:', error)
    showToast('Failed to create account: ' + String(error), 'error')
    alert(tr('errors.createAccount', { error: String(error) }))
  } finally {
    isCreatingAccount = false
  }
}

  async function setAccount(account: { address: string, private_key: string }) {
    etcAccount.set(account);
    wallet.update(w => ({ ...w, address: account.address }));
    if (isGethRunning) { await fetchBalance(); }
  }

  async function saveToKeystore() {
    if (!keystorePassword || !$etcAccount) return;

    isSavingToKeystore = true;
    keystoreSaveMessage = '';

    try {
        if (isTauri) {
            await invoke('save_account_to_keystore', {
                address: $etcAccount.address,
                privateKey: $etcAccount.private_key,
                password: keystorePassword,
            });
            keystoreSaveMessage = tr('keystore.success');
        } else {
            // Simulate for web
            console.log('Simulating save to keystore with password:', keystorePassword);
            await new Promise(resolve => setTimeout(resolve, 1000));
            keystoreSaveMessage = tr('keystore.successSimulated');
        }
        keystorePassword = ''; // Clear password after saving
    } catch (error) {
        console.error('Failed to save to keystore:', error);
        keystoreSaveMessage = tr('keystore.error', { error: String(error) });
    } finally {
        isSavingToKeystore = false;
        setTimeout(() => keystoreSaveMessage = '', 4000);
    }
  }

  async function scanQrCode() {
    // 1. Show the modal
    showScannerModal = true;

    // 2. Wait for Svelte to render the modal in the DOM
    await tick();

    // 3. This function runs when a QR code is successfully scanned
    function onScanSuccess(decodedText: string, decodedResult: any) {
      // Handle the scanned code
      console.log(`Code matched = ${decodedText}`, decodedResult);
      
      // Paste the address into the input field
      recipientAddress = decodedText;
      
      // Stop the scanner and close the modal
      if (Html5QrcodeScanner) {
        Html5QrcodeScanner.clear();
        Html5QrcodeScanner = null;
      }
      showScannerModal = false;
    }

    // 4. This function can handle errors (optional)
    function onScanFailure() {
      // handle scan failure, usually better to ignore and let the user keep trying
      // console.warn(`Code scan error`);
    }

    // 5. Create and render the scanner
    Html5QrcodeScanner = new Html5QrcodeScannerClass(
      "qr-reader", // The ID of the div we created in the HTML
      { fps: 10, qrbox: { width: 250, height: 250 } },
      /* verbose= */ false);
    Html5QrcodeScanner.render(onScanSuccess, onScanFailure);
  }

  // --- We also need a way to stop the scanner if the user just clicks "Cancel" ---
  // We can use a reactive statement for this.
  $: if (!showScannerModal && Html5QrcodeScanner) {
    Html5QrcodeScanner.clear();
    Html5QrcodeScanner = null;
  }

  async function importChiralAccount() {
    if (!importPrivateKey) return
    
    isImportingAccount = true
    try {
      let account: { address: string, private_key: string }
      
      if (isTauri) {
        account = await invoke('import_chiral_account', { privateKey: importPrivateKey }) as { address: string, private_key: string }
      } else {
        const demoAddress = '0x' + Math.random().toString(16).substr(2, 40)
        account = {
          address: demoAddress,
          private_key: importPrivateKey
        }
        console.log('Running in web mode - using provided private key')
      }
      
      etcAccount.set(account)
      wallet.update(w => ({
        ...w,
        address: account.address
      }))
      await setAccount(account);
      importPrivateKey = ''
      
      
      showToast('Account imported successfully!', 'success')
      
      if (isGethRunning) {
        await fetchBalance()
      }
    } catch (error) {
      console.error('Failed to import Chiral account:', error)
      
      
      showToast('Failed to import account: ' + String(error), 'error')
      
      alert('Failed to import account: ' + error)
    } finally {
      isImportingAccount = false
    }
  }

  async function loadPrivateKeyFromFile() {
    try {
      // Create a file input element
      const fileInput = document.createElement('input');
      fileInput.type = 'file';
      fileInput.accept = '.json';
      fileInput.style.display = 'none';
      
      // Handle file selection
      fileInput.onchange = async (event) => {
        const file = (event.target as HTMLInputElement).files?.[0];
        if (!file) return;
        
        try {
          const fileContent = await file.text();
          const accountData = JSON.parse(fileContent);
          
          // Validate the JSON structure
          if (!accountData.privateKey) {
            showToast('Invalid file format: privateKey field not found', 'error');
            return;
          }
          
          // Extract and set the private key
          importPrivateKey = accountData.privateKey;
          showToast('Private key loaded from file successfully!', 'success');
          
        } catch (error) {
          console.error('Error reading file:', error);
          showToast('Error reading file: ' + String(error), 'error');
        }
      };
      
      // Trigger file selection
      document.body.appendChild(fileInput);
      fileInput.click();
      document.body.removeChild(fileInput);
      
    } catch (error) {
      console.error('Error loading file:', error);
      showToast('Error loading file: ' + String(error), 'error');
    }
  }

  // HD wallet handlers
  function openCreateMnemonic() {
    mnemonicMode = 'create';
    showMnemonicWizard = true;
  }
  function openImportMnemonic() {
    mnemonicMode = 'import';
    showMnemonicWizard = true;
  }
  function closeMnemonicWizard() {
    showMnemonicWizard = false;
  }
  async function completeMnemonicWizard(ev: { mnemonic: string, passphrase: string, account: { address: string, privateKeyHex: string, index: number, change: number }, name?: string }) {
    showMnemonicWizard = false;
    hdMnemonic = ev.mnemonic;
    hdPassphrase = ev.passphrase || '';
    // set first account
    hdAccounts = [{ index: ev.account.index, change: ev.account.change, address: ev.account.address, privateKeyHex: ev.account.privateKeyHex, label: ev.name || 'Account 0' }];
    // set as active
    etcAccount.set({ address: ev.account.address, private_key: '0x' + ev.account.privateKeyHex });
    wallet.update(w => ({ ...w, address: ev.account.address }));
    if (isGethRunning) { await fetchBalance(); }
  }
  function onHDAccountsChange(updated: HDAccountItem[]) {
    hdAccounts = updated;
  }

  async function loadKeystoreAccountsList() {
    try {
      if (isTauri) {
        const accounts = await invoke('list_keystore_accounts') as string[];
        keystoreAccounts = accounts;
        if (accounts.length > 0) {
          selectedKeystoreAccount = accounts[0];
        }
      }
    } catch (error) {
      console.error('Failed to list keystore accounts:', error);
    }
  }

  function loadSavedPassword(address: string) {
    try {
      const savedPasswordsRaw = localStorage.getItem('chiral_keystore_passwords');
      if (savedPasswordsRaw) {
        const savedPasswords = JSON.parse(savedPasswordsRaw);
        if (savedPasswords[address]) {
          loadKeystorePassword = savedPasswords[address];
          rememberKeystorePassword = true;
        } else {
          // Clear if no password is saved for this account
          loadKeystorePassword = '';
          rememberKeystorePassword = false;
        }
      }
    } catch (e) {
      console.error("Failed to load saved password from localStorage", e);
    }
  }

  async function loadFromKeystore() {
    if (!selectedKeystoreAccount || !loadKeystorePassword) return;

    isLoadingFromKeystore = true;
    keystoreLoadMessage = '';

    try {
        if (isTauri) {
            // Send password to backend for decryption
            const decryptedAccount = await invoke('load_account_from_keystore', {
                address: selectedKeystoreAccount,
                password: loadKeystorePassword,
            }) as { 
                address: string, 
                private_key: string,
            };

            // Verify the decrypted address matches selected address
            if (decryptedAccount.address.toLowerCase() !== selectedKeystoreAccount.toLowerCase()) {
                throw new Error(tr('keystore.load.addressMismatch'));
            }

            // Save or clear the password from local storage based on the checkbox
            saveOrClearPassword(selectedKeystoreAccount, loadKeystorePassword);

            // Update stores with decrypted account
            etcAccount.set({
                address: decryptedAccount.address,
                private_key: decryptedAccount.private_key
            });

            // Update wallet store
            wallet.update(w => ({
                ...w,
                address: decryptedAccount.address
            }));
            await setAccount(decryptedAccount);
            
            // Clear sensitive data
            loadKeystorePassword = '';
            
            // Fetch initial balance if geth is running
            if (isGethRunning) {
                await fetchBalance();
            }
            
            keystoreLoadMessage = tr('keystore.load.success');

        } else {
            // Web demo mode simulation
            console.log('Simulating keystore load in web mode');
            // Save or clear the password from local storage based on the checkbox
            saveOrClearPassword(selectedKeystoreAccount, loadKeystorePassword);
            await new Promise(resolve => setTimeout(resolve, 1000));
            keystoreLoadMessage = tr('keystore.load.successSimulated');
        }
        
    } catch (error) {
        console.error('Failed to load from keystore:', error);
        keystoreLoadMessage = tr('keystore.load.error', { error: String(error) });
        
        // Clear sensitive data on error
        loadKeystorePassword = '';
    } finally {
        isLoadingFromKeystore = false;
        setTimeout(() => keystoreLoadMessage = '', 4000);
    }
  }

<<<<<<< HEAD
  function saveOrClearPassword(address: string, password: string) {
    try {
      const savedPasswordsRaw = localStorage.getItem('chiral_keystore_passwords');
      let savedPasswords = savedPasswordsRaw ? JSON.parse(savedPasswordsRaw) : {};

      if (rememberKeystorePassword) {
        savedPasswords[address] = password;
      } else {
        delete savedPasswords[address];
      }

      localStorage.setItem('chiral_keystore_passwords', JSON.stringify(savedPasswords));
    } catch (e) {
      console.error("Failed to save password to localStorage", e);
=======
  // --- 2FA Functions ---

  // This would be called by the "Enable 2FA" button
  async function setup2FA() {
    // In a real app, this would come from the Rust backend
    // RUST: `invoke('generate_totp_secret')` -> { secret: string, otpauth_url: string }
    try {
      // --- SIMULATION ---
      // This is a dummy secret. Your backend should generate a cryptographically secure one.
      const secret = 'JBSWY3DPEHPK3PXP' + Math.random().toString(36).substring(2, 10).toUpperCase();
      const issuer = encodeURIComponent('Chiral Network');
      const account = encodeURIComponent($etcAccount?.address.slice(0, 16) || 'user');
      const otpauth_url = `otpauth://totp/${issuer}:${account}?secret=${secret}&issuer=${issuer}`;
      const qrCodeDataUrl = await QRCode.toDataURL(otpauth_url);
      // --- END SIMULATION ---

      totpSetupInfo = { secret, qrCodeDataUrl };
      show2faSetupModal = true;
      totpVerificationCode = '';
      twoFaErrorMessage = '';
    } catch (err) {
      console.error('Failed to setup 2FA:', err);
      showToast('Failed to start 2FA setup.', 'error');
    }
  }

  // Called from the setup modal to verify and enable 2FA
  async function verifyAndEnable2FA() {
    if (!totpSetupInfo || !totpVerificationCode) return;
    isVerifying2fa = true;
    twoFaErrorMessage = '';

    try {
      // RUST: `invoke('verify_and_enable_totp', { secret: totpSetupInfo.secret, code: totpVerificationCode })` -> bool
      // --- SIMULATION: We'll accept any 6-digit code for this demo. ---
      await new Promise(r => setTimeout(r, 500));
      const success = /^\d{6}$/.test(totpVerificationCode);
      if (!success) throw new Error('Invalid verification code format.');
      // --- END SIMULATION ---

      if (success) {
        // Persist that 2FA is enabled for the account.
        is2faEnabled = true; 
        show2faSetupModal = false;
        showToast('Two-Factor Authentication has been enabled!', 'success');
      } else {
        twoFaErrorMessage = 'Invalid code. Please try again.';
      }
    } catch (error) {
      twoFaErrorMessage = String(error);
    } finally {
      isVerifying2fa = false;
    }
  }

  // This is the main wrapper for protected actions
  function with2FA(action: () => any) {
    if (!is2faEnabled) {
      action();
      return;
    }
    
    // If 2FA is enabled, show the prompt
    actionToConfirm = action;
    totpActionCode = '';
    twoFaErrorMessage = '';
    show2faPromptModal = true;
  }

  // Called from the 2FA prompt modal
  async function confirmActionWith2FA() {
    if (!actionToConfirm || !totpActionCode) return;
    isVerifyingAction = true;
    twoFaErrorMessage = '';

    try {
      // RUST: `invoke('verify_totp_code', { code: totpActionCode })` -> bool
      // --- SIMULATION: We'll accept any 6-digit code for this demo. ---
      await new Promise(r => setTimeout(r, 500));
      const success = /^\d{6}$/.test(totpActionCode);
      if (!success) throw new Error('Invalid 2FA code.');
      // --- END SIMULATION ---

      if (success) {
        show2faPromptModal = false;
        actionToConfirm(); // Execute the original action
      } else {
        twoFaErrorMessage = 'Invalid code. Please try again.';
      }
    } catch (error) {
      twoFaErrorMessage = String(error);
    } finally {
      isVerifyingAction = false;
      actionToConfirm = null;
    }
  }

  // To disable 2FA (this action is also protected by 2FA)
  function disable2FA() {
      with2FA(() => {
          // RUST: `invoke('disable_2fa')`
          // --- SIMULATION ---
          is2faEnabled = false;
          showToast('Two-Factor Authentication has been disabled.', 'warning');
          // --- END SIMULATION ---
      });
  }

  function togglePrivateKeyVisibility() {
    if (privateKeyVisible) {
        // Hiding doesn't need 2FA
        privateKeyVisible = false;
    } else {
        // Showing needs 2FA
        with2FA(() => {
            privateKeyVisible = true;
        });
>>>>>>> 723a6438
    }
  }

  let newBlacklistEntry = {
    chiral_address: "",
    reason: ""
  }

  
  //Guard add with validity check
  function addBlacklistEntry() {
    if (!isBlacklistFormValid) return;
    const newEntry = { chiral_address: newBlacklistEntry.chiral_address, reason: newBlacklistEntry.reason, timestamp: new Date() };
    blacklist.update(entries => [...entries, newEntry]);
    // Clear input fields
    newBlacklistEntry.chiral_address = "";
    newBlacklistEntry.reason = "";
  }

  function removeBlacklistEntry(chiral_address: string) {
    if (confirm(tr('blacklist.confirm.remove', { address: chiral_address }))) {
      blacklist.update(entries => 
        entries.filter(entry => entry.chiral_address !== chiral_address)
      );
    }
  }

  // Additional variables for enhanced blacklist functionality
  let blacklistSearch = '';
  let importFileInput: HTMLInputElement;
  let editingEntry: number | null = null;
  let editReason = '';

  function startEditEntry(index: number) {
    editingEntry = index;
    editReason = $blacklist[index].reason;
  }

  function cancelEdit() {
    editingEntry = null;
    editReason = '';
  }

  function saveEdit() {
    if (editingEntry !== null && editReason.trim() !== '') {
      blacklist.update(entries => {
        const updated = [...entries];
        updated[editingEntry!] = { ...updated[editingEntry!], reason: editReason.trim() };
        return updated;
      });
    }
    cancelEdit();
  }

  // Enhanced validation
  $: isBlacklistFormValid = 
    newBlacklistEntry.reason.trim() !== '' &&
    isBlacklistAddressValid;

  // Filtered blacklist for search
  $: filteredBlacklist = $blacklist.filter(entry => 
    entry.chiral_address.toLowerCase().includes(blacklistSearch.toLowerCase()) ||
    entry.reason.toLowerCase().includes(blacklistSearch.toLowerCase())
  );


  function isAddressAlreadyBlacklisted(address: string) {
    if (!address) return false;
    return $blacklist.some(entry => 
      entry.chiral_address.toLowerCase() === address.toLowerCase()
    );
  }

  function isOwnAddress(address: string) {
    if (!address || !$etcAccount) return false;
    return address.toLowerCase() === $etcAccount.address.toLowerCase();
  }

  function clearAllBlacklist() {
    const count = $blacklist.length;
    if (window.confirm(`Remove all ${count} blacklisted addresses?`)) {
        blacklist.set([]);
        blacklistSearch = '';
    }
  }

  function clearBlacklistSearch() {
    blacklistSearch = '';
  }

  function copyToClipboard(text: string) {
    navigator.clipboard.writeText(text);
    // Could show a brief "Copied!" message
  }


  function exportBlacklist() {
    const data = {
      version: "1.0",
      exported: new Date().toISOString(),
      blacklist: $blacklist
    };
    
    const blob = new Blob([JSON.stringify(data, null, 2)], { 
      type: 'application/json' 
    });
    
    const url = URL.createObjectURL(blob);
    const link = document.createElement('a');
    link.href = url;
    link.download = `chiral-blacklist-${new Date().toISOString().split('T')[0]}.json`;
    link.click();
    URL.revokeObjectURL(url);
  }

  function handleImportFile(event: Event) {
    const target = event.target as HTMLInputElement;
    const file = target?.files?.[0];
    if (!file) return;

    const reader = new FileReader();
    reader.onload = (e: ProgressEvent<FileReader>) => {
      try {
        const result = e.target?.result;
        if (typeof result !== 'string') return;
        
        const data = JSON.parse(result);
        
        if (data.blacklist && Array.isArray(data.blacklist)) {
          const imported = data.blacklist.filter((entry: Partial<BlacklistEntry>) =>
            entry.chiral_address && 
            entry.reason &&
            isValidAddress(entry.chiral_address) &&
            !isAddressAlreadyBlacklisted(entry.chiral_address)
          ).map((entry: Partial<BlacklistEntry>) => ({
            chiral_address: entry.chiral_address!,
            reason: entry.reason!,
            timestamp: entry.timestamp ? new Date(entry.timestamp) : new Date()
          }));
          
          if (imported.length > 0) {
            // Force reactivity by creating new array reference
            blacklist.update(entries => [...entries, ...imported]);
            alert(tr('blacklist.import.success', { count: imported.length }));
          } else {
            alert(tr('blacklist.import.none'));
          }
        } else {
          alert(tr('blacklist.import.invalid'));
        }
      } catch (error) {
        alert(tr('blacklist.import.parseError'));
      }
    };
    
    reader.readAsText(file);
    target.value = ''; // Reset input
  }

  // Enhanced keyboard event handling
  function handleEditKeydown(e: CustomEvent<KeyboardEvent>) {
    if (e.detail.key === 'Enter') {
      e.detail.preventDefault();
      saveEdit();
    }
    if (e.detail.key === 'Escape') {
      e.detail.preventDefault();
      cancelEdit();
    }
  }

  // Helper function to set max amount
  function setMaxAmount() {
    rawAmountInput = $wallet.balance.toFixed(2);
  }

  function logout() {
    // Clear the account details from memory, effectively logging out
    etcAccount.set(null);

    // Reset wallet state to defaults
    wallet.update(w => ({
      ...w,
      address: '',
      balance: 0,
      totalEarned: 0,
      totalSpent: 0,
      pendingTransactions: 0,
    }));

    // Explicitly nullify sensitive component state variables to assist garbage collection.
    privateKeyVisible = false;
    keystorePassword = '';
    loadKeystorePassword = '';
    importPrivateKey = '';

    // For enhanced security, clear any session-related data from browser storage.
    // This helps ensure no sensitive information like private keys persists in localStorage.
    // Note: This will clear ALL data for this domain (e.g., settings, blacklist).
    if (typeof window !== 'undefined') {
      window.localStorage?.clear();
      window.sessionStorage?.clear();
    }

    console.log('Session cleared, wallet locked.');
    showToast('Wallet locked and session data cleared', 'success');
    
    // Refresh the list of keystore accounts for the login view
    loadKeystoreAccountsList();
  }

  async function generateAndShowQrCode(){
    const address = $etcAccount?.address;
    if(!address) return;
    try{
      qrCodeDataUrl = await QRCode.toDataURL(address, {
        errorCorrectionLevel: 'H',
        type: 'image/png',
        width: 200,
        margin: 2,
        color: {
          dark: '#000000',
          light: '#FFFFFF'
        }
      });
      showQrCodeModal = true;
    }
    catch(err){
      console.error('Failed to generate QR code', err);
      alert('Could not generate the QR code.');
    }
  }
</script>

<div class="space-y-6">
  <div>
    <h1 class="text-3xl font-bold">{$t('account.title')}</h1>
    <p class="text-muted-foreground mt-2">{$t('account.subtitle')}</p>
</div>

{#if showMnemonicWizard}
  <MnemonicWizard
    mode={mnemonicMode}
    onCancel={closeMnemonicWizard}
    onComplete={completeMnemonicWizard}
  />
{/if}

  <div class="grid grid-cols-1 {$etcAccount ? 'md:grid-cols-2' : ''} gap-4">
    <Card class="p-6">
      <div class="flex items-center justify-between mb-4">
        <h2 class="text-lg font-semibold">{$t('wallet.title')}</h2>
        <Wallet class="h-5 w-5 text-muted-foreground" />
      </div>
      
      <div class="space-y-4">
        {#if !$etcAccount}
          <div class="space-y-3">
            <p class="text-sm text-muted-foreground">{$t('wallet.cta.intro')}</p>
            
            <Button 
              class="w-full" 
              on:click={createChiralAccount}
              disabled={isCreatingAccount}
            >
              <Plus class="h-4 w-4 mr-2" />
              {isCreatingAccount ? $t('actions.creating') : $t('actions.createAccount')}
            </Button>
            <div class="grid grid-cols-1 sm:grid-cols-2 gap-2">
              <Button variant="outline" class="w-full" on:click={openCreateMnemonic}>
                <KeyRound class="h-4 w-4 mr-2" /> {$t('wallet.hd.create_via_phrase')}
              </Button>
              <Button variant="outline" class="w-full" on:click={openImportMnemonic}>
                <Import class="h-4 w-4 mr-2" /> {$t('wallet.hd.import_phrase')}
              </Button>
            </div>
            
            <div class="space-y-2">
              <div class="flex w-full">
                <Input
                  type="text"
                  bind:value={importPrivateKey}
                  placeholder={$t('placeholders.importPrivateKey')}
                  class="flex-1 rounded-r-none border-r-0"
                  autocomplete="off"
                  data-form-type="other"
                  data-lpignore="true"
                  spellcheck="false"
                />
                <Button 
                  variant="outline"
                  size="default"
                  on:click={loadPrivateKeyFromFile}
                  class="rounded-l-none border-l-0 bg-gray-200 hover:bg-gray-300 border-gray-300 text-gray-900 shadow-sm"
                  title="Import private key from wallet JSON"
                >
                  <FileText class="h-4 w-4 mr-2" />
                  {$t('wallet.hd.load_from_wallet')}
                </Button>
              </div>
              <Button 
                class="w-full" 
                variant="outline"
                on:click={importChiralAccount}
                disabled={!importPrivateKey || isImportingAccount}
              >
                <Import class="h-4 w-4 mr-2" />
                {isImportingAccount ? $t('actions.importing') : $t('actions.importAccount')}
              </Button>
            </div>

            <div class="relative py-2">
              <div class="absolute inset-0 flex items-center">
                <span class="w-full border-t"></span>
              </div>
              <div class="relative flex justify-center text-xs uppercase">
                <span class="bg-card px-2 text-muted-foreground">{$t('wallet.cta.or')}</span>
              </div>
            </div>

            <div class="space-y-3">
              <h3 class="text-md font-medium">{$t('keystore.load.title')}</h3>
              {#if keystoreAccounts.length > 0}
                <div class="space-y-2">
                  <div>
                    <Label for="keystore-account">{$t('keystore.load.select')}</Label>
                    <div class="mt-1">
                      <DropDown
                        id="keystore-account"
                        options={keystoreOptions}
                        bind:value={selectedKeystoreAccount}
                        disabled={keystoreAccounts.length === 0}
                      />
                    </div>
                  </div>
                  <div>
                    <Label for="keystore-password">{$t('placeholders.password')}</Label>
                    <Input
                      id="keystore-password"
                      type="password"
                      bind:value={loadKeystorePassword}
                      placeholder={$t('placeholders.unlockPassword')}
                      class="w-full mt-1"
                      autocomplete="current-password"
                    />
                  </div>
                  <div class="flex items-center space-x-2">
                    <input type="checkbox" id="remember-password" bind:checked={rememberKeystorePassword} />
                    <label for="remember-password" class="text-sm font-medium leading-none">
                      {$t('keystore.load.savePassword')}
                    </label>
                  </div>
                  <div class="text-xs text-muted-foreground p-2 bg-yellow-50 border border-yellow-200 rounded-md">
                    {$t('keystore.load.savePasswordWarning')}
                  </div>
                  <Button
                    class="w-full"
                    variant="outline"
                    on:click={loadFromKeystore}
                    disabled={!selectedKeystoreAccount || !loadKeystorePassword || isLoadingFromKeystore}
                  >
                    <KeyRound class="h-4 w-4 mr-2" />
                    {isLoadingFromKeystore ? $t('actions.unlocking') : $t('actions.unlockAccount')}
                  </Button>
                  {#if keystoreLoadMessage}
                    <p class="text-xs text-center {keystoreLoadMessage.toLowerCase().includes('success') ? 'text-green-600' : 'text-red-600'}">{keystoreLoadMessage}</p>
                  {/if}
                </div>
              {:else}
                <p class="text-xs text-muted-foreground text-center py-2">{$t('keystore.load.empty')}</p>
              {/if}
            </div>

          </div>
        {:else}
          <div>
        <div>
          <p class="text-sm text-muted-foreground">{$t('wallet.balance')}</p>
          <p class="text-2xl font-bold">{$wallet.balance.toFixed(2)} Chiral</p>
        </div>
        
            <div class="grid grid-cols-2 gap-4 mt-4">
          <div>
            <p class="text-xs text-muted-foreground">{$t('wallet.totalEarned')}</p>
            <p class="text-sm font-medium text-green-600">+{$wallet.totalEarned.toFixed(2)} Chiral</p>
          </div>
          <div>
            <p class="text-xs text-muted-foreground">{$t('wallet.totalSpent')}</p>
            <p class="text-sm font-medium text-red-600">-{$wallet.totalSpent.toFixed(2)} Chiral</p>
          </div>
        </div>
        
            <div class="mt-6">
              <p class="text-sm text-muted-foreground">{$t('wallet.address')}</p>
              <div class="flex items-center gap-2 mt-1">
                <p class="font-mono text-sm">{$etcAccount.address.slice(0, 10)}...{$etcAccount.address.slice(-8)}</p>
                <div class="relative">
                  <Button size="sm" variant="outline" on:click={copyAddress} aria-label={$t('aria.copyAddress')}>
                    <Copy class="h-3 w-3" />
                  </Button>
                  {#if copyMessage}
                    <span class="absolute top-full left-1/2 transform -translate-x-1/2 text-xs text-green-600 mt-1 whitespace-nowrap">{copyMessage}</span>
                  {/if}
                </div>
                <Button size="sm" variant="outline" on:click={generateAndShowQrCode} title={$t('tooltips.showQr')} aria-label={$t('aria.showQr')}>
                  <svg xmlns="http://www.w3.org/2000/svg" width="12" height="12" viewBox="0 0 24 24" fill="none" stroke="currentColor" stroke-width="2" stroke-linecap="round" stroke-linejoin="round"><path d="M5 5h3v3H5zM5 16h3v3H5zM16 5h3v3h-3zM16 16h3v3h-3zM10.5 5h3M10.5 19h3M5 10.5v3M19 10.5v3M10.5 10.5h3v3h-3z"/></svg>
                </Button>
                {#if showQrCodeModal}
                  <div
                    class="fixed inset-0 bg-black/60 flex items-center justify-center z-50 p-4"
                    role="button"
                    tabindex="0"
                    on:click={() => showQrCodeModal = false}
                    on:keydown={(e) => { if (e.key === 'Enter' || e.key === ' ') showQrCodeModal = false; }}
                  >
                    <div
                      class="bg-white p-8 rounded-lg shadow-xl w-full max-w-xs text-center"
                      on:click|stopPropagation
                      role="dialog"
                      tabindex="0"
                      aria-modal="true"
                      on:keydown={(e) => { if (e.key === 'Escape') showQrCodeModal = false; }}
                    >
                      <h3 class="text-lg font-semibold mb-4">{$t('wallet.qrModal.title')}</h3>
                      
                      <img src={qrCodeDataUrl} alt={$t('wallet.qrModal.alt')} class="mx-auto rounded-md border" />
                      
                      <p class="text-xs text-gray-600 mt-4 break-all font-mono">
                        {$etcAccount?.address}
                      </p>

                      <Button class="mt-6 w-full" variant="outline" on:click={() => showQrCodeModal = false}>
                        {$t('actions.close')}
                      </Button>
                    </div>
                  </div>
                {/if}
              </div>
            </div>
            
            <div class="mt-4">
              <p class="text-sm text-muted-foreground">{$t('wallet.privateKey')}</p>
                <div class="flex gap-2 mt-1">
                  <Input
                    type="text"
                    value={privateKeyVisible ? $etcAccount.private_key : '•'.repeat($etcAccount.private_key.length)}
                    readonly
                    class="flex-1 font-mono text-xs min-w-0"
                  />
                <div class="relative">
                  <Button
                    size="sm"
                    variant="outline"
                    on:click={copyPrivateKey}
                    aria-label={$t('aria.copyPrivateKey')}
                  >
                    <Copy class="h-3 w-3" />
                  </Button>
                  {#if privateKeyCopyMessage}
                    <span class="absolute top-full left-1/2 transform -translate-x-1/2 text-xs text-green-600 mt-1 whitespace-nowrap">{privateKeyCopyMessage}</span>
                  {/if}
                </div>
                <Button
                  size="sm"
                  variant="outline"
                  class="w-16"
                  on:click={togglePrivateKeyVisibility}
                >
                  {privateKeyVisible ? $t('actions.hide') : $t('actions.show')}
                </Button>
              </div>
               <p class="text-xs text-muted-foreground mt-1">{$t('warnings.neverSharePrivateKey')}</p>
             </div>
             
            <div class="mt-6 space-y-2">
              <div class="grid grid-cols-2 gap-2">
                <Button type="button" variant="outline" on:click={exportWallet}>
                  {$t('wallet.export')}
                </Button>
                <Button type="button" variant="destructive" on:click={logout}>
                  {$t('actions.lockWallet')}
                </Button>
              </div>
              {#if exportMessage}<p class="text-xs text-center mt-2 {exportMessage.includes('successfully') ? 'text-green-600' : 'text-red-600'}">{exportMessage}</p>{/if}
            </div>
           </div>
         {/if}
      </div>
    </Card>
    
    {#if $etcAccount}
    <Card class="p-6">
    <div class="flex items-center justify-between mb-4">
      <h2 class="text-lg font-semibold">{$t('transfer.title')}</h2>
      <Coins class="h-5 w-5 text-muted-foreground" />
    </div>
    <form autocomplete="off" data-form-type="other" data-lpignore="true">
      <div class="space-y-4">
        <div>
          <Label for="recipient">{$t('transfer.recipient.label')}</Label>
          <div class="relative mt-2">
            <Input
              id="recipient"
              bind:value={recipientAddress}
              placeholder={$t('transfer.recipient.placeholder')}
              class="pr-10" 
              data-form-type="other"
              data-lpignore="true"
              aria-autocomplete="none"
            />
            <Button
              type="button"
              variant="ghost"
              size="sm"
              class="absolute right-1 top-1/2 -translate-y-1/2 h-8 w-8 p-0"
              on:click={scanQrCode}
              aria-label={$t('transfer.recipient.scanQr')}
            >
              <svg xmlns="http://www.w3.org/2000/svg" width="18" height="18" viewBox="0 0 24 24" fill="none" stroke="currentColor" stroke-width="2" stroke-linecap="round" stroke-linejoin="round"><rect x="3" y="3" width="7" height="7"></rect><rect x="14" y="3" width="7" height="7"></rect><rect x="3" y="14" width="7" height="7"></rect><line x1="14" x2="14" y1="14" y2="21"></line><line x1="21" x2="21" y1="14" y2="21"></line><line x1="21" x2="14" y1="21" y2="21"></line></svg>
            </Button>
          </div>
          {#if showScannerModal}
            <div class="fixed inset-0 bg-black/60 flex items-center justify-center z-50 p-4">
              <div class="bg-white p-6 rounded-lg shadow-xl w-full max-w-md">
                <h3 class="text-lg font-semibold mb-4 text-center">{$t('transfer.recipient.scanQrTitle')}</h3>
                
                <div id="qr-reader" class="w-full"></div>
                
                <Button class="mt-4 w-full" variant="outline" on:click={() => showScannerModal = false}>
                  {$t('actions.cancel')}
                </Button>
              </div>
            </div>
          {/if}
          <div class="flex items-center justify-between mt-1">
            <span class="text-xs text-muted-foreground">
              {recipientAddress.length}/42 {$t('transfer.recipient.characters')}
              {#if recipientAddress.length <= 42}
                ({42 - recipientAddress.length} {$t('transfer.recipient.remaining')})
              {:else}
                ({recipientAddress.length - 42} {$t('transfer.recipient.over')})
              {/if}
            </span>
            {#if addressWarning}
              <p class="text-xs text-red-500 font-medium">{addressWarning}</p>
            {/if}
          </div>
        </div>

        <div>
          <Label for="amount">{$t('transfer.amount.label')}</Label>
          <div class="relative mt-2">
            <Input
              id="amount"
              type="text"
              inputmode="decimal"
              bind:value={rawAmountInput}
              class="mt-2"
              data-form-type="other"
              data-lpignore="true"
              aria-autocomplete="none"
            />
            <Button
              type="button"
              variant="outline"
              size="sm"
              class="absolute right-1 top-1/2 transform -translate-y-1/2 h-8 px-3"
              on:click={setMaxAmount}
              disabled={$wallet.balance <= 0}
            >
              {$t('transfer.amount.max')}
            </Button>
          </div>
          <div class="flex items-center justify-between mt-1">
            <p class="text-xs text-muted-foreground">
              {$t('transfer.available', { values: { amount: $wallet.balance.toFixed(2) } })}
            </p>
            {#if validationWarning}
              <p class="text-xs text-red-500 font-medium">{validationWarning}</p>
            {/if}
          </div>
          
          <!-- Fee selector (UI stub) -->
          <div class="mt-3">
            <div class="inline-flex rounded-md border overflow-hidden">
              <button type="button" class="px-3 py-1 text-xs {feePreset === 'low' ? 'bg-foreground text-background' : 'bg-background'}" on:click={() => feePreset = 'low'}>{$t('fees.low')}</button>
              <button type="button" class="px-3 py-1 text-xs border-l {feePreset === 'market' ? 'bg-foreground text-background' : 'bg-background'}" on:click={() => feePreset = 'market'}>{$t('fees.market')}</button>
              <button type="button" class="px-3 py-1 text-xs border-l {feePreset === 'fast' ? 'bg-foreground text-background' : 'bg-background'}" on:click={() => feePreset = 'fast'}>{$t('fees.fast')}</button>
            </div>
            <p class="text-xs text-muted-foreground mt-2">{$t('fees.estimated')}: {estimatedFeeDisplay}</p>
          </div>
        
        </div>

        <Button
          type="button"
          class="w-full"
          on:click={handleSendClick}
          disabled={!isAddressValid || !isAmountValid || rawAmountInput === ''}>
          <ArrowUpRight class="h-4 w-4 mr-2" />
          {#if isConfirming}
            {$t('transfer.sendingIn', { values: { seconds: countdown } })}
          {:else}
            {$t('transfer.send')}
          {/if}
        </Button>

        <Button type="button" class="w-full justify-center bg-gray-100 hover:bg-gray-200 text-gray-800 rounded transition-colors py-2 font-normal" on:click={() => showPending = !showPending} aria-label={$t('transfer.viewPending')}>
          <span class="flex items-center gap-2">
            <svg class="h-4 w-4 text-orange-500" fill="none" stroke="currentColor" stroke-width="2" viewBox="0 0 24 24">
              <circle cx="12" cy="10" r="8" />
              <polyline points="12,6 12,10 16,14" />
            </svg>
            {$t('transfer.pending.count', { values: { count: $pendingCount } })}
          </span>
        </Button>
        {#if showPending}
          <div class="mt-2 p-3 bg-gray-50 rounded shadow">
            <h3 class="text-sm mb-2 text-gray-700 font-normal">{$t('transfer.pending.title')}</h3>
            <ul class="space-y-1">
              {#each $transactions.filter(tx => tx.status === 'pending') as tx}
                <li class="text-xs text-gray-800 font-normal">
                  {tx.description} ({tx.type === 'sent' ? $t('transactions.item.to') : $t('transactions.item.from')}: {tx.type === 'sent' ? tx.to : tx.from}) - {tx.amount} Chiral
                </li>
              {:else}
                <li class="text-xs text-gray-500 font-normal">{$t('transfer.pending.noDetails')}</li>
              {/each}
            </ul>
          </div>
        {/if}
        </div>
      </form>
  </Card>
  {/if}


  </div>

  {#if $etcAccount}
    {#if hdMnemonic}
        <Card class="p-6">
          <div class="flex items-center justify-between mb-4">
            <h2 class="text-lg font-semibold">HD Wallet</h2>
            <div class="flex gap-2">
              <Button variant="outline" on:click={openCreateMnemonic}>New</Button>
              <Button variant="outline" on:click={openImportMnemonic}>Import</Button>
            </div>
          </div>
          <p class="text-sm text-muted-foreground mb-4">Path m/44'/{98765}'/0'/0/*</p>
          <AccountList
            mnemonic={hdMnemonic}
            passphrase={hdPassphrase}
            accounts={hdAccounts}
            onAccountsChange={onHDAccountsChange}
          />
        </Card>
    {/if}
  <!-- Transaction History Section - Full Width -->
  <Card class="p-6 mt-4">
    <div class="flex items-center justify-between mb-4">
      <h2 class="text-lg font-semibold">{$t('transactions.title')}</h2>
      <History class="h-5 w-5 text-muted-foreground" />
    </div>
    
    <!-- Search Bar -->
    <div class="mb-4">
      <div class="relative">
        <svg class="absolute left-3 top-1/2 transform -translate-y-1/2 text-gray-400 w-4 h-4" fill="none" stroke="currentColor" viewBox="0 0 24 24">
          <path stroke-linecap="round" stroke-linejoin="round" stroke-width="2" d="M21 21l-6-6m2-5a7 7 0 11-14 0 7 7 0 0114 0z"></path>
        </svg>
        <input
          type="text"
          bind:value={searchQuery}
          placeholder={tr('transactions.searchPlaceholder')}
          class="w-full pl-10 pr-4 py-2 border rounded-lg text-sm focus:ring-2 focus:ring-blue-500 focus:border-transparent"
        />
      </div>
    </div>

    <!-- Filters -->
    <div class="flex flex-wrap gap-4 mb-4 items-end">
  <div>
    <label for="filter-type" class="block text-xs font-medium mb-1">
      {$t('filters.type')}
    </label>
    <div class="relative">
      <select
        id="filter-type"
        bind:value={filterType}
        class="appearance-none border rounded pl-3 pr-10 py-2 text-sm h-9 bg-white cursor-pointer hover:bg-gray-50 focus:ring-2 focus:ring-blue-500 focus:border-blue-500"
      >
        <option value="all">{$t('filters.typeAll')}</option>
        <option value="sent">{$t('filters.typeSent')}</option>
        <option value="received">{$t('filters.typeReceived')}</option>
      </select>
      <div class="pointer-events-none absolute inset-y-0 right-0 flex items-center px-2 text-gray-500">
        <svg class="w-4 h-4" fill="none" stroke="currentColor" viewBox="0 0 24 24" xmlns="http://www.w3.org/2000/svg"><path stroke-linecap="round" stroke-linejoin="round" stroke-width="2" d="M8 9l4-4 4 4m0 6l-4 4-4-4"></path></svg>
      </div>
    </div>
  </div>

  <div>
    <label for="filter-date-from" class="block text-xs font-medium mb-1">
      {$t('filters.from')}
    </label>
    <input
      id="filter-date-from"
      type="date"
      bind:value={filterDateFrom}
      class="border rounded px-3 py-2 text-sm h-9 bg-white hover:bg-gray-50 focus:ring-2 focus:ring-blue-500 focus:border-blue-500"
    />
  </div>

  <div>
    <label for="filter-date-to" class="block text-xs font-medium mb-1">
      {$t('filters.to')}
    </label>
    <input
      id="filter-date-to"
      type="date"
      bind:value={filterDateTo}
      class="border rounded px-3 py-2 text-sm h-9 bg-white hover:bg-gray-50 focus:ring-2 focus:ring-blue-500 focus:border-blue-500"
    />
  </div>

  <div>
    <label for="sort-button" class="block text-xs font-medium mb-1">
      {$t('filters.sort')}
    </label>
    <button
      id="sort-button"
      type="button"
      class="border rounded px-3 py-2 text-sm h-9 bg-white hover:bg-gray-50 focus:ring-2 focus:ring-blue-500 focus:border-blue-500 w-full text-left"
      on:click={() => { sortDescending = !sortDescending; }}
      aria-pressed={sortDescending}
    >
      {sortDescending ? $t('filters.sortNewest') : $t('filters.sortOldest')}
    </button>
  </div>

  <div class="flex-1"></div>

  <div class="flex flex-col gap-1 items-end">
    <button
      type="button"
      class="border rounded px-3 py-2 text-sm h-9 bg-gray-100 hover:bg-gray-200 transition-colors"
      on:click={() => { 
        filterType = 'all'; 
        filterDateFrom = ''; 
        filterDateTo = ''; 
        sortDescending = true; 
        searchQuery = ''; 
      }}
    >
      {$t('filters.reset')}
    </button>
  </div>
</div>

    <!-- Transaction List -->
    <div class="space-y-2 max-h-80 overflow-y-auto pr-1">
      {#each filteredTransactions as tx}
        <div 
          class="flex items-center justify-between p-3 bg-secondary rounded-lg hover:bg-secondary/80 cursor-pointer transition-colors"
          on:click={() => handleTransactionClick(tx)}
          on:keydown={(e) => {
            if (e.key === 'Enter') {
              handleTransactionClick(tx)
            }
          }}
          role="button"
          tabindex="0"
          in:fly={{ y: 20, duration: 300 }}
          out:fade={{ duration: 200 }}
        >
          <div class="flex items-center gap-3">
            {#if tx.type === 'received'}
              <ArrowDownLeft class="h-4 w-4 text-green-500" />
            {:else}
              <ArrowUpRight class="h-4 w-4 text-red-500" />
            {/if}
            <div>
              <p class="text-sm font-medium">{tx.description}</p>
              <p class="text-xs text-muted-foreground">
                {tx.type === 'received' ? $t('transactions.item.from') : $t('transactions.item.to')}: {tx.type === 'received' ? tx.from : tx.to}
              </p>
            </div>
          </div>
          <div class="text-right">
            <p class="text-sm font-medium {tx.type === 'received' ? 'text-green-600' : 'text-red-600'}">
              {tx.type === 'received' ? '+' : '-'}{tx.amount} Chiral
            </p>
            <p class="text-xs text-muted-foreground">{formatDate(tx.date)}</p>
          </div>
        </div>
      {/each}
      {#if filteredTransactions.length === 0}
        <div class="text-center py-8 text-muted-foreground">
          <History class="h-12 w-12 mx-auto mb-2 opacity-20" />
          <p>{$t('transactions.empty.title')}</p>
          <p class="text-sm mt-1">{$t('transactions.empty.desc')}</p>
        </div>
      {/if}
    </div>
  </Card>
  {/if}

  {#if $etcAccount}
  <Card class="p-6">
      <div class="flex items-center justify-between mb-4">
        <div>
          <h2 class="text-lg font-semibold">{$t('security.2fa.title')}</h2>
          <p class="text-sm text-muted-foreground mt-1">{$t('security.2fa.subtitle')}</p>
        </div>
        <svg xmlns="http://www.w3.org/2000/svg" width="20" height="20" viewBox="0 0 24 24" fill="none" stroke="currentColor" stroke-width="2" stroke-linecap="round" stroke-linejoin="round" class="text-muted-foreground"><rect x="3" y="11" width="18" height="11" rx="2" ry="2"></rect><path d="M7 11V7a5 5 0 0 1 10 0v4"></path></svg>
      </div>
      <div class="space-y-4">
        {#if is2faEnabled}
          <div class="flex items-center justify-between p-3 bg-green-50 border border-green-200 rounded-lg">
            <div class="flex items-center gap-3">
              <svg xmlns="http://www.w3.org/2000/svg" width="20" height="20" viewBox="0 0 24 24" fill="none" stroke="currentColor" stroke-width="2" stroke-linecap="round" stroke-linejoin="round" class="text-green-600"><path d="M22 11.08V12a10 10 0 1 1-5.93-9.14"></path><polyline points="22 4 12 14.01 9 11.01"></polyline></svg>
              <div>
                <p class="font-semibold text-green-800">{$t('security.2fa.enabledTitle')}</p>
                <p class="text-sm text-green-700">{$t('security.2fa.enabledDesc')}</p>
              </div>
            </div>
            <Button variant="destructive" on:click={disable2FA}>{$t('security.2fa.disable')}</Button>
          </div>
        {:else}
          <div class="flex items-center justify-between p-4 border-2 border-dashed rounded-lg">
            <p class="text-sm text-muted-foreground">{$t('security.2fa.disabledDesc')}</p>
            <Button on:click={setup2FA}>{$t('security.2fa.enable')}</Button>
          </div>
        {/if}
        <p class="text-xs text-muted-foreground">{$t('security.2fa.explanation')}</p>
      </div>
  </Card>
  {/if}

  <Card class="p-6">
    <div class="flex items-center gap-2 mb-4">
      <KeyRound class="h-5 w-5 text-muted-foreground" />
      <h2 class="text-lg font-semibold">{$t('keystore.title')}</h2>
    </div>
    <div class="space-y-4">
      <p class="text-sm text-muted-foreground">
        {$t('keystore.desc')}
      </p>
      <div class="flex items-center gap-2">
        <div class="flex-1">
          <Input
            type="password"
            bind:value={keystorePassword}
            placeholder={$t('placeholders.password')}
            class="w-full {passwordStrength ? `border-${passwordStrength === 'strong' ? 'green' : passwordStrength === 'medium' ? 'yellow' : 'red'}-500` : ''}"
            autocomplete="new-password"
          />
          {#if keystorePassword}
            <div class="mt-1 flex items-center gap-2">
              <div class="h-1 flex-1 bg-gray-200 rounded-full overflow-hidden">
                <div
                  class="h-full transition-all duration-300 {passwordStrength === 'strong' ? 'bg-green-500 w-full' : passwordStrength === 'medium' ? 'bg-yellow-500 w-2/3' : 'bg-red-500 w-1/3'}"
                ></div>
              </div>
              <span class="text-xs {passwordStrength === 'strong' ? 'text-green-600' : passwordStrength === 'medium' ? 'text-yellow-600' : 'text-red-600'}">
                {passwordFeedback}
              </span>
            </div>
            <ul class="text-xs text-muted-foreground mt-2 space-y-1">
              <li class="{keystorePassword.length >= 8 ? 'text-green-600' : ''}">• {$t('password.requirements.length')}</li>
              <li class="{/[A-Z]/.test(keystorePassword) ? 'text-green-600' : ''}">• {$t('password.requirements.uppercase')}</li>
              <li class="{/[a-z]/.test(keystorePassword) ? 'text-green-600' : ''}">• {$t('password.requirements.lowercase')}</li>
              <li class="{/[0-9]/.test(keystorePassword) ? 'text-green-600' : ''}">• {$t('password.requirements.number')}</li>
              <li class="{/[!@#$%^&*(),.?":{}|<>]/.test(keystorePassword) ? 'text-green-600' : ''}">• {$t('password.requirements.special')}</li>
            </ul>
          {/if}
        </div>
        <Button
          on:click={saveToKeystore}
          disabled={!isPasswordValid || isSavingToKeystore}
        >
          {#if isSavingToKeystore}
            {$t('actions.saving')}
          {:else}
            {$t('actions.saveKey')}
          {/if}
        </Button>
      </div>
      {#if keystoreSaveMessage}
        <p class="text-xs text-center mt-2 {keystoreSaveMessage.toLowerCase().includes('success') ? 'text-green-600' : 'text-red-600'}">{keystoreSaveMessage}</p>
      {/if}
    </div>
  </Card>

  <Card class="p-6">
    <div class="flex items-center justify-between mb-4">
      <div>
        <h2 class="text-lg font-semibold">{$t('blacklist.title')}</h2>
        <p class="text-sm text-muted-foreground mt-1">{$t('blacklist.subtitle')}</p>
      </div>
      <BadgeX class="h-5 w-5 text-muted-foreground" />
    </div>

    <div class="space-y-6">
      <div class="border rounded-lg p-4 bg-gray-50/50">
        <h3 class="text-md font-medium mb-3">{$t('blacklist.add.title')}</h3>
        <div class="space-y-4">
          <div>
            <Label for="blacklist-address">{$t('blacklist.add.address')}</Label>
            <Input
              id="blacklist-address"
              bind:value={newBlacklistEntry.chiral_address}
              placeholder={$t('blacklist.add.addressPlaceholder')}
              class="mt-2 font-mono text-sm {isBlacklistAddressValid ? 'border-green-300' : ''}"
            />
            <div class="flex items-center justify-between mt-1">
              <span class="text-xs text-muted-foreground">
                {newBlacklistEntry.chiral_address.length}/42 {$t('transfer.recipient.characters')}
                {#if newBlacklistEntry.chiral_address.length <= 42}
                  ({42 - newBlacklistEntry.chiral_address.length} {$t('transfer.recipient.remaining')})
                {:else}
                  ({newBlacklistEntry.chiral_address.length - 42} {$t('transfer.recipient.over')})
                {/if}
              </span>
              {#if blacklistAddressWarning}
                <p class="text-xs text-red-500 font-medium">{blacklistAddressWarning}</p>
              {/if}
            </div>
          </div>
          
          <div>
            <Label for="blacklist-reason">{$t('blacklist.add.reason')}</Label>
            <div class="relative mt-2">
              <Input
                id="blacklist-reason"
                bind:value={newBlacklistEntry.reason}
                placeholder={$t('placeholders.reason')}
                maxlength={200}
                class="pr-16"
              />
              <span class="absolute right-3 top-1/2 transform -translate-y-1/2 text-xs text-muted-foreground">
                {newBlacklistEntry.reason.length}/200
              </span>
            </div>
            {#if newBlacklistEntry.reason.length > 150}
              <p class="text-xs text-orange-500 mt-1">
                {$t('blacklist.add.remaining', { values: { remaining: 200 - newBlacklistEntry.reason.length } })}
              </p>
            {/if}
          </div>

          <div class="flex flex-wrap items-center gap-2">
            <span class="text-xs text-muted-foreground">{$t('blacklist.quickReasons.label')}</span>
            {#each [$t('blacklist.quickReasons.spam'), $t('blacklist.quickReasons.fraud'), $t('blacklist.quickReasons.malicious'), $t('blacklist.quickReasons.harassment'), $t('blacklist.quickReasons.scam')] as reason}
              <button
                type="button"
                class="px-2 py-1 text-xs border rounded hover:bg-gray-100 transition-colors"
                on:click={() => newBlacklistEntry.reason = reason}
              >
                {reason}
              </button>
            {/each}
          </div>

          <Button 
            type="button" 
            class="w-full" 
            disabled={!isBlacklistFormValid} 
            on:click={addBlacklistEntry}
          >
            {$t('blacklist.add.submit')}
          </Button>
        </div>
      </div>

      <div>
        <div class="flex items-center justify-between mb-3">
          <div class="flex items-center gap-2">
            <h3 class="text-md font-medium">{$t('blacklist.list.title')}</h3>
            {#if $blacklist.length > 0}
              <span class="text-sm text-muted-foreground">({$blacklist.length})</span>
            {/if}
          </div>
          
          <div class="flex gap-2">
            <div class="relative">
              <Input
                bind:value={blacklistSearch}
                placeholder={$t('placeholders.searchBlacklist')}
                class="w-96 text-sm pr-8"
              />
              {#if blacklistSearch}
                <button
                  type="button"
                  class="absolute right-2 top-1/2 transform -translate-y-1/2 text-muted-foreground hover:text-foreground"
                  on:click={clearBlacklistSearch}
                  title={$t('tooltips.clearSearch')}
                >
                  ×
                </button>
              {:else}
                <div class="absolute right-2 top-1/2 transform -translate-y-1/2 text-muted-foreground pointer-events-none">
                  <svg xmlns="http://www.w3.org/2000/svg" width="16" height="16" viewBox="0 0 24 24" fill="none" stroke="currentColor" stroke-width="2" stroke-linecap="round" stroke-linejoin="round">
                    <circle cx="11" cy="11" r="8"/>
                    <path d="m21 21-4.35-4.35"/>
                  </svg>
                </div>
              {/if}
            </div>
            
            {#if $blacklist.length > 0}
              <Button 
                size="sm" 
                variant="outline" 
                on:click={clearAllBlacklist}
                class="text-red-600 hover:text-red-700"
              >
                {$t('blacklist.actions.clearAll')}
              </Button>
            {/if}
          </div>
        </div>

        {#if filteredBlacklist.length === 0 && $blacklist.length === 0}
          <div class="text-center py-8 text-muted-foreground border-2 border-dashed border-gray-200 rounded-lg">
            <BadgeX class="h-12 w-12 mx-auto mb-2 opacity-20" />
            <p class="font-medium">{$t('blacklist.list.emptyTitle')}</p>
            <p class="text-sm mt-1">{$t('blacklist.list.emptyDesc')}</p>
          </div>
        {:else if filteredBlacklist.length === 0 && blacklistSearch}
          <div class="text-center py-6 text-muted-foreground">
            <p>{$t('blacklist.list.noMatch', { values: { q: blacklistSearch } })}</p>
          </div>
        {:else}
          <div class="space-y-2 max-h-64 overflow-y-auto">
            {#each filteredBlacklist as entry, index (entry.chiral_address)}
              <div class="flex items-center justify-between p-3 bg-red-50 border border-red-100 rounded-lg group hover:bg-red-100/50 transition-colors">
                <div class="flex-1 min-w-0">
                  <div class="flex items-center gap-2 mb-1">
                    <p class="text-sm font-mono font-medium truncate">
                      {entry.chiral_address}
                    </p>
                    <button
                      type="button"
                      class="opacity-0 group-hover:opacity-100 transition-opacity p-1 hover:bg-red-200 rounded"
                      on:click={() => copyToClipboard(entry.chiral_address)}
                      title={$t('blacklist.actions.copyAddress')}
                    >
                      <Copy class="h-3 w-3" />
                    </button>
                  </div>

                  {#if editingEntry === index}
                    <div class="space-y-2">
                      <Input
                        bind:value={editReason}
                        placeholder={$t('placeholders.reason')}
                        maxlength={200}
                        class="text-xs"
                        on:keydown={handleEditKeydown}
                        autofocus
                      />
                      <div class="flex gap-2">
                        <Button size="sm" on:click={saveEdit} disabled={!editReason.trim()}>
                          {$t('actions.save')}
                        </Button>
                        <Button size="sm" variant="outline" on:click={cancelEdit}>
                          {$t('actions.cancel')}
                        </Button>
                      </div>
                    </div>
                  {:else}
                    <p class="text-xs text-muted-foreground mb-1">{entry.reason}</p>
                  {/if}
                  
                  <p class="text-xs text-muted-foreground">
                    {$t('blacklist.list.addedAt', { values: { date: formatDate(entry.timestamp) } })}
                  </p>
                </div>
                
                <div class="flex items-center gap-2 ml-4">
                  {#if editingEntry !== index}
                    <Button 
                      size="sm" 
                      variant="outline"
                      on:click={() => startEditEntry(index)}
                      class="opacity-0 group-hover:opacity-100 transition-opacity"
                    >
                      {$t('actions.edit')}
                    </Button>
                  {/if}
                  
                  <Button 
                    size="sm" 
                    variant="destructive"
                    on:click={() => removeBlacklistEntry(entry.chiral_address)}
                    disabled={editingEntry === index}
                  >
                    {$t('actions.remove')}
                  </Button>
                </div>
              </div>
            {/each}
          </div>
          
          {#if $blacklist.length > 5}
            <div class="text-center mt-3">
              <p class="text-xs text-muted-foreground">
                {$t('blacklist.list.showing', { values: { shown: filteredBlacklist.length, total: $blacklist.length } })}
              </p>
            </div>
          {/if}
        {/if}
      </div>

        <div class="border-t pt-4">
          <div class="flex gap-2">
            {#if $blacklist.length > 0}
            <Button 
              variant="outline" 
              size="sm" 
              on:click={exportBlacklist}
              class="flex-1"
              disabled={$blacklist.length === 0}
              title={$t('blacklist.actions.exportTitle', { values: { count: $blacklist.length } })}
            >
              {$t('blacklist.actions.export')} {$blacklist.length > 0 ? `(${$blacklist.length})` : ''}
            </Button>
            {/if}
            <Button 
              variant="outline" 
              size="sm" 
              on:click={() => importFileInput.click()}
              class="flex-1"
            >
              {$t('blacklist.actions.import')}
            </Button>
          </div>
          
          <input
            bind:this={importFileInput}
            type="file"
            accept=".json"
            class="hidden"
            on:change={handleImportFile}
          />
        </div>
      
    </div>
  </Card>

  <!-- Transaction Receipt Modal -->
  <TransactionReceipt
    transaction={selectedTransaction}
    isOpen={showTransactionReceipt}
    onClose={closeTransactionReceipt}
  />

  <!-- 2FA Setup Modal -->
  {#if show2faSetupModal && totpSetupInfo}
    <div
      class="fixed inset-0 bg-black/60 flex items-center justify-center z-50 p-4"
      role="button"
      tabindex="0"
      on:click={() => show2faSetupModal = false}
      on:keydown={(e) => { if (e.key === 'Enter' || e.key === ' ') show2faSetupModal = false; }}
    >
      <div
        class="bg-card p-6 rounded-lg shadow-xl w-full max-w-md text-card-foreground"
        on:click|stopPropagation
        role="dialog"
        aria-modal="true"
        on:keydown={(e) => { if (e.key === 'Escape') show2faSetupModal = false; }}
      >
        <h3 class="text-xl font-semibold mb-2">{$t('security.2fa.setup.title')}</h3>
        <p class="text-sm text-muted-foreground mb-4">{$t('security.2fa.setup.step1')}</p>
        
        <div class="flex flex-col md:flex-row gap-4 items-center bg-background p-4 rounded-lg">
          <img src={totpSetupInfo.qrCodeDataUrl} alt="2FA QR Code" class="w-40 h-40 rounded-md border bg-white p-1" />
          <div class="space-y-2">
            <p class="text-sm">{$t('security.2fa.setup.scanAlt')}</p>
            <p class="text-xs text-muted-foreground">{$t('security.2fa.setup.manualLabel')}</p>
            <div class="flex items-center gap-2 bg-secondary p-2 rounded">
              <code class="text-sm font-mono break-all">{totpSetupInfo.secret}</code>
              <Button size="icon" variant="ghost" on:click={() => { navigator.clipboard.writeText(totpSetupInfo.secret); showToast('Copied!', 'success'); }}>
                <Copy class="h-4 w-4" />
              </Button>
            </div>
          </div>
        </div>

        <p class="text-sm text-muted-foreground my-4">{$t('security.2fa.setup.step2')}</p>
        <div class="space-y-2">
          <Label for="totp-verify">{$t('security.2fa.setup.verifyLabel')}</Label>
          <Input
            id="totp-verify"
            type="text"
            bind:value={totpVerificationCode}
            placeholder="123456"
            inputmode="numeric"
            autocomplete="one-time-code"
            maxlength="6"
          />
          {#if twoFaErrorMessage}
            <p class="text-sm text-red-500">{twoFaErrorMessage}</p>
          {/if}
        </div>

        <div class="mt-6 flex justify-end gap-2">
          <Button variant="outline" on:click={() => show2faSetupModal = false}>{$t('actions.cancel')}</Button>
          <Button on:click={verifyAndEnable2FA} disabled={isVerifying2fa || totpVerificationCode.length < 6}>
            {isVerifying2fa ? $t('actions.verifying') : $t('security.2fa.setup.verifyAndEnable')}
          </Button>
        </div>
      </div>
    </div>
  {/if}

  <!-- 2FA Action Prompt Modal -->
  {#if show2faPromptModal}
    <div
      class="fixed inset-0 bg-black/60 flex items-center justify-center z-50 p-4"
      role="button"
      tabindex="0"
      on:click={() => { show2faPromptModal = false; actionToConfirm = null; }}
      on:keydown={(e) => { if (e.key === 'Enter' || e.key === ' ') { show2faPromptModal = false; actionToConfirm = null; } }}
    >
      <div
        class="bg-card p-6 rounded-lg shadow-xl w-full max-w-sm text-card-foreground"
        on:click|stopPropagation
        role="dialog"
        aria-modal="true"
        on:keydown={(e) => { if (e.key === 'Escape') { show2faPromptModal = false; actionToConfirm = null; } }}
      >
        <h3 class="text-xl font-semibold mb-2">{$t('security.2fa.prompt.title')}</h3>
        <p class="text-sm text-muted-foreground mb-4">{$t('security.2fa.prompt.subtitle')}</p>
        
        <div class="space-y-2">
          <Label for="totp-action">{$t('security.2fa.prompt.label')}</Label>
          <Input
            id="totp-action"
            type="text"
            bind:value={totpActionCode}
            placeholder="123456"
            inputmode="numeric"
            autocomplete="one-time-code"
            maxlength="6"
            autofocus
          />
          {#if twoFaErrorMessage}
            <p class="text-sm text-red-500">{twoFaErrorMessage}</p>
          {/if}
        </div>

        <div class="mt-6 flex justify-end gap-2">
          <Button variant="outline" on:click={() => { show2faPromptModal = false; actionToConfirm = null; }}>{$t('actions.cancel')}</Button>
          <Button on:click={confirmActionWith2FA} disabled={isVerifyingAction || totpActionCode.length < 6}>
            {isVerifyingAction ? $t('actions.verifying') : $t('actions.confirm')}
          </Button>
        </div>
      </div>
    </div>
  {/if}

</div><|MERGE_RESOLUTION|>--- conflicted
+++ resolved
@@ -939,7 +939,6 @@
     }
   }
 
-<<<<<<< HEAD
   function saveOrClearPassword(address: string, password: string) {
     try {
       const savedPasswordsRaw = localStorage.getItem('chiral_keystore_passwords');
@@ -954,7 +953,6 @@
       localStorage.setItem('chiral_keystore_passwords', JSON.stringify(savedPasswords));
     } catch (e) {
       console.error("Failed to save password to localStorage", e);
-=======
   // --- 2FA Functions ---
 
   // This would be called by the "Enable 2FA" button
@@ -1072,7 +1070,6 @@
         with2FA(() => {
             privateKeyVisible = true;
         });
->>>>>>> 723a6438
     }
   }
 
