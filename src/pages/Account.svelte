<script lang="ts">
  import Button from '$lib/components/ui/button.svelte'
  import Card from '$lib/components/ui/card.svelte'
  import Input from '$lib/components/ui/input.svelte'
  import Label from '$lib/components/ui/label.svelte'
  import { Wallet, Copy, ArrowUpRight, ArrowDownLeft, History, Coins, Plus, Import, BadgeX, KeyRound, FileText } from 'lucide-svelte'
  import DropDown from "$lib/components/ui/dropDown.svelte";
  import { wallet, etcAccount, blacklist} from '$lib/stores' 
  import { transactions } from '$lib/stores';
  import { derived } from 'svelte/store'
  import { invoke } from '@tauri-apps/api/core'
  import QRCode from 'qrcode'
  import { Html5QrcodeScanner as Html5QrcodeScannerClass } from 'html5-qrcode'
  import { tick } from 'svelte'
  import { onMount } from 'svelte'
  import { fade, fly } from 'svelte/transition'
  import { t, locale } from 'svelte-i18n'
  import { showToast } from '$lib/toast'
  import { get } from 'svelte/store'
  import { totalEarned, totalSpent } from '$lib/stores';

  const tr = (k: string, params?: Record<string, any>) => get(t)(k, params)
  
  // Basic obfuscation for locally stored passwords. NOT for cryptographic security.
  const OBFUSCATION_KEY = 'chiral-network-p@ssw0rd-key'; // A simple key

  function obfuscate(text: string): string {
    const textBytes = new TextEncoder().encode(text);
    const keyBytes = new TextEncoder().encode(OBFUSCATION_KEY);
    const resultBytes = textBytes.map((byte, i) => byte ^ keyBytes[i % keyBytes.length]);
    return btoa(String.fromCharCode(...resultBytes)); // Base64 encode to handle binary data
  }

  function deobfuscate(base64Text: string): string {
    try {
      const resultBytes = [...atob(base64Text)].map(char => char.charCodeAt(0));
      const keyBytes = new TextEncoder().encode(OBFUSCATION_KEY);
      const textBytes = resultBytes.map((byte, i) => byte ^ keyBytes[i % keyBytes.length]);
      return new TextDecoder().decode(new Uint8Array(textBytes));
    } catch (e) {
      console.error("Deobfuscation failed", e);
      return ''; // Return empty string on failure
    }
  }

  // HD wallet imports
  import MnemonicWizard from '$lib/components/wallet/MnemonicWizard.svelte'
  import AccountList from '$lib/components/wallet/AccountList.svelte'
  // HD helpers are used within MnemonicWizard/AccountList components

  // Transaction components
  import TransactionReceipt from '$lib/components/TransactionReceipt.svelte'


  // Check if running in Tauri environment
  const isTauri = typeof window !== 'undefined' && '__TAURI_INTERNALS__' in window

  // Interfaces - Transaction is now defined in stores.ts

  // interface Transaction {
  //   id: number;
  //   type: 'sent' | 'received';
  //   amount: number;
  //   to?: string;
  //   from?: string;
  //   date: Date;
  //   description: string;
  //   status: 'pending' | 'completed';
  // }

  interface BlacklistEntry {
    chiral_address: string;
    reason: string;
    timestamp: Date;
    notes?: string;  // Make notes optional since it may not exist
  }
  
  let recipientAddress = ''
  let sendAmount = 0
  let rawAmountInput = '' // Track raw user input for validation
  let privateKeyVisible = false
  let showPending = false
  let importPrivateKey = ''
  let isCreatingAccount = false
  let isImportingAccount = false
  let isGethRunning = false
  let showQrCodeModal = false;
  let qrCodeDataUrl = ''
  let showScannerModal = false;
  let keystorePassword = '';
  let isSavingToKeystore = false;
  let keystoreSaveMessage = '';
  let keystoreAccounts: string[] = [];
  let selectedKeystoreAccount = '';
  let loadKeystorePassword = '';
  let isLoadingFromKeystore = false;
  let keystoreLoadMessage = '';
  let rememberKeystorePassword = false;
  let passwordStrength = '';
  let isPasswordValid = false;
  let passwordFeedback = '';
  
  // HD wallet state (frontend only)
  let showMnemonicWizard = false;
  let mnemonicMode: 'create' | 'import' = 'create';
  let hdMnemonic: string = '';
  let hdPassphrase: string = '';
  type HDAccountItem = { index: number; change: number; address: string; label?: string; privateKeyHex?: string };
  let hdAccounts: HDAccountItem[] = [];

  // Transaction receipt modal state
  let selectedTransaction: any = null;
  let showTransactionReceipt = false;
  
  // 2FA State
  // In a real app, this status should be loaded with the user's account data.
  let is2faEnabled = false; 
  let show2faSetupModal = false;
  let show2faPromptModal = false;
  let totpSetupInfo: { secret: string; qrCodeDataUrl: string } | null = null;
  let totpVerificationCode = '';
  let isVerifying2fa = false;
  let actionToConfirm: (() => any) | null = null;
  let totpActionCode = '';
  let isVerifyingAction = false;
  let twoFaErrorMessage = '';


  let Html5QrcodeScanner: InstanceType<typeof Html5QrcodeScannerClass> | null = null;
  
  // Demo transactions - in real app these will be fetched from blockchain
  // const transactions = writable<Transaction[]>([
  //   { id: 1, type: 'received', amount: 50.5, from: '0x8765...4321', to: undefined, date: new Date('2024-03-15'), description: 'File purchase', status: 'completed' },
  //   { id: 2, type: 'sent', amount: 10.25, to: '0x1234...5678', from: undefined, date: new Date('2024-03-14'), description: 'Proxy service', status: 'completed' },
  //   { id: 3, type: 'received', amount: 100, from: '0xabcd...ef12', to: undefined, date: new Date('2024-03-13'), description: 'Upload reward', status: 'completed' },
  //   { id: 4, type: 'sent', amount: 5.5, to: '0x9876...5432', from: undefined, date: new Date('2024-03-12'), description: 'File download', status: 'completed' },
  // ]);

  // Enhanced validation states
  let validationWarning = '';
  let isAmountValid = true;
  let addressWarning = '';
  let isAddressValid = false;

  // Blacklist validation state
  let blacklistAddressWarning = '';
  let isBlacklistAddressValid = false;


  // Copy feedback message
  let copyMessage = '';
  let privateKeyCopyMessage = '';
   
  // Export feedback message
  let exportMessage = '';
  
  // Filtering state
  let filterType: 'all' | 'sent' | 'received' = 'all';
  let filterDateFrom: string = '';
  let filterDateTo: string = '';
  let sortDescending: boolean = true;
  let searchQuery: string = '';
  
  // Fee preset (UI stub only)
  let feePreset: 'low' | 'market' | 'fast' = 'market'
  let estimatedFeeDisplay: string = '—'
  let estimatedFeeNumeric: number = 0
  
  // Confirmation for sending transaction
  let isConfirming = false
  let countdown = 0
  let intervalId: number | null = null

  // Fetch balance when account changes
  $: if ($etcAccount && isGethRunning) {
    fetchBalance()
  }

  // Derived filtered transactions
  $: filteredTransactions = $transactions
    .filter(tx => {
      const matchesType = filterType === 'all' || tx.type === filterType;
      const txDate = tx.date instanceof Date ? tx.date : new Date(tx.date);
      const fromOk = !filterDateFrom || txDate >= new Date(filterDateFrom + 'T00:00:00'); // the start of day
      const toOk = !filterDateTo || txDate <= new Date(filterDateTo + 'T23:59:59'); // and the end of day to include full date ranges
      
      // Search filter
      const matchesSearch = !searchQuery || 
        tx.description?.toLowerCase().includes(searchQuery.toLowerCase()) ||
        tx.to?.toLowerCase().includes(searchQuery.toLowerCase()) ||
        tx.from?.toLowerCase().includes(searchQuery.toLowerCase()) ||
        tx.id.toString().includes(searchQuery);
      
      return matchesType && fromOk && toOk && matchesSearch;
    })
    .slice()
    .sort((a, b) => {
      const dateA = a.date instanceof Date ? a.date : new Date(a.date);
      const dateB = b.date instanceof Date ? b.date : new Date(b.date);
      return sortDescending ? dateB.getTime() - dateA.getTime() : dateA.getTime() - dateB.getTime();
    });

  // Address validation
  $: {
    if (!recipientAddress) {
      addressWarning = '';
      isAddressValid = false;
    } else if (!recipientAddress.startsWith('0x')) {
      addressWarning = tr('errors.address.mustStartWith0x');
      isAddressValid = false;
    } else if (recipientAddress.length !== 42) {
      addressWarning = tr('errors.address.mustBe42');
      isAddressValid = false;
    } else if (!isValidAddress(recipientAddress)) {
      addressWarning = tr('errors.address.mustBeHex');
      isAddressValid = false;
    } else if (isAddressBlacklisted(recipientAddress)) {
      addressWarning = tr('errors.address.blacklisted');
      isAddressValid = false;
    } else {
      addressWarning = '';
      isAddressValid = true;
    }
  }

  // Amount validation
  $: {
    if (rawAmountInput === '') {
      validationWarning = '';
      isAmountValid = false;
      sendAmount = 0;
    } else {
      const inputValue = parseFloat(rawAmountInput);

      if (isNaN(inputValue) || inputValue <= 0) {
        validationWarning = tr('errors.amount.invalid');
        isAmountValid = false;
        sendAmount = 0;
      } else if (inputValue < 0.01) {
        validationWarning = tr('errors.amount.min', { min: '0.01' });
        isAmountValid = false;
        sendAmount = 0;
      } else if (inputValue > $wallet.balance) {
        validationWarning = tr('errors.amount.insufficient', { values: { more: (inputValue - $wallet.balance).toFixed(2) } });
        isAmountValid = false;
        sendAmount = 0;
      } else if (inputValue + estimatedFeeNumeric > $wallet.balance) {
        validationWarning = tr('errors.amount.insufficientWithFee', { values: { more: (inputValue + estimatedFeeNumeric - $wallet.balance).toFixed(2) } });
        isAmountValid = false;
        sendAmount = 0;
      } else {
        // Valid amount
        validationWarning = '';
        isAmountValid = true;
        sendAmount = inputValue;
      }
    }
  }

  // Add password validation logic
  $: {
    if (!keystorePassword) {
      passwordStrength = '';
      passwordFeedback = '';
      isPasswordValid = false;
    } else {
      // Check password requirements
      const hasMinLength = keystorePassword.length >= 8;
      const hasUppercase = /[A-Z]/.test(keystorePassword);
      const hasLowercase = /[a-z]/.test(keystorePassword);
      const hasNumber = /[0-9]/.test(keystorePassword);
      const hasSpecial = /[!@#$%^&*(),.?":{}|<>]/.test(keystorePassword);

      // Calculate strength
      let strength = 0;
      if (hasMinLength) strength++;
      if (hasUppercase) strength++;
      if (hasLowercase) strength++;
      if (hasNumber) strength++; 
      if (hasSpecial) strength++;

      // Set feedback based on strength
      if (strength < 2) {
        passwordStrength = 'weak';
        passwordFeedback = tr('password.weak');
        isPasswordValid = false;
      } else if (strength < 4) {
        passwordStrength = 'medium';
        passwordFeedback = tr('password.medium');
        isPasswordValid = false;
      } else {
        passwordStrength = 'strong';
        passwordFeedback = tr('password.strong');
        isPasswordValid = true;
      }
    }
  }

  // Mock estimated fee calculation (UI-only) - separate from validation
  $: estimatedFeeNumeric = rawAmountInput && parseFloat(rawAmountInput) > 0 ? parseFloat((parseFloat(rawAmountInput) * { low: 0.0025, market: 0.005, fast: 0.01 }[feePreset]).toFixed(4)) : 0
  $: estimatedFeeDisplay = rawAmountInput && parseFloat(rawAmountInput) > 0 ? `${estimatedFeeNumeric.toFixed(4)} Chiral` : '—'

  // Blacklist address validation (same as Send Coins validation)
  $: {
    const addr = newBlacklistEntry.chiral_address;

    if (!addr) {
      blacklistAddressWarning = '';
      isBlacklistAddressValid = false;
    } else if (!addr.startsWith('0x')) {
      blacklistAddressWarning = tr('errors.address.mustStartWith0x');
      isBlacklistAddressValid = false;
    } else if (addr.length !== 42) {
      blacklistAddressWarning = tr('errors.address.mustBe42');
      isBlacklistAddressValid = false;
    } else if (!isValidAddress(addr)) {
      blacklistAddressWarning = tr('errors.address.mustBeHex');
      isBlacklistAddressValid = false;
    } else if (isAddressAlreadyBlacklisted(addr)) {
      blacklistAddressWarning = tr('blacklist.errors.alreadyExists');
      isBlacklistAddressValid = false;
    } else if (isOwnAddress(addr)) {
      blacklistAddressWarning = tr('blacklist.errors.ownAddress');
      isBlacklistAddressValid = false;
    } else {
      blacklistAddressWarning = '';
      isBlacklistAddressValid = true;
    }
  }
  
  // Prepare options for the DropDown component
  $: keystoreOptions = keystoreAccounts.map(acc => ({ value: acc, label: acc }));

  // When logged out, if a keystore account is selected, try to load its saved password.
  $: if (!$etcAccount && selectedKeystoreAccount) {
    loadSavedPassword(selectedKeystoreAccount);
  }

  // Enhanced address validation function
  function isValidAddress(address: string): boolean {
    // Check that everything after 0x is hexadecimal
    const hexPart = address.slice(2);
    if (hexPart.length === 0) return false;
    
    const hexRegex = /^[a-fA-F0-9]+$/;
    return hexRegex.test(hexPart);
  }

  // Add helper function to check blacklist
  function isAddressBlacklisted(address: string): boolean {
    return $blacklist.some(entry => 
      entry.chiral_address.toLowerCase() === address.toLowerCase()
    );
  }
  
  function copyAddress() {
  const addressToCopy = $etcAccount ? $etcAccount.address : $wallet.address;
  navigator.clipboard.writeText(addressToCopy);
  
  
  showToast('Address copied to clipboard!', 'success')
  
  
}

  function copyPrivateKey() {
    with2FA(() => {
      const privateKeyToCopy = $etcAccount ? $etcAccount.private_key : '';
      if (privateKeyToCopy) {
        navigator.clipboard.writeText(privateKeyToCopy);
        privateKeyCopyMessage = tr('messages.copied');
      }
      else {
        privateKeyCopyMessage = tr('messages.failed');
      }
      setTimeout(() => privateKeyCopyMessage = '', 1500);
    });
  }
    
  function exportWallet() {
    with2FA(async () => {
      try {
        const walletData = {
          address: $etcAccount?.address,
          privateKey: $etcAccount?.private_key,
          balance: $wallet.balance,
          totalEarned: get(totalEarned),
          totalSpent: get(totalSpent),
          pendingTransactions: $wallet.pendingTransactions,
          exportDate: new Date().toISOString(),
          version: "1.0"
        };
        
        const dataStr = JSON.stringify(walletData, null, 2);
        const dataBlob = new Blob([dataStr], { type: 'application/json' });
        
        // Check if the File System Access API is supported
        if ('showSaveFilePicker' in window) {
          try {
            const fileHandle = await (window as any).showSaveFilePicker({
              suggestedName: `chiral-wallet-export-${new Date().toISOString().split('T')[0]}.json`,
              types: [{
                description: 'JSON files',
                accept: {
                  'application/json': ['.json'],
                },
              }],
            });
            
            const writable = await fileHandle.createWritable();
            await writable.write(dataBlob);
            await writable.close();

            exportMessage = tr('wallet.exportSuccess');
          } catch (error: any) {
            if (error.name !== 'AbortError') {
              throw error;
            }
            // User cancelled, don't show error message
            return;
          }
        } else {
          // Fallback for browsers that don't support File System Access API
          const url = URL.createObjectURL(dataBlob);
          const link = document.createElement('a');
          link.href = url;
          link.download = `chiral-wallet-export-${new Date().toISOString().split('T')[0]}.json`;
          document.body.appendChild(link);
          link.click();
          document.body.removeChild(link);
          URL.revokeObjectURL(url);

          exportMessage = tr('wallet.exportSuccess');
        }
        
        setTimeout(() => exportMessage = '', 3000);
      } catch (error) {
        console.error('Export failed:', error);
        exportMessage = tr('errors.exportFailed');
        setTimeout(() => exportMessage = '', 3000);
      }
    });
  }
  
  function handleSendClick() {
    if (!isAddressValid || !isAmountValid || sendAmount <= 0) return

    if (isConfirming) {
      // Cancel if user taps again during countdown
      cancelCountdown()
      return
    }

    with2FA(startCountdown);
  }

  function startCountdown() {
    isConfirming = true
    countdown = 5

    intervalId = window.setInterval(() => {
      countdown--
      if (countdown <= 0) {
        clearInterval(intervalId!)
        intervalId = null
        isConfirming = false
        sendTransaction() 
      }
    }, 1000)
  }

  function cancelCountdown() {
    if (intervalId) {
      clearInterval(intervalId)
      intervalId = null
    }
    isConfirming = false
    countdown = 0
    // User intentionally cancelled during countdown
    showToast('Transaction cancelled', 'warning')
  }

  function sendTransaction() {
    if (!isAddressValid || !isAmountValid || !isAddressValid || sendAmount <= 0) return
    
    // Notify submission (mocked)
    showToast('Transaction submitted', 'info')

    // Simulate transaction
    wallet.update(w => ({
      ...w,
      balance: w.balance - sendAmount,
      pendingTransactions: w.pendingTransactions + 1,
    }))

    transactions.update(txs => [
    {
      id: Date.now(),
      type: 'sent',
      amount: sendAmount,
      to: recipientAddress,
      date: new Date(),
      description: tr('transactions.manual'),
      status: 'pending'
    },
    ...txs // prepend so latest is first
  ])
    
    // Clear form
    recipientAddress = ''
    sendAmount = 0
    rawAmountInput = ''
    
    // Simulate transaction completion
    setTimeout(() => {
      wallet.update(w => ({
        ...w,
        pendingTransactions: Math.max(0, w.pendingTransactions - 1)
      }))
      transactions.update(txs => txs.map(tx => tx.status === 'pending' ? { ...tx, status: 'completed' } : tx))
      // Notify success (mocked)
      showToast('Transaction confirmed', 'success')
    }, 3000)
  }
  
  function formatDate(date: Date): string {
    const loc = get(locale) || 'en-US'
    return new Intl.DateTimeFormat(loc, { month: 'short', day: 'numeric', year: 'numeric' }).format(date)
  }

  function handleTransactionClick(tx: any) {
    selectedTransaction = tx;
    showTransactionReceipt = true;
  }

  function closeTransactionReceipt() {
    showTransactionReceipt = false;
    selectedTransaction = null;
  }

  // Ensure wallet.pendingTransactions matches actual pending transactions
  const pendingCount = derived(transactions, $txs => $txs.filter(tx => tx.status === 'pending').length);

  // Ensure pendingCount is used (for linter)
  $: void $pendingCount;

  let balanceInterval: number | undefined
  
  onMount(() => {
    checkGethStatus()
    loadKeystoreAccountsList();

    // Set up periodic balance refresh every 10 seconds
    balanceInterval = window.setInterval(() => {
      if ($etcAccount && isGethRunning) {
        fetchBalance()
      }
    }, 10000)

    // Cleanup function
    return () => {
      if (balanceInterval) window.clearInterval(balanceInterval)
    }
  })

  async function checkGethStatus() {
    try {
      if (isTauri) {
        isGethRunning = await invoke('is_geth_running') as boolean
        // Fetch balance if account exists and geth is running
        if ($etcAccount && isGethRunning) {
          fetchBalance()
        }
      } else {
        // Fallback for web environment - assume geth is not running
        isGethRunning = false
        console.log('Running in web mode - geth not available')
      }
    } catch (error) {
      console.error('Failed to check geth status:', error)
    }
  }

  async function fetchBalance() {
    if (!$etcAccount) return
    
    try {
      if (isTauri && isGethRunning) {
        // Desktop app with local geth node - get real blockchain balance
        const balance = await invoke('get_account_balance', { address: $etcAccount.address }) as string
        wallet.update(w => ({ ...w, balance: parseFloat(balance) }))
      } else if (isTauri && !isGethRunning) {
        // Desktop app but geth not running - use stored balance
        console.log('Geth not running - using stored balance')
      } else {
        // Web environment - For now, simulate balance updates for demo purposes
        const simulatedBalance = $wallet.balance + Math.random() * 10 // Small random changes
        wallet.update(w => ({ ...w, balance: Math.max(0, simulatedBalance) }))
      }
    } catch (error) {
      console.error('Failed to fetch balance:', error)
      // Fallback to stored balance on error
    }
  }

  
  async function createChiralAccount() {
  isCreatingAccount = true
  try {
    let account: { address: string, private_key: string, blacklist: Object[] }

    if (isTauri) {
      account = await invoke('create_chiral_account') as { address: string, private_key: string, blacklist: Object[] }
    } else {
      const demoAddress = '0x' + Math.random().toString(16).substr(2, 40)
      const demoPrivateKey = '0x' + Math.random().toString(16).substr(2, 64)
      const demoBlackList = [{node_id: 169245, name: "Jane"}]
      account = {
        address: demoAddress,
        private_key: demoPrivateKey,
        blacklist: demoBlackList
      }
      console.log('Running in web mode - using demo account')
    }

    etcAccount.set(account)
    wallet.update(w => ({
      ...w,
      address: account.address,
      balance: 0,
      pendingTransactions: 0
    }))

    // 🔹 Reset transaction history for new account
    transactions.set([])

    showToast('Account Created Successfully!', 'success')
    
    if (isGethRunning) {
      await fetchBalance()
    }
  } catch (error) {
    console.error('Failed to create Chiral account:', error)
    showToast('Failed to create account: ' + String(error), 'error')
    alert(tr('errors.createAccount', { error: String(error) }))
  } finally {
    isCreatingAccount = false
  }
}

  async function setAccount(account: { address: string, private_key: string }) {
    etcAccount.set(account);
    wallet.update(w => ({ ...w, address: account.address }));
    if (isGethRunning) { await fetchBalance(); }
  }

  async function saveToKeystore() {
    if (!keystorePassword || !$etcAccount) return;

    isSavingToKeystore = true;
    keystoreSaveMessage = '';

    try {
        if (isTauri) {
            await invoke('save_account_to_keystore', {
                address: $etcAccount.address,
                privateKey: $etcAccount.private_key,
                password: keystorePassword,
            });
            keystoreSaveMessage = tr('keystore.success');
        } else {
            // Simulate for web
            console.log('Simulating save to keystore with password:', keystorePassword);
            await new Promise(resolve => setTimeout(resolve, 1000));
            keystoreSaveMessage = tr('keystore.successSimulated');
        }
        keystorePassword = ''; // Clear password after saving
    } catch (error) {
        console.error('Failed to save to keystore:', error);
        keystoreSaveMessage = tr('keystore.error', { error: String(error) });
    } finally {
        isSavingToKeystore = false;
        setTimeout(() => keystoreSaveMessage = '', 4000);
    }
  }

  async function scanQrCode() {
    // 1. Show the modal
    showScannerModal = true;

    // 2. Wait for Svelte to render the modal in the DOM
    await tick();

    // 3. This function runs when a QR code is successfully scanned
    function onScanSuccess(decodedText: string, decodedResult: any) {
      // Handle the scanned code
      console.log(`Code matched = ${decodedText}`, decodedResult);
      
      // Paste the address into the input field
      recipientAddress = decodedText;
      
      // Stop the scanner and close the modal
      if (Html5QrcodeScanner) {
        Html5QrcodeScanner.clear();
        Html5QrcodeScanner = null;
      }
      showScannerModal = false;
    }

    // 4. This function can handle errors (optional)
    function onScanFailure() {
      // handle scan failure, usually better to ignore and let the user keep trying
      // console.warn(`Code scan error`);
    }

    // 5. Create and render the scanner
    Html5QrcodeScanner = new Html5QrcodeScannerClass(
      "qr-reader", // The ID of the div we created in the HTML
      { fps: 10, qrbox: { width: 250, height: 250 } },
      /* verbose= */ false);
    Html5QrcodeScanner.render(onScanSuccess, onScanFailure);
  }

  // --- We also need a way to stop the scanner if the user just clicks "Cancel" ---
  // We can use a reactive statement for this.
  $: if (!showScannerModal && Html5QrcodeScanner) {
    Html5QrcodeScanner.clear();
    Html5QrcodeScanner = null;
  }

  async function importChiralAccount() {
    if (!importPrivateKey) return
    
    isImportingAccount = true
    try {
      let account: { address: string, private_key: string }
      
      if (isTauri) {
        account = await invoke('import_chiral_account', { privateKey: importPrivateKey }) as { address: string, private_key: string }
      } else {
        const demoAddress = '0x' + Math.random().toString(16).substr(2, 40)
        account = {
          address: demoAddress,
          private_key: importPrivateKey
        }
        console.log('Running in web mode - using provided private key')
      }
      
      etcAccount.set(account)
      wallet.update(w => ({
        ...w,
        address: account.address
      }))
      await setAccount(account);
      importPrivateKey = ''
      
      
      showToast('Account imported successfully!', 'success')
      
      if (isGethRunning) {
        await fetchBalance()
      }
    } catch (error) {
      console.error('Failed to import Chiral account:', error)
      
      
      showToast('Failed to import account: ' + String(error), 'error')
      
      alert('Failed to import account: ' + error)
    } finally {
      isImportingAccount = false
    }
  }

  async function loadPrivateKeyFromFile() {
    try {
      // Create a file input element
      const fileInput = document.createElement('input');
      fileInput.type = 'file';
      fileInput.accept = '.json';
      fileInput.style.display = 'none';
      
      // Handle file selection
      fileInput.onchange = async (event) => {
        const file = (event.target as HTMLInputElement).files?.[0];
        if (!file) return;
        
        try {
          const fileContent = await file.text();
          const accountData = JSON.parse(fileContent);
          
          // Validate the JSON structure
          if (!accountData.privateKey) {
            showToast('Invalid file format: privateKey field not found', 'error');
            return;
          }
          
          // Extract and set the private key
          importPrivateKey = accountData.privateKey;
          showToast('Private key loaded from file successfully!', 'success');
          
        } catch (error) {
          console.error('Error reading file:', error);
          showToast('Error reading file: ' + String(error), 'error');
        }
      };
      
      // Trigger file selection
      document.body.appendChild(fileInput);
      fileInput.click();
      document.body.removeChild(fileInput);
      
    } catch (error) {
      console.error('Error loading file:', error);
      showToast('Error loading file: ' + String(error), 'error');
    }
  }

  // HD wallet handlers
  function openCreateMnemonic() {
    mnemonicMode = 'create';
    showMnemonicWizard = true;
  }
  function openImportMnemonic() {
    mnemonicMode = 'import';
    showMnemonicWizard = true;
  }
  function closeMnemonicWizard() {
    showMnemonicWizard = false;
  }
  async function completeMnemonicWizard(ev: { mnemonic: string, passphrase: string, account: { address: string, privateKeyHex: string, index: number, change: number }, name?: string }) {
    showMnemonicWizard = false;
    hdMnemonic = ev.mnemonic;
    hdPassphrase = ev.passphrase || '';
    // set first account
    hdAccounts = [{ index: ev.account.index, change: ev.account.change, address: ev.account.address, privateKeyHex: ev.account.privateKeyHex, label: ev.name || 'Account 0' }];
    // set as active
    etcAccount.set({ address: ev.account.address, private_key: '0x' + ev.account.privateKeyHex });
    wallet.update(w => ({ ...w, address: ev.account.address }));
    if (isGethRunning) { await fetchBalance(); }
  }
  function onHDAccountsChange(updated: HDAccountItem[]) {
    hdAccounts = updated;
  }

  async function loadKeystoreAccountsList() {
    try {
      if (isTauri) {
        const accounts = await invoke('list_keystore_accounts') as string[];
        keystoreAccounts = accounts;
        if (accounts.length > 0) {
          selectedKeystoreAccount = accounts[0];
        }
      }
    } catch (error) {
      console.error('Failed to list keystore accounts:', error);
    }
  }

  function loadSavedPassword(address: string) {
    try {
      const savedPasswordsRaw = localStorage.getItem('chiral_keystore_passwords');
      if (savedPasswordsRaw) {
        const savedPasswords = JSON.parse(savedPasswordsRaw);
        if (savedPasswords[address]) {
          loadKeystorePassword = deobfuscate(savedPasswords[address]);
          rememberKeystorePassword = true;
        } else {
          // Clear if no password is saved for this account
          loadKeystorePassword = '';
          rememberKeystorePassword = false;
        }
      }
    } catch (e) {
      console.error("Failed to load saved password from localStorage", e);
    }
  }

  async function loadFromKeystore() {
    if (!selectedKeystoreAccount || !loadKeystorePassword) return;

    isLoadingFromKeystore = true;
    keystoreLoadMessage = '';

    try {
        if (isTauri) {
            // Send password to backend for decryption
            const decryptedAccount = await invoke('load_account_from_keystore', {
                address: selectedKeystoreAccount,
                password: loadKeystorePassword,
            }) as { 
                address: string, 
                private_key: string,
            };

            // Verify the decrypted address matches selected address
            if (decryptedAccount.address.toLowerCase() !== selectedKeystoreAccount.toLowerCase()) {
                throw new Error(tr('keystore.load.addressMismatch'));
            }

            // Save or clear the password from local storage based on the checkbox
            saveOrClearPassword(selectedKeystoreAccount, loadKeystorePassword);

            // Update stores with decrypted account
            etcAccount.set({
                address: decryptedAccount.address,
                private_key: decryptedAccount.private_key
            });

            // Update wallet store
            wallet.update(w => ({
                ...w,
                address: decryptedAccount.address
            }));
            await setAccount(decryptedAccount);
            
            // Clear sensitive data
            loadKeystorePassword = '';
            
            // Fetch initial balance if geth is running
            if (isGethRunning) {
                await fetchBalance();
            }
            
            keystoreLoadMessage = tr('keystore.load.success');

        } else {
            // Web demo mode simulation
            console.log('Simulating keystore load in web mode');
            // Save or clear the password from local storage based on the checkbox
            saveOrClearPassword(selectedKeystoreAccount, loadKeystorePassword);
            await new Promise(resolve => setTimeout(resolve, 1000));
            keystoreLoadMessage = tr('keystore.load.successSimulated');
        }
        
    } catch (error) {
        console.error('Failed to load from keystore:', error);
        keystoreLoadMessage = tr('keystore.load.error', { error: String(error) });
        
        // Clear sensitive data on error
        loadKeystorePassword = '';
    } finally {
        isLoadingFromKeystore = false;
        setTimeout(() => keystoreLoadMessage = '', 4000);
    }
  }

  function saveOrClearPassword(address: string, password: string) {
    try {
      const savedPasswordsRaw = localStorage.getItem('chiral_keystore_passwords');
      let savedPasswords = savedPasswordsRaw ? JSON.parse(savedPasswordsRaw) : {};

      if (rememberKeystorePassword) {
        savedPasswords[address] = obfuscate(password);
      } else {
        delete savedPasswords[address];
      }

      localStorage.setItem('chiral_keystore_passwords', JSON.stringify(savedPasswords));
    } catch (e) {
      console.error("Failed to save password to localStorage", e);
    }
  }

  // Reactive statement to check 2FA status when user logs in
  $: if ($etcAccount && isTauri) {
    check2faStatus();
  }

  async function check2faStatus() {
    try {
      is2faEnabled = await invoke('is_2fa_enabled');
    } catch (error) {
      console.error('Failed to check 2FA status:', error);
      // is2faEnabled will remain false, which is a safe default.
    }
  }

  // --- 2FA Functions ---

  // This would be called by the "Enable 2FA" button
  async function setup2FA() {
    if (!isTauri) {
      showToast('2FA is only available in the desktop app.', 'warning');
      return;
    }

    try {
      const result = await invoke('generate_totp_secret') as { secret: string, otpauth_url: string };
      const qrCodeDataUrl = await QRCode.toDataURL(result.otpauth_url);

      totpSetupInfo = { secret: result.secret, qrCodeDataUrl };
      show2faSetupModal = true;
      totpVerificationCode = '';
      twoFaErrorMessage = '';
    } catch (err) {
      console.error('Failed to setup 2FA:', err);
      showToast('Failed to start 2FA setup: ' + String(err), 'error');
    }
  }

  // Called from the setup modal to verify and enable 2FA
  async function verifyAndEnable2FA() {
    if (!totpSetupInfo || !totpVerificationCode) return;
    isVerifying2fa = true;
    twoFaErrorMessage = '';

    try {
      const success = await invoke('verify_and_enable_totp', {
        secret: totpSetupInfo.secret,
        code: totpVerificationCode,
      });

      if (success) {
        is2faEnabled = true; 
        show2faSetupModal = false;
        showToast('Two-Factor Authentication has been enabled!', 'success');
      } else {
        twoFaErrorMessage = 'Invalid code. Please try again.';
        totpVerificationCode = '';
      }
    } catch (error) {
      twoFaErrorMessage = String(error);
    } finally {
      isVerifying2fa = false;
    }
  }

  // This is the main wrapper for protected actions
  function with2FA(action: () => any) {
    if (!is2faEnabled) {
      action();
      return;
    }
    
    // If 2FA is enabled, show the prompt
    actionToConfirm = action;
    totpActionCode = '';
    twoFaErrorMessage = '';
    show2faPromptModal = true;
  }

  // Called from the 2FA prompt modal
  async function confirmActionWith2FA() {
    if (!actionToConfirm || !totpActionCode) return;
    isVerifyingAction = true;
    twoFaErrorMessage = '';

    try {
      const success = await invoke('verify_totp_code', { code: totpActionCode });

      if (success) {
        show2faPromptModal = false;
        actionToConfirm(); // Execute the original action
      } else {
        twoFaErrorMessage = 'Invalid code. Please try again.';
        totpActionCode = ''; // Clear input on failure
      }
    } catch (error) {
      twoFaErrorMessage = String(error);
    } finally {
      isVerifyingAction = false;
      // Only clear the action if the modal was successfully closed
      if (!show2faPromptModal) {
        actionToConfirm = null;
      }
    }
  }

  // To disable 2FA (this action is also protected by 2FA)
  function disable2FA() {
    with2FA(async () => {
      try {
        await invoke('disable_2fa');
          is2faEnabled = false;
        showToast('Two-Factor Authentication has been disabled.', 'warning');
      } catch (error) {
        console.error('Failed to disable 2FA:', error);
        showToast('Failed to disable 2FA: ' + String(error), 'error');
      }
    });
  }

  function togglePrivateKeyVisibility() {
    if (privateKeyVisible) {
        // Hiding doesn't need 2FA
        privateKeyVisible = false;
    } else {
        // Showing needs 2FA
        with2FA(() => {
            privateKeyVisible = true;
        });
    }
  }

  let newBlacklistEntry = {
    chiral_address: "",
    reason: ""
  }

  
  //Guard add with validity check
  function addBlacklistEntry() {
    if (!isBlacklistFormValid) return;
    const newEntry = { chiral_address: newBlacklistEntry.chiral_address, reason: newBlacklistEntry.reason, timestamp: new Date() };
    blacklist.update(entries => [...entries, newEntry]);
    // Clear input fields
    newBlacklistEntry.chiral_address = "";
    newBlacklistEntry.reason = "";
  }

  function removeBlacklistEntry(chiral_address: string) {
    if (confirm(tr('blacklist.confirm.remove', { address: chiral_address }))) {
      blacklist.update(entries => 
        entries.filter(entry => entry.chiral_address !== chiral_address)
      );
    }
  }

  // Additional variables for enhanced blacklist functionality
  let blacklistSearch = '';
  let importFileInput: HTMLInputElement;
  let editingEntry: number | null = null;
  let editReason = '';

  function startEditEntry(index: number) {
    editingEntry = index;
    editReason = $blacklist[index].reason;
  }

  function cancelEdit() {
    editingEntry = null;
    editReason = '';
  }

  function saveEdit() {
    if (editingEntry !== null && editReason.trim() !== '') {
      blacklist.update(entries => {
        const updated = [...entries];
        updated[editingEntry!] = { ...updated[editingEntry!], reason: editReason.trim() };
        return updated;
      });
    }
    cancelEdit();
  }

  // Enhanced validation
  $: isBlacklistFormValid = 
    newBlacklistEntry.reason.trim() !== '' &&
    isBlacklistAddressValid;

  // Filtered blacklist for search
  $: filteredBlacklist = $blacklist.filter(entry => 
    entry.chiral_address.toLowerCase().includes(blacklistSearch.toLowerCase()) ||
    entry.reason.toLowerCase().includes(blacklistSearch.toLowerCase())
  );


  function isAddressAlreadyBlacklisted(address: string) {
    if (!address) return false;
    return $blacklist.some(entry => 
      entry.chiral_address.toLowerCase() === address.toLowerCase()
    );
  }

  function isOwnAddress(address: string) {
    if (!address || !$etcAccount) return false;
    return address.toLowerCase() === $etcAccount.address.toLowerCase();
  }

  function clearAllBlacklist() {
    const count = $blacklist.length;
    if (window.confirm(`Remove all ${count} blacklisted addresses?`)) {
        blacklist.set([]);
        blacklistSearch = '';
    }
  }

  function clearBlacklistSearch() {
    blacklistSearch = '';
  }

  function copyToClipboard(text: string) {
    navigator.clipboard.writeText(text);
    // Could show a brief "Copied!" message
  }


  function exportBlacklist() {
    const data = {
      version: "1.0",
      exported: new Date().toISOString(),
      blacklist: $blacklist
    };
    
    const blob = new Blob([JSON.stringify(data, null, 2)], { 
      type: 'application/json' 
    });
    
    const url = URL.createObjectURL(blob);
    const link = document.createElement('a');
    link.href = url;
    link.download = `chiral-blacklist-${new Date().toISOString().split('T')[0]}.json`;
    link.click();
    URL.revokeObjectURL(url);
  }

  function handleImportFile(event: Event) {
    const target = event.target as HTMLInputElement;
    const file = target?.files?.[0];
    if (!file) return;

    const reader = new FileReader();
    reader.onload = (e: ProgressEvent<FileReader>) => {
      try {
        const result = e.target?.result;
        if (typeof result !== 'string') return;
        
        const data = JSON.parse(result);
        
        if (data.blacklist && Array.isArray(data.blacklist)) {
          const imported = data.blacklist.filter((entry: Partial<BlacklistEntry>) =>
            entry.chiral_address && 
            entry.reason &&
            isValidAddress(entry.chiral_address) &&
            !isAddressAlreadyBlacklisted(entry.chiral_address)
          ).map((entry: Partial<BlacklistEntry>) => ({
            chiral_address: entry.chiral_address!,
            reason: entry.reason!,
            timestamp: entry.timestamp ? new Date(entry.timestamp) : new Date()
          }));
          
          if (imported.length > 0) {
            // Force reactivity by creating new array reference
            blacklist.update(entries => [...entries, ...imported]);
            alert(tr('blacklist.import.success', { count: imported.length }));
          } else {
            alert(tr('blacklist.import.none'));
          }
        } else {
          alert(tr('blacklist.import.invalid'));
        }
      } catch (error) {
        alert(tr('blacklist.import.parseError'));
      }
    };
    
    reader.readAsText(file);
    target.value = ''; // Reset input
  }

  // Enhanced keyboard event handling
  function handleEditKeydown(e: CustomEvent<KeyboardEvent>) {
    if (e.detail.key === 'Enter') {
      e.detail.preventDefault();
      saveEdit();
    }
    if (e.detail.key === 'Escape') {
      e.detail.preventDefault();
      cancelEdit();
    }
  }

  // Helper function to set max amount
  function setMaxAmount() {
    rawAmountInput = $wallet.balance.toFixed(2);
  }

  function logout() {
    // Clear the account details from memory, effectively logging out
    etcAccount.set(null);

    // Reset wallet state to defaults
    wallet.update(w => ({
      ...w,
      address: '',
      balance: 0,
      totalEarned: 0,
      totalSpent: 0,
      pendingTransactions: 0,
    }));

    // Explicitly nullify sensitive component state variables to assist garbage collection.
    privateKeyVisible = false;
    keystorePassword = '';
    loadKeystorePassword = '';
    importPrivateKey = '';

    // For enhanced security, clear any session-related data from browser storage.
    // This helps ensure no sensitive information like private keys persists in localStorage.
    // Note: This will clear ALL data for this domain (e.g., settings, blacklist).
    if (typeof window !== 'undefined') {
      window.sessionStorage?.clear();
    }

    console.log('Session cleared, wallet locked.');
    showToast('Wallet locked and session data cleared', 'success');
    
    // Refresh the list of keystore accounts for the login view
    loadKeystoreAccountsList();
  }

  async function generateAndShowQrCode(){
    const address = $etcAccount?.address;
    if(!address) return;
    try{
      qrCodeDataUrl = await QRCode.toDataURL(address, {
        errorCorrectionLevel: 'H',
        type: 'image/png',
        width: 200,
        margin: 2,
        color: {
          dark: '#000000',
          light: '#FFFFFF'
        }
      });
      showQrCodeModal = true;
    }
    catch(err){
      console.error('Failed to generate QR code', err);
      alert('Could not generate the QR code.');
    }
  }

  let sessionTimeout = 600; // seconds (10 minutes)
  let sessionTimer: number | null = null;
  let lastActivity = Date.now();
  let autoLockMessage = '';

  function resetSessionTimer() {
    lastActivity = Date.now();
    if (sessionTimer) clearTimeout(sessionTimer);
    sessionTimer = window.setTimeout(() => {
      autoLockWallet();
    }, sessionTimeout * 1000);
  }

  function autoLockWallet() {
    logout();
    autoLockMessage = 'Wallet auto-locked due to inactivity.';
    showToast(autoLockMessage, 'warning');
    setTimeout(() => autoLockMessage = '', 5000);
  }

  // Listen for user activity to reset timer
  function setupSessionTimeout() {
    const events = ['mousemove', 'keydown', 'mousedown', 'touchstart'];
    for (const ev of events) {
      window.addEventListener(ev, resetSessionTimer);
    }
    resetSessionTimer();
    return () => {
      for (const ev of events) {
        window.removeEventListener(ev, resetSessionTimer);
      }
      if (sessionTimer) clearTimeout(sessionTimer);
    };
  }

  onMount(() => {
    const cleanup = setupSessionTimeout();
    return cleanup;
  })

</script>

<div class="space-y-6">
  <div>
    <h1 class="text-3xl font-bold">{$t('account.title')}</h1>
    <p class="text-muted-foreground mt-2">{$t('account.subtitle')}</p>
</div>

{#if showMnemonicWizard}
  <MnemonicWizard
    mode={mnemonicMode}
    onCancel={closeMnemonicWizard}
    onComplete={completeMnemonicWizard}
  />
{/if}

  <div class="grid grid-cols-1 {$etcAccount ? 'md:grid-cols-2' : ''} gap-4">
    <Card class="p-6">
      <div class="flex items-center justify-between mb-4">
        <h2 class="text-lg font-semibold">{$t('wallet.title')}</h2>
        <Wallet class="h-5 w-5 text-muted-foreground" />
      </div>
      
      <div class="space-y-4">
        {#if !$etcAccount}
          <div class="space-y-3">
            <p class="text-sm text-muted-foreground">{$t('wallet.cta.intro')}</p>
            
            <Button 
              class="w-full" 
              on:click={createChiralAccount}
              disabled={isCreatingAccount}
            >
              <Plus class="h-4 w-4 mr-2" />
              {isCreatingAccount ? $t('actions.creating') : $t('actions.createAccount')}
            </Button>
            <div class="grid grid-cols-1 sm:grid-cols-2 gap-2">
              <Button variant="outline" class="w-full" on:click={openCreateMnemonic}>
                <KeyRound class="h-4 w-4 mr-2" /> {$t('wallet.hd.create_via_phrase')}
              </Button>
              <Button variant="outline" class="w-full" on:click={openImportMnemonic}>
                <Import class="h-4 w-4 mr-2" /> {$t('wallet.hd.import_phrase')}
              </Button>
            </div>
            
            <div class="space-y-2">
              <div class="flex w-full">
                <Input
                  type="text"
                  bind:value={importPrivateKey}
                  placeholder={$t('placeholders.importPrivateKey')}
                  class="flex-1 rounded-r-none border-r-0"
                  autocomplete="off"
                  data-form-type="other"
                  data-lpignore="true"
                  spellcheck="false"
                />
                <Button 
                  variant="outline"
                  size="default"
                  on:click={loadPrivateKeyFromFile}
                  class="rounded-l-none border-l-0 bg-gray-200 hover:bg-gray-300 border-gray-300 text-gray-900 shadow-sm"
                  title="Import private key from wallet JSON"
                >
                  <FileText class="h-4 w-4 mr-2" />
                  {$t('wallet.hd.load_from_wallet')}
                </Button>
              </div>
              <Button 
                class="w-full" 
                variant="outline"
                on:click={importChiralAccount}
                disabled={!importPrivateKey || isImportingAccount}
              >
                <Import class="h-4 w-4 mr-2" />
                {isImportingAccount ? $t('actions.importing') : $t('actions.importAccount')}
              </Button>
            </div>

            <div class="relative py-2">
              <div class="absolute inset-0 flex items-center">
                <span class="w-full border-t"></span>
              </div>
              <div class="relative flex justify-center text-xs uppercase">
                <span class="bg-card px-2 text-muted-foreground">{$t('wallet.cta.or')}</span>
              </div>
            </div>

            <div class="space-y-3">
              <h3 class="text-md font-medium">{$t('keystore.load.title')}</h3>
              {#if keystoreAccounts.length > 0}
                <div class="space-y-2">
                  <div>
                    <Label for="keystore-account">{$t('keystore.load.select')}</Label>
                    <div class="mt-1">
                      <DropDown
                        id="keystore-account"
                        options={keystoreOptions}
                        bind:value={selectedKeystoreAccount}
                        disabled={keystoreAccounts.length === 0}
                      />
                    </div>
                  </div>
                  <div>
                    <Label for="keystore-password">{$t('placeholders.password')}</Label>
                    <Input
                      id="keystore-password"
                      type="password"
                      bind:value={loadKeystorePassword}
                      placeholder={$t('placeholders.unlockPassword')}
                      class="w-full mt-1"
                      autocomplete="current-password"
                    />
                  </div>
                  <div class="flex items-center space-x-2">
                    <input type="checkbox" id="remember-password" bind:checked={rememberKeystorePassword} />
                    <label for="remember-password" class="text-sm font-medium leading-none">
                      {$t('keystore.load.savePassword')}
                    </label>
                  </div>
                  <div class="text-xs text-muted-foreground p-2 bg-yellow-50 border border-yellow-200 rounded-md">
                    {$t('keystore.load.savePasswordWarning')}
                  </div>
                  <Button
                    class="w-full"
                    variant="outline"
                    on:click={loadFromKeystore}
                    disabled={!selectedKeystoreAccount || !loadKeystorePassword || isLoadingFromKeystore}
                  >
                    <KeyRound class="h-4 w-4 mr-2" />
                    {isLoadingFromKeystore ? $t('actions.unlocking') : $t('actions.unlockAccount')}
                  </Button>
                  {#if keystoreLoadMessage}
                    <p class="text-xs text-center {keystoreLoadMessage.toLowerCase().includes('success') ? 'text-green-600' : 'text-red-600'}">{keystoreLoadMessage}</p>
                  {/if}
                </div>
              {:else}
                <p class="text-xs text-muted-foreground text-center py-2">{$t('keystore.load.empty')}</p>
              {/if}
            </div>

          </div>
        {:else}
        <div>
          <p class="text-sm text-muted-foreground">{$t('wallet.balance')}</p>
          <p class="text-2xl font-bold">{$wallet.balance.toFixed(2)} Chiral</p>
        </div>
        
            <div class="grid grid-cols-2 gap-4 mt-4">
          <div>
            <p class="text-xs text-muted-foreground">{$t('wallet.totalEarned')}</p>
            <p class="text-sm font-medium text-green-600">+{$totalEarned.toFixed(2)} Chiral</p>
          </div>
          <div>
            <p class="text-xs text-muted-foreground">{$t('wallet.totalSpent')}</p>
            <p class="text-sm font-medium text-red-600">-{$totalSpent.toFixed(2)} Chiral</p>
          </div>
        </div>
        
            <div class="mt-6">
              <p class="text-sm text-muted-foreground">{$t('wallet.address')}</p>
              <div class="flex items-center gap-2 mt-1">
                <p class="font-mono text-sm">{$etcAccount.address.slice(0, 10)}...{$etcAccount.address.slice(-8)}</p>
                <div class="relative">
                  <Button size="sm" variant="outline" on:click={copyAddress} aria-label={$t('aria.copyAddress')}>
                    <Copy class="h-3 w-3" />
                  </Button>
                  {#if copyMessage}
                    <span class="absolute top-full left-1/2 transform -translate-x-1/2 text-xs text-green-600 mt-1 whitespace-nowrap">{copyMessage}</span>
                  {/if}
                </div>
                <Button size="sm" variant="outline" on:click={generateAndShowQrCode} title={$t('tooltips.showQr')} aria-label={$t('aria.showQr')}>
                  <svg xmlns="http://www.w3.org/2000/svg" width="12" height="12" viewBox="0 0 24 24" fill="none" stroke="currentColor" stroke-width="2" stroke-linecap="round" stroke-linejoin="round"><path d="M5 5h3v3H5zM5 16h3v3H5zM16 5h3v3h-3zM16 16h3v3h-3zM10.5 5h3M10.5 19h3M5 10.5v3M19 10.5v3M10.5 10.5h3v3h-3z"/></svg>
                </Button>
                {#if showQrCodeModal}
                  <div
                    class="fixed inset-0 bg-black/60 flex items-center justify-center z-50 p-4"
                    role="button"
                    tabindex="0"
                    on:click={() => showQrCodeModal = false}
                    on:keydown={(e) => { if (e.key === 'Enter' || e.key === ' ') showQrCodeModal = false; }}
                  >
                    <div
                      class="bg-white p-8 rounded-lg shadow-xl w-full max-w-xs text-center"
                      on:click|stopPropagation
                      role="dialog"
                      tabindex="0"
                      aria-modal="true"
                      on:keydown={(e) => { if (e.key === 'Escape') showQrCodeModal = false; }}
                    >
                      <h3 class="text-lg font-semibold mb-4">{$t('wallet.qrModal.title')}</h3>
                      
                      <img src={qrCodeDataUrl} alt={$t('wallet.qrModal.alt')} class="mx-auto rounded-md border" />
                      
                      <p class="text-xs text-gray-600 mt-4 break-all font-mono">
                        {$etcAccount?.address}
                      </p>

                      <Button class="mt-6 w-full" variant="outline" on:click={() => showQrCodeModal = false}>
                        {$t('actions.close')}
                      </Button>
                    </div>
                  </div>
                {/if}
              </div>
            </div>
            
            <div class="mt-4">
              <p class="text-sm text-muted-foreground">{$t('wallet.privateKey')}</p>
                <div class="flex gap-2 mt-1">
                  <Input
                    type="text"
                    value={privateKeyVisible ? $etcAccount.private_key : '•'.repeat($etcAccount.private_key.length)}
                    readonly
                    class="flex-1 font-mono text-xs min-w-0"
                  />
                <div class="relative">
                  <Button
                    size="sm"
                    variant="outline"
                    on:click={copyPrivateKey}
                    aria-label={$t('aria.copyPrivateKey')}
                  >
                    <Copy class="h-3 w-3" />
                  </Button>
                  {#if privateKeyCopyMessage}
                    <span class="absolute top-full left-1/2 transform -translate-x-1/2 text-xs text-green-600 mt-1 whitespace-nowrap">{privateKeyCopyMessage}</span>
                  {/if}
                </div>
                <Button
                  size="sm"
                  variant="outline"
                  class="w-16"
                  on:click={togglePrivateKeyVisibility}
                >
                  {privateKeyVisible ? $t('actions.hide') : $t('actions.show')}
                </Button>
              </div>
               <p class="text-xs text-muted-foreground mt-1">{$t('warnings.neverSharePrivateKey')}</p>
             </div>
             
            <div class="mt-6 space-y-2">
              <div class="grid grid-cols-2 gap-2">
                <Button type="button" variant="outline" on:click={exportWallet}>
                  {$t('wallet.export')}
                </Button>
                <Button type="button" variant="destructive" on:click={logout}>
                  {$t('actions.lockWallet')}
                </Button>
              </div>
              {#if exportMessage}<p class="text-xs text-center mt-2 {exportMessage.includes('successfully') ? 'text-green-600' : 'text-red-600'}">{exportMessage}</p>{/if}
            </div>
         {/if}
      </div>
    </Card>
    
    {#if $etcAccount}
    <Card class="p-6">
    <div class="flex items-center justify-between mb-4">
      <h2 class="text-lg font-semibold">{$t('transfer.title')}</h2>
      <Coins class="h-5 w-5 text-muted-foreground" />
    </div>
    <form autocomplete="off" data-form-type="other" data-lpignore="true">
      <div class="space-y-4">
        <div>
          <Label for="recipient">{$t('transfer.recipient.label')}</Label>
          <div class="relative mt-2">
            <Input
              id="recipient"
              bind:value={recipientAddress}
              placeholder={$t('transfer.recipient.placeholder')}
              class="pr-10" 
              data-form-type="other"
              data-lpignore="true"
              aria-autocomplete="none"
            />
            <Button
              type="button"
              variant="ghost"
              size="sm"
              class="absolute right-1 top-1/2 -translate-y-1/2 h-8 w-8 p-0"
              on:click={scanQrCode}
              aria-label={$t('transfer.recipient.scanQr')}
            >
              <svg xmlns="http://www.w3.org/2000/svg" width="18" height="18" viewBox="0 0 24 24" fill="none" stroke="currentColor" stroke-width="2" stroke-linecap="round" stroke-linejoin="round"><rect x="3" y="3" width="7" height="7"></rect><rect x="14" y="3" width="7" height="7"></rect><rect x="3" y="14" width="7" height="7"></rect><line x1="14" x2="14" y1="14" y2="21"></line><line x1="21" x2="21" y1="14" y2="21"></line><line x1="21" x2="14" y1="21" y2="21"></line></svg>
            </Button>
          </div>
          {#if showScannerModal}
            <div class="fixed inset-0 bg-black/60 flex items-center justify-center z-50 p-4">
              <div class="bg-white p-6 rounded-lg shadow-xl w-full max-w-md">
                <h3 class="text-lg font-semibold mb-4 text-center">{$t('transfer.recipient.scanQrTitle')}</h3>
                
                <div id="qr-reader" class="w-full"></div>
                
                <Button class="mt-4 w-full" variant="outline" on:click={() => showScannerModal = false}>
                  {$t('actions.cancel')}
                </Button>
              </div>
            </div>
          {/if}
          <div class="flex items-center justify-between mt-1">
            <span class="text-xs text-muted-foreground">
              {recipientAddress.length}/42 {$t('transfer.recipient.characters')}
              {#if recipientAddress.length <= 42}
                ({42 - recipientAddress.length} {$t('transfer.recipient.remaining')})
              {:else}
                ({recipientAddress.length - 42} {$t('transfer.recipient.over')})
              {/if}
            </span>
            {#if addressWarning}
              <p class="text-xs text-red-500 font-medium">{addressWarning}</p>
            {/if}
          </div>
        </div>

        <div>
          <Label for="amount">{$t('transfer.amount.label')}</Label>
          <div class="relative mt-2">
            <Input
              id="amount"
              type="text"
              inputmode="decimal"
              bind:value={rawAmountInput}
              class="mt-2"
              data-form-type="other"
              data-lpignore="true"
              aria-autocomplete="none"
            />
            <Button
              type="button"
              variant="outline"
              size="sm"
              class="absolute right-1 top-1/2 transform -translate-y-1/2 h-8 px-3"
              on:click={setMaxAmount}
              disabled={$wallet.balance <= 0}
            >
              {$t('transfer.amount.max')}
            </Button>
          </div>
          <div class="flex items-center justify-between mt-1">
            <p class="text-xs text-muted-foreground">
              {$t('transfer.available', { values: { amount: $wallet.balance.toFixed(2) } })}
            </p>
            {#if validationWarning}
              <p class="text-xs text-red-500 font-medium">{validationWarning}</p>
            {/if}
          </div>
          
          <!-- Fee selector (UI stub) -->
          <div class="mt-3">
            <div class="inline-flex rounded-md border overflow-hidden">
              <button type="button" class="px-3 py-1 text-xs {feePreset === 'low' ? 'bg-foreground text-background' : 'bg-background'}" on:click={() => feePreset = 'low'}>{$t('fees.low')}</button>
              <button type="button" class="px-3 py-1 text-xs border-l {feePreset === 'market' ? 'bg-foreground text-background' : 'bg-background'}" on:click={() => feePreset = 'market'}>{$t('fees.market')}</button>
              <button type="button" class="px-3 py-1 text-xs border-l {feePreset === 'fast' ? 'bg-foreground text-background' : 'bg-background'}" on:click={() => feePreset = 'fast'}>{$t('fees.fast')}</button>
            </div>
            <p class="text-xs text-muted-foreground mt-2">{$t('fees.estimated')}: {estimatedFeeDisplay}</p>
          </div>
        
        </div>

        <Button
          type="button"
          class="w-full"
          on:click={handleSendClick}
          disabled={!isAddressValid || !isAmountValid || rawAmountInput === ''}>
          <ArrowUpRight class="h-4 w-4 mr-2" />
          {#if isConfirming}
            {$t('transfer.sendingIn', { values: { seconds: countdown } })}
          {:else}
            {$t('transfer.send')}
          {/if}
        </Button>

        <Button type="button" class="w-full justify-center bg-gray-100 hover:bg-gray-200 text-gray-800 rounded transition-colors py-2 font-normal" on:click={() => showPending = !showPending} aria-label={$t('transfer.viewPending')}>
          <span class="flex items-center gap-2">
            <svg class="h-4 w-4 text-orange-500" fill="none" stroke="currentColor" stroke-width="2" viewBox="0 0 24 24">
              <circle cx="12" cy="10" r="8" />
              <polyline points="12,6 12,10 16,14" />
            </svg>
            {$t('transfer.pending.count', { values: { count: $pendingCount } })}
          </span>
        </Button>
        {#if showPending}
          <div class="mt-2 p-3 bg-gray-50 rounded shadow">
            <h3 class="text-sm mb-2 text-gray-700 font-normal">{$t('transfer.pending.title')}</h3>
            <ul class="space-y-1">
              {#each $transactions.filter(tx => tx.status === 'pending') as tx}
                <li class="text-xs text-gray-800 font-normal">
                  {tx.description} ({tx.type === 'sent' ? $t('transactions.item.to') : $t('transactions.item.from')}: {tx.type === 'sent' ? tx.to : tx.from}) - {tx.amount} Chiral
                </li>
              {:else}
                <li class="text-xs text-gray-500 font-normal">{$t('transfer.pending.noDetails')}</li>
              {/each}
            </ul>
          </div>
        {/if}
        </div>
      </form>
  </Card>
  {/if}


  </div>

  {#if $etcAccount}
    {#if hdMnemonic}
        <Card class="p-6">
          <div class="flex items-center justify-between mb-4">
            <h2 class="text-lg font-semibold">HD Wallet</h2>
            <div class="flex gap-2">
              <Button variant="outline" on:click={openCreateMnemonic}>New</Button>
              <Button variant="outline" on:click={openImportMnemonic}>Import</Button>
            </div>
          </div>
          <p class="text-sm text-muted-foreground mb-4">Path m/44'/{98765}'/0'/0/*</p>
          <AccountList
            mnemonic={hdMnemonic}
            passphrase={hdPassphrase}
            accounts={hdAccounts}
            onAccountsChange={onHDAccountsChange}
          />
        </Card>
    {/if}
  <!-- Transaction History Section - Full Width -->
  <Card class="p-6 mt-4">
    <div class="flex items-center justify-between mb-4">
      <h2 class="text-lg font-semibold">{$t('transactions.title')}</h2>
      <History class="h-5 w-5 text-muted-foreground" />
    </div>
    
    <!-- Search Bar -->
    <div class="mb-4">
      <div class="relative">
        <svg class="absolute left-3 top-1/2 transform -translate-y-1/2 text-gray-400 w-4 h-4" fill="none" stroke="currentColor" viewBox="0 0 24 24">
          <path stroke-linecap="round" stroke-linejoin="round" stroke-width="2" d="M21 21l-6-6m2-5a7 7 0 11-14 0 7 7 0 0114 0z"></path>
        </svg>
        <input
          type="text"
          bind:value={searchQuery}
          placeholder={tr('transactions.searchPlaceholder')}
          class="w-full pl-10 pr-4 py-2 border rounded-lg text-sm focus:ring-2 focus:ring-blue-500 focus:border-transparent"
        />
      </div>
    </div>

    <!-- Filters -->
    <div class="flex flex-wrap gap-4 mb-4 items-end">
  <div>
    <label for="filter-type" class="block text-xs font-medium mb-1">
      {$t('filters.type')}
    </label>
    <div class="relative">
      <select
        id="filter-type"
        bind:value={filterType}
        class="appearance-none border rounded pl-3 pr-10 py-2 text-sm h-9 bg-white cursor-pointer hover:bg-gray-50 focus:ring-2 focus:ring-blue-500 focus:border-blue-500"
      >
        <option value="all">{$t('filters.typeAll')}</option>
        <option value="sent">{$t('filters.typeSent')}</option>
        <option value="received">{$t('filters.typeReceived')}</option>
      </select>
      <div class="pointer-events-none absolute inset-y-0 right-0 flex items-center px-2 text-gray-500">
        <svg class="w-4 h-4" fill="none" stroke="currentColor" viewBox="0 0 24 24" xmlns="http://www.w3.org/2000/svg"><path stroke-linecap="round" stroke-linejoin="round" stroke-width="2" d="M8 9l4-4 4 4m0 6l-4 4-4-4"></path></svg>
      </div>
    </div>
  </div>

  <div>
    <label for="filter-date-from" class="block text-xs font-medium mb-1">
      {$t('filters.from')}
    </label>
    <input
      id="filter-date-from"
      type="date"
      bind:value={filterDateFrom}
      class="border rounded px-3 py-2 text-sm h-9 bg-white hover:bg-gray-50 focus:ring-2 focus:ring-blue-500 focus:border-blue-500"
    />
  </div>

  <div>
    <label for="filter-date-to" class="block text-xs font-medium mb-1">
      {$t('filters.to')}
    </label>
    <input
      id="filter-date-to"
      type="date"
      bind:value={filterDateTo}
      class="border rounded px-3 py-2 text-sm h-9 bg-white hover:bg-gray-50 focus:ring-2 focus:ring-blue-500 focus:border-blue-500"
    />
  </div>

  <div>
    <label for="sort-button" class="block text-xs font-medium mb-1">
      {$t('filters.sort')}
    </label>
    <button
      id="sort-button"
      type="button"
      class="border rounded px-3 py-2 text-sm h-9 bg-white hover:bg-gray-50 focus:ring-2 focus:ring-blue-500 focus:border-blue-500 w-full text-left"
      on:click={() => { sortDescending = !sortDescending; }}
      aria-pressed={sortDescending}
    >
      {sortDescending ? $t('filters.sortNewest') : $t('filters.sortOldest')}
    </button>
  </div>

  <div class="flex-1"></div>

  <div class="flex flex-col gap-1 items-end">
    <button
      type="button"
      class="border rounded px-3 py-2 text-sm h-9 bg-gray-100 hover:bg-gray-200 transition-colors"
      on:click={() => { 
        filterType = 'all'; 
        filterDateFrom = ''; 
        filterDateTo = ''; 
        sortDescending = true; 
        searchQuery = ''; 
      }}
    >
      {$t('filters.reset')}
    </button>
  </div>
</div>

    <!-- Transaction List -->
    <div class="space-y-2 max-h-80 overflow-y-auto pr-1">
      {#each filteredTransactions as tx}
        <div 
          class="flex items-center justify-between p-3 bg-secondary rounded-lg hover:bg-secondary/80 cursor-pointer transition-colors"
          on:click={() => handleTransactionClick(tx)}
          on:keydown={(e) => {
            if (e.key === 'Enter') {
              handleTransactionClick(tx)
            }
          }}
          role="button"
          tabindex="0"
          in:fly={{ y: 20, duration: 300 }}
          out:fade={{ duration: 200 }}
        >
          <div class="flex items-center gap-3">
            {#if tx.type === 'received'}
              <ArrowDownLeft class="h-4 w-4 text-green-500" />
            {:else}
              <ArrowUpRight class="h-4 w-4 text-red-500" />
            {/if}
            <div>
              <p class="text-sm font-medium">{tx.description}</p>
              <p class="text-xs text-muted-foreground">
                {tx.type === 'received' ? $t('transactions.item.from') : $t('transactions.item.to')}: {tx.type === 'received' ? tx.from : tx.to}
              </p>
            </div>
          </div>
          <div class="text-right">
            <p class="text-sm font-medium {tx.type === 'received' ? 'text-green-600' : 'text-red-600'}">
              {tx.type === 'received' ? '+' : '-'}{tx.amount} Chiral
            </p>
            <p class="text-xs text-muted-foreground">{formatDate(tx.date)}</p>
          </div>
        </div>
      {/each}
      {#if filteredTransactions.length === 0}
        <div class="text-center py-8 text-muted-foreground">
          <History class="h-12 w-12 mx-auto mb-2 opacity-20" />
          <p>{$t('transactions.empty.title')}</p>
          <p class="text-sm mt-1">{$t('transactions.empty.desc')}</p>
        </div>
      {/if}
    </div>
  </Card>
  {/if}

  {#if $etcAccount}
  <Card class="p-6">
      <div class="flex items-center justify-between mb-4">
        <div>
          <h2 class="text-lg font-semibold">{$t('security.2fa.title')}</h2>
          <p class="text-sm text-muted-foreground mt-1">{$t('security.2fa.subtitle_clear')}</p>
        </div>
        <svg xmlns="http://www.w3.org/2000/svg" width="20" height="20" viewBox="0 0 24 24" fill="none" stroke="currentColor" stroke-width="2" stroke-linecap="round" stroke-linejoin="round" class="text-muted-foreground"><rect x="3" y="11" width="18" height="11" rx="2" ry="2"></rect><path d="M7 11V7a5 5 0 0 1 10 0v4"></path></svg>
      </div>
      <div class="space-y-4">
        {#if is2faEnabled}
          <div class="flex items-center justify-between p-3 bg-green-50 border border-green-200 rounded-lg">
            <div class="flex items-center gap-3">
              <svg xmlns="http://www.w3.org/2000/svg" width="20" height="20" viewBox="0 0 24 24" fill="none" stroke="currentColor" stroke-width="2" stroke-linecap="round" stroke-linejoin="round" class="text-green-600"><path d="M22 11.08V12a10 10 0 1 1-5.93-9.14"></path><polyline points="22 4 12 14.01 9 11.01"></polyline></svg>
              <div>
                <p class="font-semibold text-green-800">{$t('security.2fa.status.enabled')}</p>
                <p class="text-sm text-green-700">{$t('security.2fa.status.enabled_desc')}</p>
              </div>
            </div>
            <Button variant="destructive" on:click={disable2FA}>{$t('security.2fa.disable')}</Button>
          </div>
        {:else}
          <div class="flex items-center justify-between p-4 border-2 border-dashed rounded-lg">
            <p class="text-sm text-muted-foreground">{$t('security.2fa.status.disabled_desc')}</p>
            <Button on:click={setup2FA}>{$t('security.2fa.enable')}</Button>
          </div>
        {/if}
        <p class="text-sm text-muted-foreground">{$t('security.2fa.how_it_works')}</p>
      </div>
  </Card>
  {/if}

  <Card class="p-6">
    <div class="flex items-center gap-2 mb-4">
      <KeyRound class="h-5 w-5 text-muted-foreground" />
      <h2 class="text-lg font-semibold">{$t('keystore.title')}</h2>
    </div>
    <div class="space-y-4">
      <p class="text-sm text-muted-foreground">
        {$t('keystore.desc')}
      </p>
      <div class="flex items-center gap-2">
        <div class="flex-1">
          <Input
            type="password"
            bind:value={keystorePassword}
            placeholder={$t('placeholders.password')}
            class="w-full {passwordStrength ? `border-${passwordStrength === 'strong' ? 'green' : passwordStrength === 'medium' ? 'yellow' : 'red'}-500` : ''}"
            autocomplete="new-password"
          />
          {#if keystorePassword}
            <div class="mt-1 flex items-center gap-2">
              <div class="h-1 flex-1 bg-gray-200 rounded-full overflow-hidden">
                <div
                  class="h-full transition-all duration-300 {passwordStrength === 'strong' ? 'bg-green-500 w-full' : passwordStrength === 'medium' ? 'bg-yellow-500 w-2/3' : 'bg-red-500 w-1/3'}"
                ></div>
              </div>
              <span class="text-xs {passwordStrength === 'strong' ? 'text-green-600' : passwordStrength === 'medium' ? 'text-yellow-600' : 'text-red-600'}">
                {passwordFeedback}
              </span>
            </div>
            <ul class="text-xs text-muted-foreground mt-2 space-y-1">
              <li class="{keystorePassword.length >= 8 ? 'text-green-600' : ''}">• {$t('password.requirements.length')}</li>
              <li class="{/[A-Z]/.test(keystorePassword) ? 'text-green-600' : ''}">• {$t('password.requirements.uppercase')}</li>
              <li class="{/[a-z]/.test(keystorePassword) ? 'text-green-600' : ''}">• {$t('password.requirements.lowercase')}</li>
              <li class="{/[0-9]/.test(keystorePassword) ? 'text-green-600' : ''}">• {$t('password.requirements.number')}</li>
              <li class="{/[!@#$%^&*(),.?":{}|<>]/.test(keystorePassword) ? 'text-green-600' : ''}">• {$t('password.requirements.special')}</li>
            </ul>
          {/if}
        </div>
        <Button
          on:click={saveToKeystore}
          disabled={!isPasswordValid || isSavingToKeystore}
        >
          {#if isSavingToKeystore}
            {$t('actions.saving')}
          {:else}
            {$t('actions.saveKey')}
          {/if}
        </Button>
      </div>
      {#if keystoreSaveMessage}
        <p class="text-xs text-center mt-2 {keystoreSaveMessage.toLowerCase().includes('success') ? 'text-green-600' : 'text-red-600'}">{keystoreSaveMessage}</p>
      {/if}
    </div>
  </Card>

  <Card class="p-6">
    <div class="flex items-center justify-between mb-4">
      <div>
        <h2 class="text-lg font-semibold">{$t('blacklist.title')}</h2>
        <p class="text-sm text-muted-foreground mt-1">{$t('blacklist.subtitle')}</p>
      </div>
      <BadgeX class="h-5 w-5 text-muted-foreground" />
    </div>

    <div class="space-y-6">
      <div class="border rounded-lg p-4 bg-gray-50/50">
        <h3 class="text-md font-medium mb-3">{$t('blacklist.add.title')}</h3>
        <div class="space-y-4">
          <div>
            <Label for="blacklist-address">{$t('blacklist.add.address')}</Label>
            <Input
              id="blacklist-address"
              bind:value={newBlacklistEntry.chiral_address}
              placeholder={$t('blacklist.add.addressPlaceholder')}
              class="mt-2 font-mono text-sm {isBlacklistAddressValid ? 'border-green-300' : ''}"
            />
            <div class="flex items-center justify-between mt-1">
              <span class="text-xs text-muted-foreground">
                {newBlacklistEntry.chiral_address.length}/42 {$t('transfer.recipient.characters')}
                {#if newBlacklistEntry.chiral_address.length <= 42}
                  ({42 - newBlacklistEntry.chiral_address.length} {$t('transfer.recipient.remaining')})
                {:else}
                  ({newBlacklistEntry.chiral_address.length - 42} {$t('transfer.recipient.over')})
                {/if}
              </span>
              {#if blacklistAddressWarning}
                <p class="text-xs text-red-500 font-medium">{blacklistAddressWarning}</p>
              {/if}
            </div>
          </div>
          
          <div>
            <Label for="blacklist-reason">{$t('blacklist.add.reason')}</Label>
            <div class="relative mt-2">
              <Input
                id="blacklist-reason"
                bind:value={newBlacklistEntry.reason}
                placeholder={$t('placeholders.reason')}
                maxlength={200}
                class="pr-16"
              />
              <span class="absolute right-3 top-1/2 transform -translate-y-1/2 text-xs text-muted-foreground">
                {newBlacklistEntry.reason.length}/200
              </span>
            </div>
            {#if newBlacklistEntry.reason.length > 150}
              <p class="text-xs text-orange-500 mt-1">
                {$t('blacklist.add.remaining', { values: { remaining: 200 - newBlacklistEntry.reason.length } })}
              </p>
            {/if}
          </div>

          <div class="flex flex-wrap items-center gap-2">
            <span class="text-xs text-muted-foreground">{$t('blacklist.quickReasons.label')}</span>
            {#each [$t('blacklist.quickReasons.spam'), $t('blacklist.quickReasons.fraud'), $t('blacklist.quickReasons.malicious'), $t('blacklist.quickReasons.harassment'), $t('blacklist.quickReasons.scam')] as reason}
              <button
                type="button"
                class="px-2 py-1 text-xs border rounded hover:bg-gray-100 transition-colors"
                on:click={() => newBlacklistEntry.reason = reason}
              >
                {reason}
              </button>
            {/each}
          </div>

          <Button 
            type="button" 
            class="w-full" 
            disabled={!isBlacklistFormValid} 
            on:click={addBlacklistEntry}
          >
            {$t('blacklist.add.submit')}
          </Button>
        </div>
      </div>

      <div>
        <div class="flex items-center justify-between mb-3">
          <div class="flex items-center gap-2">
            <h3 class="text-md font-medium">{$t('blacklist.list.title')}</h3>
            {#if $blacklist.length > 0}
              <span class="text-sm text-muted-foreground">({$blacklist.length})</span>
            {/if}
          </div>
          
          <div class="flex gap-2">
            <div class="relative">
              <Input
                bind:value={blacklistSearch}
                placeholder={$t('placeholders.searchBlacklist')}
                class="w-96 text-sm pr-8"
              />
              {#if blacklistSearch}
                <button
                  type="button"
                  class="absolute right-2 top-1/2 transform -translate-y-1/2 text-muted-foreground hover:text-foreground"
                  on:click={clearBlacklistSearch}
                  title={$t('tooltips.clearSearch')}
                >
                  ×
                </button>
              {:else}
                <div class="absolute right-2 top-1/2 transform -translate-y-1/2 text-muted-foreground pointer-events-none">
                  <svg xmlns="http://www.w3.org/2000/svg" width="16" height="16" viewBox="0 0 24 24" fill="none" stroke="currentColor" stroke-width="2" stroke-linecap="round" stroke-linejoin="round">
                    <circle cx="11" cy="11" r="8"/>
                    <path d="m21 21-4.35-4.35"/>
                  </svg>
                </div>
              {/if}
            </div>
            
            {#if $blacklist.length > 0}
              <Button 
                size="sm" 
                variant="outline" 
                on:click={clearAllBlacklist}
                class="text-red-600 hover:text-red-700"
              >
                {$t('blacklist.actions.clearAll')}
              </Button>
            {/if}
          </div>
        </div>

        {#if filteredBlacklist.length === 0 && $blacklist.length === 0}
          <div class="text-center py-8 text-muted-foreground border-2 border-dashed border-gray-200 rounded-lg">
            <BadgeX class="h-12 w-12 mx-auto mb-2 opacity-20" />
            <p class="font-medium">{$t('blacklist.list.emptyTitle')}</p>
            <p class="text-sm mt-1">{$t('blacklist.list.emptyDesc')}</p>
          </div>
        {:else if filteredBlacklist.length === 0 && blacklistSearch}
          <div class="text-center py-6 text-muted-foreground">
            <p>{$t('blacklist.list.noMatch', { values: { q: blacklistSearch } })}</p>
          </div>
        {:else}
          <div class="space-y-2 max-h-64 overflow-y-auto">
            {#each filteredBlacklist as entry, index (entry.chiral_address)}
              <div class="flex items-center justify-between p-3 bg-red-50 border border-red-100 rounded-lg group hover:bg-red-100/50 transition-colors">
                <div class="flex-1 min-w-0">
                  <div class="flex items-center gap-2 mb-1">
                    <p class="text-sm font-mono font-medium truncate">
                      {entry.chiral_address}
                    </p>
                    <button
                      type="button"
                      class="opacity-0 group-hover:opacity-100 transition-opacity p-1 hover:bg-red-200 rounded"
                      on:click={() => copyToClipboard(entry.chiral_address)}
                      title={$t('blacklist.actions.copyAddress')}
                    >
                      <Copy class="h-3 w-3" />
                    </button>
                  </div>

                  {#if editingEntry === index}
                    <div class="space-y-2">
                      <Input
                        bind:value={editReason}
                        placeholder={$t('placeholders.reason')}
                        maxlength={200}
                        class="text-xs"
                        on:keydown={handleEditKeydown}
                        autofocus
                      />
                      <div class="flex gap-2">
                        <Button size="sm" on:click={saveEdit} disabled={!editReason.trim()}>
                          {$t('actions.save')}
                        </Button>
                        <Button size="sm" variant="outline" on:click={cancelEdit}>
                          {$t('actions.cancel')}
                        </Button>
                      </div>
                    </div>
                  {:else}
                    <p class="text-xs text-muted-foreground mb-1">{entry.reason}</p>
                  {/if}
                  
                  <p class="text-xs text-muted-foreground">
                    {$t('blacklist.list.addedAt', { values: { date: formatDate(entry.timestamp) } })}
                  </p>
                </div>
                
                <div class="flex items-center gap-2 ml-4">
                  {#if editingEntry !== index}
                    <Button 
                      size="sm" 
                      variant="outline"
                      on:click={() => startEditEntry(index)}
                      class="opacity-0 group-hover:opacity-100 transition-opacity"
                    >
                      {$t('actions.edit')}
                    </Button>
                  {/if}
                  
                  <Button 
                    size="sm" 
                    variant="destructive"
                    on:click={() => removeBlacklistEntry(entry.chiral_address)}
                    disabled={editingEntry === index}
                  >
                    {$t('actions.remove')}
                  </Button>
                </div>
              </div>
            {/each}
          </div>
          
          {#if $blacklist.length > 5}
            <div class="text-center mt-3">
              <p class="text-xs text-muted-foreground">
                {$t('blacklist.list.showing', { values: { shown: filteredBlacklist.length, total: $blacklist.length } })}
              </p>
            </div>
          {/if}
        {/if}
      </div>

        <div class="border-t pt-4">
          <div class="flex gap-2">
            {#if $blacklist.length > 0}
            <Button 
              variant="outline" 
              size="sm" 
              on:click={exportBlacklist}
              class="flex-1"
              disabled={$blacklist.length === 0}
              title={$t('blacklist.actions.exportTitle', { values: { count: $blacklist.length } })}
            >
              {$t('blacklist.actions.export')} {$blacklist.length > 0 ? `(${$blacklist.length})` : ''}
            </Button>
            {/if}
            <Button 
              variant="outline" 
              size="sm" 
              on:click={() => importFileInput.click()}
              class="flex-1"
            >
              {$t('blacklist.actions.import')}
            </Button>
          </div>
          
          <input
            bind:this={importFileInput}
            type="file"
            accept=".json"
            class="hidden"
            on:change={handleImportFile}
          />
        </div>
      
    </div>
  </Card>

  <!-- Transaction Receipt Modal -->
  <TransactionReceipt
    transaction={selectedTransaction}
    isOpen={showTransactionReceipt}
    onClose={closeTransactionReceipt}
  />

<<<<<<< HEAD
  <!-- 2FA Setup Modal -->
  {#if show2faSetupModal && totpSetupInfo}
    <div
      class="fixed inset-0 bg-black/60 flex items-center justify-center z-50 p-4"
      role="button"
      tabindex="0"
      on:click={() => show2faSetupModal = false}
      on:keydown={(e) => { if (e.key === 'Enter' || e.key === ' ') show2faSetupModal = false; }}
    >
      <div
        class="bg-card p-6 rounded-lg shadow-xl w-full max-w-md text-card-foreground"
        on:click|stopPropagation
        role="dialog"
        aria-modal="true"
        on:keydown={(e) => { if (e.key === 'Escape') show2faSetupModal = false; }}
      >
        <h3 class="text-xl font-semibold mb-2">{$t('security.2fa.setup.title')}</h3>
        <p class="text-sm text-muted-foreground mb-4">{$t('security.2fa.setup.step1_scan')}</p>
        
        <div class="flex flex-col md:flex-row gap-4 items-center bg-background p-4 rounded-lg">
          <img src={totpSetupInfo.qrCodeDataUrl} alt="2FA QR Code" class="w-40 h-40 rounded-md border bg-white p-1" />
          <div class="space-y-2">
            <p class="text-sm">{$t('security.2fa.setup.scanAlt')}</p>
            <p class="text-xs text-muted-foreground">{$t('security.2fa.setup.step2_manual')}</p>
            <div class="flex items-center gap-2 bg-secondary p-2 rounded">
              <code class="text-sm font-mono break-all">{totpSetupInfo.secret}</code>
              <Button size="icon" variant="ghost" on:click={() => { navigator.clipboard.writeText(totpSetupInfo.secret); showToast('Copied!', 'success'); }}>
                <Copy class="h-4 w-4" />
              </Button>
            </div>
          </div>
        </div>

        <p class="text-sm text-muted-foreground my-4">{$t('security.2fa.setup.step3_verify')}</p>
        <div class="space-y-2">
          <Label for="totp-verify">{$t('security.2fa.setup.verifyLabel')}</Label>
          <Input
            id="totp-verify"
            type="text"
            bind:value={totpVerificationCode}
            placeholder="123456"
            inputmode="numeric"
            autocomplete="one-time-code"
            maxlength="6"
          />
          {#if twoFaErrorMessage}
            <p class="text-sm text-red-500">{twoFaErrorMessage}</p>
          {/if}
        </div>

        <div class="mt-6 flex justify-end gap-2">
          <Button variant="outline" on:click={() => show2faSetupModal = false}>{$t('actions.cancel')}</Button>
          <Button on:click={verifyAndEnable2FA} disabled={isVerifying2fa || totpVerificationCode.length < 6}>
            {isVerifying2fa ? $t('actions.verifying') : $t('security.2fa.setup.verifyAndEnable')}
          </Button>
        </div>
      </div>
    </div>
  {/if}

  <!-- 2FA Action Prompt Modal -->
  {#if show2faPromptModal}
    <div
      class="fixed inset-0 bg-black/60 flex items-center justify-center z-50 p-4"
      role="button"
      tabindex="0"
      on:click={() => { show2faPromptModal = false; actionToConfirm = null; }}
      on:keydown={(e) => { if (e.key === 'Enter' || e.key === ' ') { show2faPromptModal = false; actionToConfirm = null; } }}
    >
      <div
        class="bg-card p-6 rounded-lg shadow-xl w-full max-w-sm text-card-foreground"
        on:click|stopPropagation
        role="dialog"
        aria-modal="true"
        on:keydown={(e) => { if (e.key === 'Escape') { show2faPromptModal = false; actionToConfirm = null; } }}
      >
        <h3 class="text-xl font-semibold mb-2">{$t('security.2fa.prompt.title')}</h3>
        <p class="text-sm text-muted-foreground mb-4">{$t('security.2fa.prompt.enter_code')}</p>
        
        <div class="space-y-2">
          <Label for="totp-action">{$t('security.2fa.prompt.label')}</Label>
          <Input
            id="totp-action"
            type="text"
            bind:value={totpActionCode}
            placeholder="123456"
            inputmode="numeric"
            autocomplete="one-time-code"
            maxlength="6"
            autofocus
          />
          {#if twoFaErrorMessage}
            <p class="text-sm text-red-500">{twoFaErrorMessage}</p>
          {/if}
        </div>

        <div class="mt-6 flex justify-end gap-2">
          <Button variant="outline" on:click={() => { show2faPromptModal = false; actionToConfirm = null; }}>{$t('actions.cancel')}</Button>
          <Button on:click={confirmActionWith2FA} disabled={isVerifyingAction || totpActionCode.length < 6}>
            {isVerifyingAction ? $t('actions.verifying') : $t('actions.confirm')}
          </Button>
        </div>
      </div>
    </div>
=======
  {#if autoLockMessage}
  <div class="fixed top-0 left-0 w-full bg-yellow-100 text-yellow-800 text-center py-2 z-50">
    {autoLockMessage}
  </div>
>>>>>>> 0fe6a8ad
  {/if}
</div><|MERGE_RESOLUTION|>--- conflicted
+++ resolved
@@ -2286,7 +2286,6 @@
     onClose={closeTransactionReceipt}
   />
 
-<<<<<<< HEAD
   <!-- 2FA Setup Modal -->
   {#if show2faSetupModal && totpSetupInfo}
     <div
@@ -2391,11 +2390,9 @@
         </div>
       </div>
     </div>
-=======
   {#if autoLockMessage}
   <div class="fixed top-0 left-0 w-full bg-yellow-100 text-yellow-800 text-center py-2 z-50">
     {autoLockMessage}
   </div>
->>>>>>> 0fe6a8ad
   {/if}
 </div>