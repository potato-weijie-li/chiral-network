--- conflicted
+++ resolved
@@ -82,8 +82,7 @@
   let copiedNodeAddr = false
   
   // DHT variables
-  //let dhtStatus: 'disconnected' | 'connecting' | 'connected' = 'disconnected'
-  let dhtStatus: 'disconnected' | 'connecting' | 'connected' | 'loading' = 'loading'
+  let dhtStatus: 'disconnected' | 'connecting' | 'connected' = 'disconnected'
   let dhtPeerId: string | null = null
   let dhtPort = 4001
   let dhtBootstrapNodes: string[] = []
@@ -495,60 +494,10 @@
       } else if (errorMessage.includes('already running')) {
         errorMessage = 'DHT is already running. Try stopping it first.'
         dhtEvents = [...dhtEvents, `⚠ DHT already running - click "Stop DHT" to restart`]
-<<<<<<< HEAD
       }
       
       dhtError = errorMessage
       dhtEvents = [...dhtEvents, `✗ Failed to start DHT: ${errorMessage}`]
-    }
-  }
-
-  // Ensure UI reflects backend DHT state when returning to this tab
-  async function syncDhtStatusOnMount() {
-    if (!isTauri) return
-    dhtStatus = 'loading'
-    try {
-      const backendPeerId = await invoke<string | null>('get_dht_peer_id')
-      if (backendPeerId) {
-        dhtPeerId = backendPeerId
-        dhtService.setPeerId(backendPeerId)
-
-        // Sync the port from the service
-        dhtPort = dhtService.getPort()
-
-        // Pull health/peers and update UI without attempting a restart
-        const health = await dhtService.getHealth()
-        if (health) {
-          dhtHealth = health
-          dhtPeerCount = health.peerCount
-          lastNatState = health.reachability
-          lastNatConfidence = health.reachabilityConfidence
-        } else {
-          dhtPeerCount = await dhtService.getPeerCount()
-        }
-
-        // IMPORTANT: If backend is running (has peer ID), show 'connected' or 'connecting'
-        // Never show 'disconnected' just because peer count is 0
-        if (dhtPeerCount > 0) {
-          dhtStatus = 'connected'
-        } else {
-          // Backend is running but no peers yet - show 'connecting' not 'disconnected'
-          dhtStatus = 'connecting'
-        }
-        startDhtPolling()
-      } else {
-        // Backend is not running at all
-        dhtStatus = 'disconnected'
-      }
-    } catch (e) {
-      console.warn('Failed to sync DHT status on mount:', e)
-      dhtStatus = 'disconnected'
-=======
-      }
-      
-      dhtError = errorMessage
-      dhtEvents = [...dhtEvents, `✗ Failed to start DHT: ${errorMessage}`]
->>>>>>> 3701a93a
     }
   }
 
@@ -671,10 +620,7 @@
       copiedListenAddr = null
       lastNatState = null
       lastNatConfidence = null
-<<<<<<< HEAD
-=======
       cancelConnection = false
->>>>>>> 3701a93a
       
       // Small delay to ensure port is fully released
       await new Promise(resolve => setTimeout(resolve, 500))
@@ -684,8 +630,6 @@
       // Even if stop failed, clear local state
       dhtStatus = 'disconnected'
       dhtPeerId = null
-<<<<<<< HEAD
-=======
     }
   }
 
@@ -743,7 +687,6 @@
       lastNatState = null
       lastNatConfidence = null
       dhtEvents = [...dhtEvents, '⚠ Error checking network status']
->>>>>>> 3701a93a
     }
   }
 
@@ -1532,9 +1475,6 @@
         {:else if dhtStatus === 'connecting'}
           <div class="h-2 w-2 bg-yellow-500 rounded-full animate-pulse"></div>
           <span class="text-sm text-yellow-600">{$t('network.status.connecting')}</span>
-        {:else if dhtStatus === 'loading'}
-          <div class="h-2 w-2 bg-blue-500 rounded-full animate-pulse"></div>
-          <span class="text-sm text-blue-600">Loading...</span>
         {:else}
           <div class="h-2 w-2 bg-red-500 rounded-full"></div>
           <span class="text-sm text-red-600">{$t('network.status.disconnected')}</span>
@@ -1543,12 +1483,7 @@
     </div>
     
     <div class="space-y-3">
-      {#if dhtStatus === 'loading'}
-        <div class="text-center py-8">
-          <Wifi class="h-12 w-12 text-blue-500 mx-auto mb-2 animate-spin" />
-          <p class="text-sm text-muted-foreground">Checking DHT status...</p>
-        </div>
-      {:else if dhtStatus === 'disconnected'}
+      {#if dhtStatus === 'disconnected'}
         <div class="text-center py-4">
           <Wifi class="h-12 w-12 text-muted-foreground mx-auto mb-2" />
           <p class="text-sm text-muted-foreground mb-3">{$t('network.dht.notConnected')}</p>
