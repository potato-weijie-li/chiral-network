<script lang="ts">
  import Card from '$lib/components/ui/card.svelte'
  import Button from '$lib/components/ui/button.svelte'
  import Badge from '$lib/components/ui/badge.svelte'
  import Progress from '$lib/components/ui/progress.svelte'
  import Input from '$lib/components/ui/input.svelte'
  import Label from '$lib/components/ui/label.svelte'
  import type { MiningHistoryPoint } from '$lib/stores';
  import { Cpu, Zap, TrendingUp, Award, Play, Pause, Coins, Thermometer, AlertCircle, Terminal, X, RefreshCw, Calculator, DollarSign } from 'lucide-svelte'
  import { onDestroy, onMount, getContext } from 'svelte'
  import { invoke } from '@tauri-apps/api/core'
  import { miningState } from '$lib/stores'
  import { getVersion } from "@tauri-apps/api/app";
  import { t } from 'svelte-i18n';
  import { goto } from '@mateothegreat/svelte5-router';
  import { walletService } from '$lib/wallet';
  import TemporaryAccountWarning from '$lib/components/TemporaryAccountWarning.svelte';
  import { showToast } from '$lib/toast';
  type TranslateParams = { values?: Record<string, unknown>; default?: string };
  // const tr = (key: string, params?: TranslateParams) => get(t)(key, params);
  const tr = (key: string, params?: TranslateParams): string =>
  $t(key, params);


  // Local UI state only
  let isTauri = false
  let isGethRunning = false
  let currentBlock = 0
  let totalHashes = 0
  let lastHashUpdate = Date.now()
  let cpuThreads = navigator.hardwareConcurrency || 4
  let selectedThreads = Math.floor(cpuThreads / 2)
  let error = ''

  // Blockchain sync status
  let isSyncing = false
  let syncProgress = 0
  let syncCurrentBlock = 0
  let syncHighestBlock = 0
  let syncBlocksRemaining = 0
  let syncEstimatedSecondsRemaining: number | null = null
  let lastSyncNotificationShown = false

  // Temporary account tracking
  let isTemporaryAccount = false
  let showTemporaryAccountWarning = false 

  // Network statistics
  let networkHashRate = '0 H/s'
  let networkDifficulty = '0'
  let blockReward = 2 // Chiral per block
  let peerCount = 0

  // Statistics - preserve across page navigation
  let sessionStartTime = $miningState.isMining ? 
    $miningState.sessionStartTime || Date.now() : 
    Date.now()
  let estimatedTimeToBlock = 0
  $: powerConsumption = hasRealPower ? realPowerConsumption : 0
  $: efficiency = ($miningState.hashRate === '0 H/s' || !hasRealPower) ? 0 : parseHashRate($miningState.hashRate) / powerConsumption
  let temperature = 0.0
  let hasRealTemperature = false
  let temperatureLoading = true // Add loading state for temperature checks
  let hasCompletedFirstCheck = false // Track if we've completed the first temperature check
  let temperatureUnit: 'C' | 'F' = 'C'

  // Power monitoring
  let realPowerConsumption = 0.0
  let hasRealPower = false
<<<<<<< HEAD
  let powerLoading = true
=======
  let powerLoading = true // Add loading state for power checks

  // Profitability Calculator state
  let showCalculator = false
  let electricityCostPerKwh = 0.12 // Default: $0.12 per kWh (US average)
  let estimatedPowerUsageWatts = 100 // Default: 100W
  let chiralPriceUSD = 0.50 // Default: $0.50 per Chiral (user can adjust)
  let calculatorHashRate = 0 // Will use current mining hash rate
  let useCurrentHashRate = true

  // Profitability calculation results
  $: {
    // Use current hash rate if mining, otherwise use manual input
    if (useCurrentHashRate && $miningState.isMining) {
      calculatorHashRate = parseHashRate($miningState.hashRate)
    }
  }

  $: dailyBlocks = calculateDailyBlocks(calculatorHashRate, parseDifficulty(networkDifficulty))
  $: dailyRevenue = dailyBlocks * blockReward * chiralPriceUSD
  $: dailyPowerCostKwh = (estimatedPowerUsageWatts / 1000) * 24
  $: dailyPowerCostUSD = dailyPowerCostKwh * electricityCostPerKwh
  $: dailyProfit = dailyRevenue - dailyPowerCostUSD
  $: monthlyProfit = dailyProfit * 30
  $: yearlyProfit = dailyProfit * 365
  // $: breakEvenDays = dailyProfit > 0 ? 0 : Infinity // No upfront hardware cost in this model (unused)
  $: profitMargin = dailyRevenue > 0 ? ((dailyProfit / dailyRevenue) * 100) : 0
  $: isProfitable = dailyProfit > 0

  function calculateDailyBlocks(hashRate: number, networkDiff: number): number {
    if (hashRate === 0 || networkDiff === 0) return 0
    
    // Simplified calculation: blocks per day = (your hashrate / network difficulty) * blocks per day
    // Assuming ~10 blocks per minute average (Bitcoin-like), ~14400 blocks per day
    const blocksPerDay = 14400
    const yourShare = hashRate / (networkDiff || 1)
    return yourShare * blocksPerDay
  }
>>>>>>> 3701a93a

  // Uptime tick (forces template to re-render every second while mining)
  let uptimeNow: number = Date.now()
  let uptimeInterval: number | null = null
  
  // Mining history is now stored in the miningState store
  // let recentBlocks: RecentBlock[] = []
  
  // Mock mining intervals  
  let statsInterval: number | null = null
  
  // Logs
  let showLogs = false
  let logs: string[] = []
  let logsInterval: number | null = null
  // simplified log view — no font/wrap controls
  // Auto-refresh toggle for logs modal
  let autoRefresh: boolean = true
  // Wrap toggle for logs (true = wrap lines, false = preserve long lines with horizontal scroll)
  let wrapLogs: boolean = true

  // Log filtering
  let logFilters: { [key: string]: boolean } = {
    error: true,
    warn: true,
    info: true,
    other: true
  }

  // Computed filtered logs
  $: filteredLogs = logs.filter(log => {
    const level = detectLogLevel(log)
    return logFilters[level]
  })

  function parseDifficulty(difficultyStr: string): number {
    const match = difficultyStr.match(/^([\d.]+)\s*([KGMTP]?)H?\/?s?$/i)
    if (!match) return 0
    
    const value = parseFloat(match[1])
    const unit = match[2].toUpperCase()
    
    switch (unit) {
      case 'K': return value * 1000
      case 'M': return value * 1000000
      case 'G': return value * 1000000000
      case 'T': return value * 1000000000000
      case 'P': return value * 1000000000000000
      default: return value
    }
  }

  $: displayedTemperature = temperatureUnit === 'F' ? toFahrenheit(temperature).toFixed(1) : temperature.toFixed(1);

  function parseHashRate(rateStr: string): number {
    const match = rateStr.match(/^~?\s*([\d.]+)\s*([KMGT])H\/s$/i);
    
    // Fallback: If the regex fails (e.g., if the string is just "0 H/s"), return 0.
    if (!match) return 0;
    
    // Match indices: 1 is the value, 2 is the unit (K, M, G, T)
    const value = parseFloat(match[1]);
    const unit = match[2] ? match[2].toUpperCase() : ''; // Handle base H/s case if needed, though this regex forces a unit
    
    switch (unit) {
      case 'K': return value * 1000;
      case 'M': return value * 1000000;
      case 'G': return value * 1000000000;
      case 'T': return value * 1000000000000;
      default: return value; // Assumes base H/s if no unit is captured (e.g., if regex simplified)
    }
  }


  $: {
    const localHashRateNum = parseHashRate($miningState.hashRate);
    const networkDifficultyNum = parseDifficulty(networkDifficulty);
    
    if (localHashRateNum > 0 && networkDifficultyNum > 0) {
        // ETB = Difficulty / Hashrate (in seconds)
        estimatedTimeToBlock = networkDifficultyNum / localHashRateNum;
    } else {
        estimatedTimeToBlock = 0;
    }
  }



  // Function to convert Celsius to Fahrenheit
  function toFahrenheit(celsius: number): number {
    return (celsius * 9/5) + 32;
  }

  async function updateSyncStatus() {
    try {
      const syncStatus = await invoke('get_blockchain_sync_status') as {
        syncing: boolean,
        current_block: number,
        highest_block: number,
        progress_percent: number,
        blocks_remaining: number,
        estimated_seconds_remaining: number | null
      }

      const wasSyncing = isSyncing
      isSyncing = syncStatus.syncing
      syncProgress = syncStatus.progress_percent
      syncCurrentBlock = syncStatus.current_block
      syncHighestBlock = syncStatus.highest_block
      syncBlocksRemaining = syncStatus.blocks_remaining
      syncEstimatedSecondsRemaining = syncStatus.estimated_seconds_remaining

      // Show notification when sync completes
      if (wasSyncing && !isSyncing && !lastSyncNotificationShown && $miningState.isMining) {
        // showToast('Blockchain sync complete! Mining is now active.', 'success')
        showToast(tr('toasts.mining.syncComplete'), 'success')
        lastSyncNotificationShown = true
      }

      // Reset notification flag when syncing starts again
      if (isSyncing) {
        lastSyncNotificationShown = false
      }
    } catch (e) {
      console.error('Failed to get sync status:', e)
    }
  }

  function formatTimeRemaining(seconds: number | null): string {
    if (seconds === null || seconds === 0) return 'Complete'
    if (seconds < 60) return `${Math.round(seconds)}s`
    if (seconds < 3600) return `${Math.floor(seconds / 60)}m ${Math.round(seconds % 60)}s`
    return `${Math.floor(seconds / 3600)}h ${Math.floor((seconds % 3600) / 60)}m`
  }

  // Determine log level from a log line and return a semantic level
  function detectLogLevel(line: string): 'error' | 'warn' | 'info' | 'other' {
    if (!line) return 'other'
    const l = line.toLowerCase()
    if (l.includes('error') || l.includes('err') || l.includes('fatal')) return 'error'
    if (l.includes('warn') || l.includes('warning')) return 'warn'
    if (l.includes('info') || l.includes('[i]') || l.includes('notice')) return 'info'
    return 'other'
  }

  // Map level to Tailwind classes (text color + subtle opacity for less-important levels)
  function logLevelClass(line: string): string {
    const level = detectLogLevel(line)
    switch (level) {
      case 'error':
        return 'text-red-400'
      case 'warn':
        return 'text-amber-400'
      case 'info':
        return 'text-blue-300'
      default:
        return 'text-muted-foreground'
    }
  }

  // Parse a log line and extract a severity prefix (if present) and the rest of the message.
  // Example: "INFO [09-14|16:32:29.577] Message..." -> { prefix: 'INFO', rest: '[09-14|16:32:29.577] Message...' }
  function splitLogPrefix(line: string): { prefix: string | null; rest: string } {
    if (!line) return { prefix: null, rest: '' }
    // Match leading ALL-CAPS token (usually INFO, WARN, ERROR, DEBUG) optionally followed by a timestamp bracket
    const m = line.match(/^([A-Z]{3,7})\b\s*(.*)$/)
    if (m) {
      return { prefix: m[1], rest: m[2] }
    }
    return { prefix: null, rest: line }
  }



 // Bar or Line chart toggle
  let chartType: 'bar' | 'line' = 'bar';

  // Threads and intensity warnings
  let threadsWarning = '';
  let intensityWarning = '';

  let validationError: string | null = null;

  // Decentralized Pool Mining State
  interface MiningPool {
    id: string;
    name: string;
    url: string;
    description: string;
    fee_percentage: number;
    miners_count: number;
    total_hashrate: string;
    last_block_time: number;
    blocks_found_24h: number;
    region: string;
    status: 'Active' | 'Maintenance' | 'Full' | 'Offline';
    min_payout: number;
    payment_method: string;
    created_by?: string;
    worker?: string;
    password?: string;
  }

  interface PoolStats {
    connected_miners: number;
    pool_hashrate: string;
    your_hashrate: string;
    your_share_percentage: number;
    shares_submitted: number;
    shares_accepted: number;
    estimated_payout_24h: number;
    last_share_time: number;
  }

  interface JoinedPoolInfo {
    pool: MiningPool;
    stats: PoolStats;
    joined_at: number;
  }

  // Pool state
  let availablePools: MiningPool[] = [];
  let currentPool: JoinedPoolInfo | null = null;
  let poolError: string = '';
  let isDiscovering: boolean = false;
  let showCreatePool: boolean = false;
  let showPoolList: boolean = false;
  let editingPool: MiningPool | null = null;
  let showPoolManager: boolean = false;
  let poolConnected: boolean = false;
  let poolStats = {
    connectedMiners: 0,
    poolHashrate: '0 H/s',
    yourHashrate: '0 H/s',
    yourSharePercentage: 0,
    sharesSubmitted: 0,
    sharesAccepted: 0,
    estimatedPayout24h: 0,
    lastShareTime: 0
  };
  
  // Pool creation form
  let newPool = {
    name: '',
    description: '',
    fee_percentage: 1.0,
    min_payout: 1.0,
    payment_method: 'PPLNS',
    region: 'Global',
    url: '',
    worker: '',
    password: ''
  };

  // Computed values
  $: poolConnected = currentPool !== null;
  $: if (currentPool) {
    poolStats = {
      connectedMiners: currentPool.stats.connected_miners,
      poolHashrate: currentPool.stats.pool_hashrate,
      yourHashrate: currentPool.stats.your_hashrate,
      yourSharePercentage: currentPool.stats.your_share_percentage,
      sharesSubmitted: currentPool.stats.shares_submitted,
      sharesAccepted: currentPool.stats.shares_accepted,
      estimatedPayout24h: currentPool.stats.estimated_payout_24h,
      lastShareTime: currentPool.stats.last_share_time
    };
  }

  const navigation = getContext('navigation') as { setCurrentPage: (page: string) => void };
  
  // Computed values for threads based on intensity
  const maxThreads = cpuThreads
  // Intensity slider directly controls selectedThreads
  $: if (!$miningState.isMining) {
    selectedThreads = Math.ceil(($miningState.minerIntensity / 100) * maxThreads)
  }


  // Threads warning
  $: {
    const numThreads = Number(selectedThreads);
    threadsWarning = (numThreads < 1 || numThreads > cpuThreads)
            ? $t('mining.errors.threads', { values: { cpuThreads } })
            : '';
  }

  // Intensity warning
  $: {
    const numIntensity = Number($miningState.minerIntensity);
    intensityWarning = (numIntensity < 1 || numIntensity > 100)
            ? $t('mining.errors.intensity')
            : '';
  }

  // Button disabled if either warning exists
  $: isInvalid = !!threadsWarning || !!intensityWarning;

  // Track if backend has an active account
  let hasActiveAccount = false;

  let hoveredPoint: MiningHistoryPoint | null = null;
  let hoveredIndex: number | null = null;


  onMount(async () => {
    try{
      getVersion()
      isTauri = true
    }
    catch{
      isTauri = false
    }

    // Check if account exists in backend
    if (isTauri) {
      try {
        hasActiveAccount = await invoke<boolean>("has_active_account");
      } catch (error) {
        console.error("Failed to check account status:", error);
        hasActiveAccount = false;
      }
    }

    await checkGethStatus()
    await updateNetworkStats()
    // If mining is already active from before, restore session and update stats
    if ($miningState.isMining) {
      // Restore session start time if it exists
      if ($miningState.sessionStartTime) {
        sessionStartTime = $miningState.sessionStartTime
      }
      startUptimeTimer()
      await updateMiningStats()
    }
    if (isTauri) {
      await updateCpuTemperature()
      await updatePowerConsumption()
    }
    
    // Initialize pool state
    try {
      const poolInfo = await invoke('get_current_pool_info') as JoinedPoolInfo | null;
      if (poolInfo) {
        currentPool = poolInfo;
        startPoolStatsUpdates();
      }
    } catch (e) {
      console.error('Failed to get current pool info:', e);
    }
    
    // Start polling for mining stats
    statsInterval = setInterval(async () => {
      if ($miningState.isMining) {
        // Update mining stats in parallel with wallet data
        await Promise.all([
          updateMiningStats(),
          // IMPORTANT: refreshTransactions must run BEFORE refreshBalance
          // because refreshBalance depends on blocksFound set by refreshTransactions
          (async () => {
            await walletService.refreshTransactions();
            await walletService.refreshBalance();
          })()
        ]);
      }
      await updateNetworkStats();
      await updateSyncStatus(); // Check blockchain sync status
      if (isTauri) {
        await updateCpuTemperature();
        await updatePowerConsumption();
      }
    }, 1000) as unknown as number;
  })  
  
  async function checkGethStatus() {
    try {
      isGethRunning = await invoke('is_geth_running') as boolean
      if (isGethRunning) {
        // Only check backend status if we don't have a mining state already
        // This prevents losing state when switching pages
        if (!$miningState.isMining) {
          const status = await invoke('get_miner_status') as boolean
          if (status) {
            $miningState.isMining = status
            sessionStartTime = Date.now()
            startUptimeTimer()
          }
        } else {
          // If we already think we're mining, just restart the uptime timer
          startUptimeTimer()
        }
      }
    } catch (e) {
      console.error('Failed to check geth status:', e)
    }
  }
  
  async function updateMiningStats() {
    try {
      const [rate, block] = await Promise.all([
        invoke('get_miner_hashrate') as Promise<string>,
        invoke('get_current_block') as Promise<number>
      ]);

      currentBlock = block

      // Always try to get continuous hash rate estimates when mining
      let finalHashRate = rate;

      // If RPC returns 0 but we're mining, show "Mining Active"
      if (rate === '0 H/s' && $miningState.isMining) {
        finalHashRate = "Mining Active";
      }


      if ($miningState.isMining) {
        try {
          // Get continuous hash rate estimates from backend
          const [, hashRateFromLogs] = await invoke('get_miner_performance', {
            dataDir: './bin/geth-data'
          }) as [number, number]

          // Handle backend response properly

          if (hashRateFromLogs === 0) {
            // Mining active but no blocks mined yet - show status
            finalHashRate = $miningState.hashRate === "0 H/s" ? "Mining Active" : $miningState.hashRate;
          } else {
            // Have actual hash rate data from block mining
            finalHashRate = formatHashRate(hashRateFromLogs);
          }

        } catch (perfError) {
          console.log('Performance fetch failed:', perfError);
          // If performance fetch fails, keep current rate
          finalHashRate = $miningState.hashRate || rate;
        }
      }
      
      $miningState.hashRate = finalHashRate;

      // Force reactivity by triggering store update every time
      miningState.set($miningState);

      
      // Convert hashRate string to number for chart
      let hashRateNum = 0
      // Clean up the rate string (remove ~ and text in parentheses)
      hashRateNum = parseHashRate($miningState.hashRate)
      
      // Update mining history for chart
      if ($miningState.isMining) {
        $miningState.miningHistory = [...($miningState.miningHistory || []).slice(-29), {
          timestamp: Date.now(),
          hashRate: hashRateNum,
          power: powerConsumption
        }]
        
        // Update total hashes based on hashrate and time elapsed
        const timeDelta = (Date.now() - lastHashUpdate) / 1000 // seconds
        totalHashes += Math.floor(hashRateNum * timeDelta)
        lastHashUpdate = Date.now()
      }
    } catch (e) {
      console.error('Failed to update mining stats:', e)
    }
  }
  
  
  async function updateNetworkStats() {
  try {
    if (isGethRunning) {
      const promises: Promise<any>[] = [
        invoke('get_network_stats') as Promise<[string, string]>,
        invoke('get_current_block') as Promise<number>,
        invoke('get_network_peer_count') as Promise<number>
      ]
      
      // Also fetch account balance and blocks mined if we have an account and are mining
      if (isTauri && $miningState.isMining) {
        try {
          const accountAddress = await invoke<string>("get_active_account_address");
          promises.push(invoke('get_blocks_mined', { 
            address: accountAddress 
          }) as Promise<number>)
        } catch (error) {
          // Account not available, skip blocks mined check
          console.log("No active account for blocks mined check");
        }
      }
      
      const results = await Promise.all(promises)
      
      networkDifficulty = results[0][0]
      networkHashRate = results[0][1]
      currentBlock = results[1]
      peerCount = results[2]
      
      
       
              
      // Update blocks mined from blockchain query
      
      
    }
  } catch (e) {
    console.error('Failed to update network stats:', e)
  }
}

  async function updateCpuTemperature() {
    // Only show loading state for the very first check
    if (!hasCompletedFirstCheck) {
      temperatureLoading = true
    }

    try {
      const temp = await invoke('get_cpu_temperature') as number
      if (temp && temp > 0) {
        temperature = temp
        hasRealTemperature = true
      } else {
        hasRealTemperature = false
      }
    } catch (e) {
      console.error('Failed to get CPU temperature:', e)
      hasRealTemperature = false
    } finally {
      if (!hasCompletedFirstCheck) {
        temperatureLoading = false
        hasCompletedFirstCheck = true
      }
    }
  }

  async function updatePowerConsumption() {
<<<<<<< HEAD
    // Only show loading state for the very first check
    if (!hasCompletedFirstCheck) {
      powerLoading = true
    }

=======
>>>>>>> 3701a93a
    try {
      const power = await invoke('get_power_consumption') as number
      if (power && power > 0) {
        realPowerConsumption = power
        hasRealPower = true
      } else {
        hasRealPower = false
      }
    } catch (e) {
      console.error('Failed to get power consumption:', e)
      hasRealPower = false
    } finally {
<<<<<<< HEAD
      if (!hasCompletedFirstCheck) {
        powerLoading = false
      }
=======
      powerLoading = false
>>>>>>> 3701a93a
    }
  }
  
  function startUptimeTimer() {
    uptimeNow = Date.now()
    if (!uptimeInterval) {
      uptimeInterval = setInterval(() => {
        uptimeNow = Date.now()
      }, 1000) as unknown as number
    }
  }
  
  async function createTemporaryAccount() {
    try {
      // Generate a temporary account using walletService
      // This already sets both backend and frontend account state
      const tempAccount = await walletService.createAccount()

      // Mark as temporary
      isTemporaryAccount = true
      showTemporaryAccountWarning = true

      return tempAccount
    } catch (e) {
      console.error('Failed to create temporary account:', e)
      throw e
    }
  }

  async function startMining() {
    // Auto-create temporary account if none exists
    if (isTauri) {
      try {
        const hasAccount = await invoke<boolean>("has_active_account");
        if (!hasAccount) {
          try {
            await createTemporaryAccount()
          } catch (e) {
            error = $t('mining.errors.noAccount')
            return
          }
        }
      } catch (error) {
        console.error("Failed to verify account status:", error);
        error = $t('mining.errors.noAccount')
        return;
      }
    }
    
    if (!isGethRunning) {
      error = $t('mining.errors.gethNotRunning')
      return
    }
    
    error = ''
    validationError = null
    
    try {
      // Get account address from backend
      const accountAddress = await invoke<string>("get_active_account_address");
      
      await invoke('start_miner', {
        address: accountAddress,
        threads: selectedThreads,
        dataDir: './bin/geth-data'
      })
      $miningState.isMining = true
      sessionStartTime = Date.now()
      // Store session start time in the store for persistence
      $miningState.sessionStartTime = sessionStartTime
      $miningState.activeThreads = selectedThreads  // Use selectedThreads
      totalHashes = 0 // Reset total hashes
      lastHashUpdate = Date.now()
      startUptimeTimer() 

      // Start updating stats
      await updateMiningStats()
      
      // Update power consumption estimates
      powerConsumption = $miningState.activeThreads * 25 * ($miningState.minerIntensity / 100)
      
      // Re-check geth status since it might have restarted
      isGethRunning = true
    } catch (e) {
      error = String(e)
      console.error('Failed to start mining:', e)
    }
  }
  
  async function stopMining() {
    try {
      await invoke('stop_miner')
      $miningState.isMining = false
      $miningState.hashRate = '0 H/s'
      $miningState.activeThreads = 0 

      // Clear session start time
      $miningState.sessionStartTime = undefined
      // Clear mining history when stopping
      $miningState.miningHistory = []
      
      // stop uptime ticker
      if (uptimeInterval) {
        clearInterval(uptimeInterval as unknown as number)
        uptimeInterval = null
      }
    } catch (e) {
      error = String(e)
      console.error('Failed to stop mining:', e)
    }
  }

  // Temporary account warning handlers
  function handleDismissWarning() {
    showTemporaryAccountWarning = false
  }

  function handleCreateWallet() {
    // Navigate to Account page to create a permanent wallet
    goto('/account')
  }

  // Decentralized Pool Functions
  async function discoverPools() {
    if (isTauri) {
      try {
        const hasAccount = await invoke<boolean>("has_active_account");
        if (!hasAccount) {
          poolError = 'Please create or import an account first.';
          return;
        }
      } catch (error) {
        console.error("Failed to verify account status:", error);
        poolError = 'Please create or import an account first.';
        return;
      }
    }
    
    isDiscovering = true;
    poolError = '';
    
    try {
      console.log('🔍 Invoking discover_mining_pools command...');
      const pools = await invoke('discover_mining_pools') as MiningPool[];
      console.log('✅ Received pools:', pools);
      availablePools = pools;
      showPoolList = true;
      await invoke('update_pool_discovery'); // Update pool stats
    } catch (e) {
      console.error('❌ Pool discovery error:', e);
      poolError = String(e);
    } finally {
      isDiscovering = false;
    }
  }

  async function joinPool(pool: MiningPool) {
    if (isTauri) {
      try {
        const hasAccount = await invoke<boolean>("has_active_account");
        if (!hasAccount) {
          poolError = 'Please create or import an account first.';
          return;
        }
      } catch (error) {
        console.error("Failed to verify account status:", error);
        poolError = 'Please create or import an account first.';
        return;
      }
    }
    
    if (pool.status === 'Offline') {
      poolError = 'Cannot join offline pool.';
      return;
    }
    
    poolError = '';
    
    try {
      // Get account address from backend
      const accountAddress = await invoke<string>("get_active_account_address");
      
      const joinedInfo = await invoke('join_mining_pool', { 
        poolId: pool.id, 
        address: accountAddress
      }) as JoinedPoolInfo;
      
      currentPool = joinedInfo;
      showPoolList = false;
      
      // Start periodic stats updates
      startPoolStatsUpdates();
    } catch (e) {
      poolError = String(e);
    }
  }

  async function leavePool() {
    if (!currentPool) return;
    
    try {
      await invoke('leave_mining_pool');
      currentPool = null;
      stopPoolStatsUpdates();
    } catch (e) {
      poolError = String(e);
    }
  }

  async function createNewPool() {
    if (isTauri) {
      try {
        const hasAccount = await invoke<boolean>("has_active_account");
        if (!hasAccount) {
          poolError = 'Please create or import an account first.';
          return;
        }
      } catch (error) {
        console.error("Failed to verify account status:", error);
        poolError = 'Please create or import an account first.';
        return;
      }
    }
    
    if (!newPool.name.trim()) {
      poolError = 'Pool name is required.';
      return;
    }
    
    poolError = '';
    
    try {
      // Get account address from backend
      const accountAddress = await invoke<string>("get_active_account_address");
      
      const createdPool = await invoke('create_mining_pool', {
        address: accountAddress,
        name: newPool.name,
        description: newPool.description,
        feePercentage: newPool.fee_percentage,
        minPayout: newPool.min_payout,
        paymentMethod: newPool.payment_method,
        region: newPool.region,
      }) as MiningPool;
      
      // Reset form
      newPool = {
        name: '',
        description: '',
        fee_percentage: 1.0,
        min_payout: 1.0,
        payment_method: 'PPLNS',
        region: 'Global',
        url: '',
        worker: '',
        password: ''
      };
      
      showCreatePool = false;
      
      // Automatically join the created pool
      await joinPool(createdPool);
    } catch (e) {
      poolError = String(e);
    }
  }

  // Pool stats updates
  let poolStatsInterval: number | null = null;
  
  function startPoolStatsUpdates() {
    if (poolStatsInterval) return;
    
    poolStatsInterval = setInterval(async () => {
      if (!currentPool) {
        stopPoolStatsUpdates();
        return;
      }
      
      try {
        const stats = await invoke('get_pool_stats') as PoolStats;
        if (stats && currentPool) {
          currentPool.stats = stats;
          currentPool = { ...currentPool }; // Trigger reactivity
        }
      } catch (e) {
        console.error('Failed to update pool stats:', e);
      }
    }, 5000) as unknown as number; // Update every 5 seconds
  }
  
  function stopPoolStatsUpdates() {
    if (poolStatsInterval) {
      clearInterval(poolStatsInterval);
      poolStatsInterval = null;
    }
  }

  function getPoolStatusColor(status: string): string {
    switch (status) {
      case 'Active': return 'text-green-500';
      case 'Maintenance': return 'text-yellow-500';
      case 'Full': return 'text-orange-500';
      case 'Offline': return 'text-red-500';
      default: return 'text-gray-500';
    }
  }

  function formatTimestamp(timestamp: number): string {
    const now = Date.now() / 1000;
    const diff = now - timestamp;
    
    if (diff < 60) return `${Math.floor(diff)}s ago`;
    if (diff < 3600) return `${Math.floor(diff / 60)}m ago`;
    if (diff < 86400) return `${Math.floor(diff / 3600)}h ago`;
    return `${Math.floor(diff / 86400)}d ago`;
  }

  // Pool management functions
  function editPool(pool: MiningPool) {
    editingPool = { ...pool };
    showPoolManager = true;
  }

  function cancelPoolEdit() {
    editingPool = null;
    showPoolManager = false;
  }

  function deletePool(poolId: string) {
    // Remove pool from available pools
    availablePools = availablePools.filter(p => p.id !== poolId);
    
    // If this was the current pool, leave it
    if (currentPool && currentPool.pool.id === poolId) {
      leavePool();
    }
  }

  // Save changes to an existing pool (edit functionality)
  function savePool() {
    if (!editingPool) return;
    
    // Store the editing pool in a local variable to satisfy TypeScript
    const poolToEdit = editingPool;
    
    // Find and update the pool in availablePools
    availablePools = availablePools.map(pool =>
      pool.id === poolToEdit.id
        ? {
            ...pool,
            ...poolToEdit,
            id: poolToEdit.id ?? pool.id, // Ensure id is always a string
            name: poolToEdit.name ?? pool.name,
            url: poolToEdit.url ?? pool.url,
            description: poolToEdit.description ?? pool.description,
            fee_percentage: poolToEdit.fee_percentage ?? pool.fee_percentage,
            miners_count: poolToEdit.miners_count ?? pool.miners_count,
            total_hashrate: poolToEdit.total_hashrate ?? pool.total_hashrate,
            last_block_time: poolToEdit.last_block_time ?? pool.last_block_time,
            blocks_found_24h: poolToEdit.blocks_found_24h ?? pool.blocks_found_24h,
            region: poolToEdit.region ?? pool.region,
            status: poolToEdit.status ?? pool.status,
            min_payout: poolToEdit.min_payout ?? pool.min_payout,
            payment_method: poolToEdit.payment_method ?? pool.payment_method,
            created_by: poolToEdit.created_by ?? pool.created_by,
            worker: poolToEdit.worker ?? pool.worker ?? '',
            password: poolToEdit.password ?? pool.password ?? ''
          }
        : pool
    );
    editingPool = null;
    showPoolManager = false;
  }

  // Add a new pool (for modal form)
  async function addPool() {
    // Basic validation
    if (!newPool.name.trim()) return;
    
    // Get account address from backend
    let createdByAddress = '';
    if (isTauri) {
      try {
        createdByAddress = await invoke<string>("get_active_account_address");
      } catch (error) {
        console.error("Failed to get account address:", error);
      }
    }
    
    // Generate a unique id for the new pool
    const id = `pool-${Date.now()}`;
    availablePools = [
      ...availablePools,
      {
        ...newPool,
        id,
        status: 'Active',
        miners_count: 1,
        total_hashrate: '0 H/s',
        last_block_time: 0,
        blocks_found_24h: 0,
        created_by: createdByAddress,
      }
    ];
    // Reset form and close modal
    newPool = {
      name: '',
      description: '',
      fee_percentage: 1.0,
      min_payout: 1.0,
      payment_method: 'PPLNS',
      region: 'Global',
      url: '',
      worker: '',
      password: ''
    };
    showPoolManager = false;
  }

  // Define pools variable as an alias for availablePools for compatibility
  $: pools = availablePools;

  // Pagination for recent blocks
  let pageSizes = [5, 10, 20, 50]
  let pageSize: number = 10
  let currentPage: number = 1

  // Derived values
  $: totalBlocks = ($miningState.recentBlocks || []).length
  $: totalPages = Math.max(1, Math.ceil(totalBlocks / pageSize))
  $: {
    // Clamp currentPage when totalPages or pageSize changes
    if (currentPage > totalPages) currentPage = totalPages
    if (currentPage < 1) currentPage = 1
  }

  // When recentBlocks array changes (new block added or removed) we rely on
  // pushRecentBlock to set currentPage = 1 so the newest block is visible.

  $: displayedBlocks = ($miningState.recentBlocks || []).slice((currentPage - 1) * pageSize, currentPage * pageSize)
  
  function formatUptime(now: number = Date.now()) {
    const uptime = now - sessionStartTime
    const hours = Math.floor(uptime / 3600000)
    const minutes = Math.floor((uptime % 3600000) / 60000)
    const seconds = Math.floor((uptime % 60000) / 1000)
    return `${hours}h ${minutes}m ${seconds}s`
  }

  function formatTimeFromSeconds(totalSeconds: number): string {
      if (totalSeconds < 60) {
          return `${totalSeconds.toFixed(0)}s`;
      }

      const seconds = Math.floor(totalSeconds);
      const hours = Math.floor(seconds / 3600);
      const minutes = Math.floor((seconds % 3600) / 60);
      const remainingSeconds = seconds % 60;

      let parts = [];
      if (hours > 0) {
          parts.push(`${hours}h`);
      }
      if (minutes > 0) {
          parts.push(`${minutes}m`);
      }
      // Only show seconds if the total time is less than an hour, or if minutes is 0
      if (hours === 0 && minutes < 5) { // Show seconds when time is short
          parts.push(`${remainingSeconds}s`);
      }

      return parts.join(' ');
  }

  function formatHashRate(rate: number | string): string {
    if (typeof rate === 'string') return rate
    if (rate < 1000) return `${rate.toFixed(1)} H/s`
    if (rate < 1000000) return `${(rate / 1000).toFixed(2)} KH/s`
    if (rate < 1000000000) return `${(rate / 1000000).toFixed(2)} MH/s`
    return `${(rate / 1000000000).toFixed(2)} GH/s`
  }

  function formatDifficulty(difficulty: string | number): string {
    if (typeof difficulty === 'string') return difficulty
    if (difficulty < 1000) return `${difficulty.toFixed(0)} H/s`
    if (difficulty < 1000000) return `${(difficulty / 1000).toFixed(2)} KH/s`
    if (difficulty < 1000000000) return `${(difficulty / 1000000).toFixed(2)} MH/s`
    if (difficulty < 1000000000000) return `${(difficulty / 1000000000).toFixed(2)} GH/s`
    return `${(difficulty / 1000000000000).toFixed(2)} TH/s`
  }
  
  function formatNumber(num: number): string {
    if (num < 1000) return num.toString()
    if (num < 1000000) return `${(num / 1000).toFixed(1)}K`
    if (num < 1000000000) return `${(num / 1000000).toFixed(1)}M`
    return `${(num / 1000000000).toFixed(1)}B`
  }
  
  async function fetchLogs() {
    try {
      const result = await invoke('get_miner_logs', {
        dataDir: './bin/geth-data',
        lines: 100
      }) as string[]
      logs = result
    } catch (e) {
      console.error('Failed to fetch logs:', e)
    }
  }
  
  function toggleLogs() {
    showLogs = !showLogs
    if (showLogs) {
      fetchLogs()
      // Start auto-refresh of logs if enabled
      if (autoRefresh) {
        logsInterval = setInterval(fetchLogs, 2000) as unknown as number
      }
    } else {
      // Stop auto-refresh
      if (logsInterval) {
        clearInterval(logsInterval)
        logsInterval = null
      }
    }
  }
  // Remove old pool management code - replaced with decentralized system
  
  onDestroy(async () => {
    // Don't stop mining when leaving the page - preserve state
    // Only clean up intervals
    if (statsInterval) {
      clearInterval(statsInterval)
    }
    if (uptimeInterval) {
      clearInterval(uptimeInterval)
    }
    if (logsInterval) {
      clearInterval(logsInterval)
    }
    if (poolStatsInterval) {
      clearInterval(poolStatsInterval)
    }
  })

</script>

<div class="space-y-6">
  <div>
    <h1 class="text-3xl font-bold">{$t('mining.title')}</h1>
    <p class="text-muted-foreground mt-2">{$t('mining.subtitle')}</p>
  </div>

  <!-- Temporary Account Warning -->
  {#if showTemporaryAccountWarning && isTemporaryAccount}
    <TemporaryAccountWarning
      onDismiss={handleDismissWarning}
      onCreateWallet={handleCreateWallet}
    />
  {/if}

  <!-- Mining Status Cards -->
  <div class="grid grid-cols-1 md:grid-cols-2 lg:grid-cols-4 gap-4">
    <Card class="p-4">
      <div class="flex items-center justify-between">
        <div>
          <p class="text-sm text-muted-foreground">{$t('mining.hashRate')}</p>
          <p class="text-2xl font-bold">{$miningState.hashRate}</p>
          <p class="text-xs text-muted-foreground mt-1">
            {$miningState.isMining ? `${$miningState.activeThreads} ${$t('mining.threads')}` : $t('mining.notMining')}
          </p>
        </div>
        <div class="p-2 bg-primary/10 rounded-lg">
          <Cpu class="h-5 w-5 text-primary" />
        </div>
      </div>
    </Card>
    
    <Card class="p-4">
      <div class="flex items-center justify-between">
        <div>
          <p class="text-sm text-muted-foreground">{$t('mining.totalRewards')}</p>
          <p class="text-2xl font-bold">{($miningState.totalRewards || 0).toFixed(2)} Chiral</p>
          <p class="text-xs text-green-600 flex items-center gap-1 mt-1">
            <TrendingUp class="h-3 w-3" />
            {$miningState.blocksFound} {$t('mining.blocksFound')}
          </p>
        </div>
        <div class="p-2 bg-yellow-500/10 rounded-lg">
          <Coins class="h-5 w-5 text-yellow-500" />
        </div>
      </div>
    </Card>
    
    <Card class="p-4">
      <div class="flex items-center justify-between">
        <div>
          <p class="text-sm text-muted-foreground">{$t('mining.powerUsage')}</p>
<<<<<<< HEAD
          {#if hasRealPower}
=======
          {#if powerLoading}
            <p class="text-2xl font-bold text-blue-500">--W</p>
            <p class="text-xs text-muted-foreground mt-1">Detecting power sources...</p>
          {:else if hasRealPower}
>>>>>>> 3701a93a
            <p class="text-2xl font-bold">{powerConsumption.toFixed(0)}W</p>
            <p class="text-xs text-muted-foreground mt-1">
              {efficiency.toFixed(2)} {$t('mining.hw')}
            </p>
          {:else}
            <p class="text-2xl font-bold text-gray-500">N/A</p>
            <p class="text-xs text-muted-foreground mt-1">
<<<<<<< HEAD
              {$t('mining.hw')}
=======
              Hardware sensor not available
>>>>>>> 3701a93a
            </p>
          {/if}
        </div>
        <div class="p-2 bg-amber-500/10 rounded-lg">
          <Zap class="h-5 w-5 text-amber-500" />
        </div>
      </div>
    </Card>
    
    <Card class="p-4">
      <div class="flex items-center justify-between">
        <div>
          <p class="text-sm text-muted-foreground">{$t('mining.temperature')}</p>
          {#if temperatureLoading}
            <p class="text-2xl font-bold text-blue-500">--°C</p>
          {:else if hasRealTemperature}
            <p class="text-2xl font-bold {temperature > 80 ? 'text-red-500' : temperature > 70 ? 'text-orange-500' : temperature > 60 ? 'text-yellow-500' : 'text-green-500'}">{displayedTemperature}°{temperatureUnit}</p>
          {:else}
            <p class="text-2xl font-bold text-gray-500">N/A</p>
          {/if}
          <div class="mt-1">
            {#if temperatureLoading}
              <p class="text-xs text-muted-foreground mt-1">Detecting temperature sensors...</p>
            {:else if hasRealTemperature}
              <Progress 
                value={Math.min(temperature, 100)} 
                max={100} 
                class="h-2 {temperature > 80 ? '[&>div]:bg-red-500' : temperature > 70 ? '[&>div]:bg-orange-500' : temperature > 60 ? '[&>div]:bg-yellow-500' : '[&>div]:bg-green-500'}"
              />
              <p class="text-xs text-muted-foreground mt-1">
                {temperature > 85 ? $t('mining.temperatureStatus.critical') : temperature > 75 ? $t('mining.temperatureStatus.hot') : temperature > 65 ? $t('mining.temperatureStatus.warm') : $t('mining.temperatureStatus.normal')}
              </p>
            {:else}
              <Progress value={0} max={100} class="h-2 bg-gray-200 [&>div]:bg-gray-400 [&>div]:opacity-50" />
              <p class="text-xs text-muted-foreground mt-1">Hardware sensor not available</p>
            {/if}
          </div>
        </div>
        <div class="flex flex-col gap-2">
            <Button size="icon" variant="outline" onclick={() => temperatureUnit = temperatureUnit === 'C' ? 'F' : 'C'}>
                {temperatureUnit === 'C' ? '°F' : '°C'}
            </Button>
            <div class="p-2 {temperatureLoading ? 'bg-blue-500/20' : hasRealTemperature ? (temperature > 80 ? 'bg-red-500/20' : temperature > 70 ? 'bg-orange-500/20' : temperature > 60 ? 'bg-yellow-500/20' : 'bg-green-500/20') : 'bg-gray-500/20'} rounded-lg">
                <Thermometer class="h-5 w-5 {temperatureLoading ? 'text-blue-500 animate-pulse' : hasRealTemperature ? (temperature > 80 ? 'text-red-500' : temperature > 70 ? 'text-orange-500' : temperature > 60 ? 'text-yellow-500' : 'text-green-500') : 'text-gray-500'}" />
            </div>
        </div>
      </div>
    </Card>
    
    <!-- Pool Status Card (only show when pool is selected) -->
    {#if $miningState.selectedPool !== 'solo'}
      <Card class="p-4">
        <div class="flex items-center justify-between">
          <div>
            <p class="text-sm text-muted-foreground">Pool Status</p>
            <p class="text-2xl font-bold">{poolConnected ? 'Connected' : 'Disconnected'}</p>
            <p class="text-xs text-muted-foreground mt-1">
              {poolConnected ? `${poolStats.connectedMiners} miners` : 'Not connected to pool'}
            </p>
          </div>
          <div class="p-2 {poolConnected ? 'bg-green-500/10' : 'bg-red-500/10'} rounded-lg">
            <div class="w-3 h-3 rounded-full {poolConnected ? 'bg-green-500' : 'bg-red-500'}"></div>
          </div>
        </div>
      </Card>
    {/if}
  </div>
  
  <!-- Mining Control -->
  <Card class="p-6">
    <div class="flex items-center justify-between mb-4">
      <h2 class="text-lg font-semibold">{$t('mining.control')}</h2>
      <Badge variant={$miningState.isMining ? 'default' : 'secondary'}>
        {$miningState.isMining ? $t('mining.active') : $t('mining.stopped')}
      </Badge>
    </div>
    
    <div class="space-y-4">
      <!-- Decentralized Pool Mining Section -->
      <div class="col-span-full">
        <div class="bg-muted/30 rounded-lg p-4 space-y-4">
          <div class="flex items-center justify-between">
            <h3 class="text-lg font-semibold">{$t('mining.decentralizedPools')}</h3>
            <div class="flex gap-2">
              <Button variant="outline" size="sm" onclick={discoverPools} disabled={isDiscovering || $miningState.isMining}>
                {#if isDiscovering}
                  <RefreshCw class="h-4 w-4 mr-2 animate-spin" />
                  {$t('mining.discovering')}
                {:else}
                  <RefreshCw class="h-4 w-4 mr-2" />
                  {$t('mining.discoverPools')}
                {/if}
              </Button>
              <Button variant="secondary" size="sm" onclick={() => showCreatePool = true} disabled={$miningState.isMining}>
                <Coins class="h-4 w-4 mr-2" />
                {$t('mining.createPool')}
              </Button>
            </div>
          </div>

          {#if currentPool}
            <!-- Currently Connected Pool -->
            <div class="bg-green-500/10 border border-green-500/20 rounded-lg p-4">
              <div class="flex items-center justify-between mb-3">
                <div class="flex items-center gap-2">
                  <div class="w-3 h-3 bg-green-500 rounded-full"></div>
                  <h4 class="font-semibold text-green-700">{$t('mining.poolDetails.connectedTo')}: {currentPool.pool.name}</h4>
                </div>
                <Button variant="destructive" size="sm" onclick={leavePool} disabled={$miningState.isMining}>
                  {$t('mining.poolDetails.leave')}
                </Button>
              </div>

              <div class="grid grid-cols-2 md:grid-cols-4 gap-4 text-sm">
                <div>
                  <p class="text-muted-foreground">{$t('mining.poolDetails.yourHashrate')}</p>
                  <p class="font-semibold">{currentPool.stats.your_hashrate}</p>
                </div>
                <div>
                  <p class="text-muted-foreground">{$t('mining.poolDetails.poolHashrate')}</p>
                  <p class="font-semibold">{currentPool.stats.pool_hashrate}</p>
                </div>
                <div>
                  <p class="text-muted-foreground">{$t('mining.poolDetails.yourShare')}</p>
                  <p class="font-semibold">{currentPool.stats.your_share_percentage.toFixed(2)}%</p>
                </div>
                <div>
                  <p class="text-muted-foreground">{$t('mining.poolDetails.est24hPayout')}</p>
                  <p class="font-semibold">{currentPool.stats.estimated_payout_24h.toFixed(3)} Chiral</p>
                </div>
                <div>
                  <p class="text-muted-foreground">{$t('mining.poolDetails.shares')}</p>
                  <p class="font-semibold">{currentPool.stats.shares_accepted}/{currentPool.stats.shares_submitted}</p>
                </div>
                <div>
                  <p class="text-muted-foreground">{$t('mining.poolDetails.connectedMiners')}</p>
                  <p class="font-semibold">{currentPool.stats.connected_miners}</p>
                </div>
                <div>
                  <p class="text-muted-foreground">{$t('mining.poolDetails.poolFee')}</p>
                  <p class="font-semibold">{currentPool.pool.fee_percentage}%</p>
                </div>
                <div>
                  <p class="text-muted-foreground">{$t('mining.poolDetails.lastShare')}</p>
                  <p class="font-semibold">{formatTimestamp(currentPool.stats.last_share_time)}</p>
                </div>
              </div>
            </div>
          {:else}
            <!-- Solo Mining Status -->
            <div class="bg-blue-500/10 border border-blue-500/20 rounded-lg p-4">
              <div class="flex items-center gap-2">
                <div class="w-3 h-3 bg-blue-500 rounded-full"></div>
                <h4 class="font-semibold text-blue-700">{$t('mining.poolDetails.soloMining')}</h4>
              </div>
              <p class="text-sm text-muted-foreground mt-2">
                {$t('mining.poolDetails.soloMiningDesc')}
              </p>
            </div>
          {/if}

          {#if poolError}
            <div class="bg-red-500/10 border border-red-500/20 rounded-lg p-3">
              <p class="text-sm text-red-600">{poolError}</p>
            </div>
          {/if}
        </div>
      </div>

      <div class="grid grid-cols-1 md:grid-cols-2 gap-4">
        
        <div>
          <Label for="thread-count">{$t('mining.cpuThreads', { values: { cpuThreads } })}</Label>
          <Input
                  id="thread-count"
                  type="number"
                  bind:value={selectedThreads}
                  oninput={(e: Event) => {
                      const target = e.currentTarget as HTMLInputElement;
                      selectedThreads = Number(target.value);
                    }}
                  min="1"
                  max={cpuThreads}
                  disabled={$miningState.isMining}
                  class="mt-2"
          />
          {#if threadsWarning}
            <p class="text-xs text-red-500 mt-1">{threadsWarning}</p>

          {/if}
        </div>
        
        <div>
          <Label for="intensity">{$t('mining.intensity')}</Label>
          <Input
                  id="intensity"
                  type="number"
                  bind:value={$miningState.minerIntensity}
                  oninput={(e: Event) => {
                      const target = e.currentTarget as HTMLInputElement;
                      $miningState.minerIntensity = Number(target.value);
                    }}
                  min="1"
                  max="100"
                  step="1"
                  disabled={$miningState.isMining}
                  class="mt-2"
          />

          {#if intensityWarning}
            <p class="text-xs text-red-500 mt-1">{intensityWarning}</p>

          {/if}
        </div>
      </div>
      
      <div class="flex items-center justify-between pt-4">
        <div class="text-sm space-y-1">
          <p class="text-muted-foreground">
            {$t('mining.session')}: <span class="font-medium">{$miningState.isMining ? formatUptime(uptimeNow) : '0h 0m 0s'}</span>
          </p>
          <p class="text-muted-foreground">
            {$t('mining.totalHashes')}: <span class="font-medium">{formatNumber(totalHashes)}</span>
          </p>
        </div>
        
        <div class="flex gap-2">
          <Button
            size="lg"
            onclick={() => $miningState.isMining ? stopMining() : startMining()}
            class="min-w-[150px]"
            disabled={isInvalid || !isGethRunning}
          >
            {#if $miningState.isMining}
              <Pause class="h-4 w-4 mr-2" />
              {$t('mining.stop')}
            {:else}
              <Play class="h-4 w-4 mr-2" />
              {$t('mining.start')}
            {/if}
          </Button>
          <Button
            size="lg"
            variant="outline"
            onclick={toggleLogs}
            title={$t('mining.showLogs')}
          >
            <Terminal class="h-4 w-4" />
          </Button>
        </div>
      </div>
      {#if validationError}
        <p class="text-red-600 text-sm mt-2 text-right">{validationError}</p>
      {/if}
      {#if error}
        <div class="bg-red-500/10 border border-red-500/20 rounded-lg p-3 mt-2">
          <div class="flex items-center gap-2">
            <AlertCircle class="h-4 w-4 text-red-500 flex-shrink-0" />
            <p class="text-sm text-red-500">{error}</p>
          </div>
        </div>
      {/if}
      {#if !isGethRunning}
        <div class="bg-yellow-500/10 border border-yellow-500/20 rounded-lg p-3 mt-2">
          <div class="flex items-center gap-2">
            <AlertCircle class="h-4 w-4 text-yellow-500 flex-shrink-0" />
            <p class="text-sm text-yellow-600">
              {$t('mining.errors.gethNotRunning')} <button onclick={() => { navigation.setCurrentPage('network'); goto('/network'); }} class="underline font-medium">{$t('mining.networkPage')}</button>
            </p>
          </div>
        </div>
      {/if}
      {#if !hasActiveAccount && isGethRunning}
        <div class="bg-blue-500/10 border border-blue-500/20 rounded-lg p-3 mt-2">
          <div class="flex items-center gap-2">
            <AlertCircle class="h-4 w-4 text-blue-500 flex-shrink-0" />
                        <p class="text-sm text-blue-600">
                          {@html $t('mining.errors.noAccountToStart', { values: { link: '<a href="/account" class="underline font-medium">' + $t('mining.accountPage') + '</a>' } })}
                        </p>
          </div>
        </div>
      {/if}

      <!-- Blockchain Sync Status -->
      {#if isSyncing}
        <div class="bg-blue-500/10 border border-blue-500/20 rounded-lg p-4 mt-2">
          <div class="space-y-3">
            <div class="flex items-center justify-between">
              <div class="flex items-center gap-2">
                <RefreshCw class="h-4 w-4 text-blue-500 animate-spin" />
                <span class="text-sm font-medium text-blue-600">Blockchain Syncing...</span>
              </div>
              <span class="text-xs text-blue-600">{syncProgress.toFixed(1)}%</span>
            </div>
            <Progress value={syncProgress} max={100} class="h-2 [&>div]:bg-blue-500" />
            <div class="grid grid-cols-2 gap-4 text-xs text-blue-600">
              <div>
                <span class="text-muted-foreground">Current:</span> #{syncCurrentBlock.toLocaleString()}
              </div>
              <div>
                <span class="text-muted-foreground">Highest:</span> #{syncHighestBlock.toLocaleString()}
              </div>
              <div>
                <span class="text-muted-foreground">Remaining:</span> {syncBlocksRemaining.toLocaleString()} blocks
              </div>
              <div>
                <span class="text-muted-foreground">ETA:</span> {formatTimeRemaining(syncEstimatedSecondsRemaining)}
              </div>
            </div>
            <p class="text-xs text-blue-600 mt-2">
              ⏳ Mining will begin automatically when sync completes
            </p>
          </div>
        </div>
      {/if}
    </div>
  </Card>
  
  <!-- Mining Statistics -->
  <div class="grid grid-cols-1 md:grid-cols-2 gap-4">
    <Card class="p-6">
      <h2 class="text-lg font-semibold mb-4">{$t('mining.networkStats')}</h2>
      <div class="space-y-3">
        <div class="flex justify-between items-center">
          <span class="text-sm text-muted-foreground">{$t('mining.networkHashRate')}</span>
          <Badge variant="outline">{networkHashRate}</Badge>
        </div>
        <div class="flex justify-between items-center">
          <span class="text-sm text-muted-foreground">{$t('mining.networkDifficulty')}</span>
          <Badge variant="outline">{networkDifficulty}</Badge>
        </div>
        <div class="flex justify-between items-center">
          <span class="text-sm text-muted-foreground">{$t('mining.blockHeight')}</span>
          <Badge variant="outline">#{currentBlock}</Badge>
        </div>
        <div class="flex justify-between items-center">
          <span class="text-sm text-muted-foreground">{$t('mining.blockReward')}</span>
          <Badge variant="outline">{blockReward} Chiral</Badge>
        </div>
        <div class="flex justify-between items-center">
          <span class="text-sm text-muted-foreground">{$t('mining.estTimeToBlock')}</span>
          <Badge variant="outline">
            {estimatedTimeToBlock > 0 ?
              `~${formatTimeFromSeconds(estimatedTimeToBlock)}` : $t('mining.calculating')}
          </Badge>
        </div>
        <div class="flex justify-between items-center">
          <span class="text-sm text-muted-foreground">{$t('mining.activeMiners')}</span>
          <Badge variant="outline">{peerCount}</Badge>
        </div>
      </div>
    </Card>
    
    <Card class="p-6">
      <h2 class="text-lg font-semibold mb-4">{$t('mining.poolInfo')}</h2>
      {#if $miningState.selectedPool === 'solo'}
        <div class="space-y-3">
          <p class="text-sm text-muted-foreground">
            {$t('mining.soloInfo')}
          </p>
          <div class="pt-2 space-y-2">
            <div class="flex justify-between">
              <span class="text-sm">{$t('mining.yourShare')}</span>
              <span class="text-sm font-medium">100%</span>
            </div>
            <div class="flex justify-between">
              <span class="text-sm">{$t('mining.poolFee')}</span>
              <span class="text-sm font-medium">0%</span>
            </div>
            <div class="flex justify-between">
              <span class="text-sm">{$t('mining.minPayout')}</span>
              <span class="text-sm font-medium">{$t('mining.na')}</span>
            </div>
          </div>
        </div>
      {:else}
        <div class="space-y-3">
          <div class="flex justify-between">
            <span class="text-sm">{$t('mining.poolHashRate')}</span>
            <span class="text-sm font-medium">850 MH/s</span>
          </div>
          <div class="flex justify-between">
            <span class="text-sm">{$t('mining.poolMiners')}</span>
            <span class="text-sm font-medium">342</span>
          </div>
          <div class="flex justify-between">
            <span class="text-sm">{$t('mining.yourShare')}</span>
            <span class="text-sm font-medium">{(parseHashRate($miningState.hashRate) / 850000000 * 100).toFixed(4)}%</span>
          </div>
          <div class="flex justify-between">
            <span class="text-sm">{$t('mining.poolFee')}</span>
            <span class="text-sm font-medium">1%</span>
          </div>
          <div class="flex justify-between">
            <span class="text-sm">{$t('mining.minPayout')}</span>
            <span class="text-sm font-medium">10 Chiral</span>
          </div>
          <div class="flex justify-between">
            <span class="text-sm">{$t('mining.paymentMethod')}</span>
            <span class="text-sm font-medium">PPLNS</span>
          </div>
        </div>
      {/if}
    </Card>
  </div>

  <!-- Mining Profitability Calculator -->
  <Card class="p-6">
    <div class="flex items-center justify-between mb-4">
      <div class="flex items-center gap-2">
        <Calculator class="w-5 h-5" />
        <h2 class="text-lg font-semibold">{$t('mining.calculator.title')}</h2>
      </div>
      <button
        onclick={() => showCalculator = !showCalculator}
        class="px-3 py-1 rounded bg-primary text-primary-foreground hover:bg-primary/90 transition-colors text-sm"
      >
        {showCalculator ? $t('mining.calculator.hide') : $t('mining.calculator.show')} {$t('mining.calculator.title')}
      </button>
    </div>

    {#if showCalculator}
      <div class="space-y-4">
        <!-- Input Section -->
        <div class="grid grid-cols-1 md:grid-cols-2 gap-4 pb-4 border-b">
          <div>
            <label for="electricity-cost" class="block text-sm font-medium mb-1.5">
              {$t('mining.calculator.electricityCost')}
            </label>
            <input
              id="electricity-cost"
              type="number"
              bind:value={electricityCostPerKwh}
              step="0.01"
              min="0"
              class="w-full px-3 py-2 rounded border bg-background"
              placeholder="0.12"
            />
            <p class="text-xs text-muted-foreground mt-1">{$t('mining.calculator.electricityCostHint')}</p>
          </div>

          <div>
            <label for="power-usage" class="block text-sm font-medium mb-1.5">
              {$t('mining.calculator.powerUsage')}
            </label>
            <input
              id="power-usage"
              type="number"
              bind:value={estimatedPowerUsageWatts}
              step="10"
              min="0"
              class="w-full px-3 py-2 rounded border bg-background"
              placeholder="100"
            />
            <p class="text-xs text-muted-foreground mt-1">{$t('mining.calculator.powerUsageHint')}</p>
          </div>

          <div>
            <label for="chiral-price" class="block text-sm font-medium mb-1.5">
              <DollarSign class="w-3 h-3 inline" /> {$t('mining.calculator.chiralPrice')}
            </label>
            <input
              id="chiral-price"
              type="number"
              bind:value={chiralPriceUSD}
              step="0.01"
              min="0"
              class="w-full px-3 py-2 rounded border bg-background"
              placeholder="0.50"
            />
            <p class="text-xs text-muted-foreground mt-1">{$t('mining.calculator.chiralPriceHint')}</p>
          </div>

          <div>
            <label for="calculator-hashrate" class="block text-sm font-medium mb-1.5">
              {$t('mining.calculator.hashRate')}
            </label>
            <div class="flex gap-2">
              <input
                id="calculator-hashrate"
                type="number"
                bind:value={calculatorHashRate}
                disabled={useCurrentHashRate}
                step="1000"
                min="0"
                class="flex-1 px-3 py-2 rounded border bg-background disabled:opacity-50"
                placeholder="10000"
              />
              <label class="flex items-center gap-1.5 px-3 py-2 rounded border bg-background cursor-pointer hover:bg-accent">
                <input
                  type="checkbox"
                  bind:checked={useCurrentHashRate}
                  onchange={() => {
                    if (useCurrentHashRate) {
                      calculatorHashRate = parseHashRate($miningState.hashRate);
                    }
                  }}
                  class="w-4 h-4"
                />
                <span class="text-sm whitespace-nowrap">{$t('mining.calculator.useCurrent')}</span>
              </label>
            </div>
            <p class="text-xs text-muted-foreground mt-1">
              {useCurrentHashRate ? $t('mining.calculator.usingCurrent') : $t('mining.calculator.enterCustom')}
            </p>
          </div>
        </div>

        <!-- Results Section -->
        <div class="space-y-3">
          <h3 class="text-sm font-semibold text-muted-foreground">{$t('mining.calculator.estimatedProfitability')}</h3>
          
          <div class="grid grid-cols-1 md:grid-cols-3 gap-3">
            <div class="p-3 rounded border bg-card">
              <p class="text-xs text-muted-foreground mb-1">{$t('mining.calculator.daily')}</p>
              <p class="text-lg font-semibold {isProfitable ? 'text-green-600' : 'text-red-600'}">
                ${dailyProfit.toFixed(2)}
              </p>
              <p class="text-xs text-muted-foreground mt-1">
                {$t('mining.calculator.revenue')}: ${dailyRevenue.toFixed(2)} - {$t('mining.calculator.cost')}: ${dailyPowerCostUSD.toFixed(2)}
              </p>
            </div>

            <div class="p-3 rounded border bg-card">
              <p class="text-xs text-muted-foreground mb-1">{$t('mining.calculator.monthly')}</p>
              <p class="text-lg font-semibold {isProfitable ? 'text-green-600' : 'text-red-600'}">
                ${monthlyProfit.toFixed(2)}
              </p>
              <p class="text-xs text-muted-foreground mt-1">
                ≈ {dailyBlocks.toFixed(2)} blocks/day × 30
              </p>
            </div>

            <div class="p-3 rounded border bg-card">
              <p class="text-xs text-muted-foreground mb-1">{$t('mining.calculator.yearly')}</p>
              <p class="text-lg font-semibold {isProfitable ? 'text-green-600' : 'text-red-600'}">
                ${yearlyProfit.toFixed(2)}
              </p>
              <p class="text-xs text-muted-foreground mt-1">
                ≈ {dailyBlocks.toFixed(2)} blocks/day × 365
              </p>
            </div>
          </div>

          <div class="flex items-center justify-between p-3 rounded border {isProfitable ? 'bg-green-50 dark:bg-green-950 border-green-200 dark:border-green-800' : 'bg-red-50 dark:bg-red-950 border-red-200 dark:border-red-800'}">
            <div>
              <p class="text-sm font-medium {isProfitable ? 'text-green-900 dark:text-green-100' : 'text-red-900 dark:text-red-100'}">
                {isProfitable ? $t('mining.calculator.profitable') : $t('mining.calculator.notProfitable')}
              </p>
              <p class="text-xs {isProfitable ? 'text-green-700 dark:text-green-300' : 'text-red-700 dark:text-red-300'}">
                {isProfitable ? $t('mining.calculator.profitableDesc') : $t('mining.calculator.notProfitableDesc')}
              </p>
            </div>
            <div class="text-right">
              <p class="text-sm font-medium {isProfitable ? 'text-green-900 dark:text-green-100' : 'text-red-900 dark:text-red-100'}">
                {$t('mining.calculator.profitMargin')}
              </p>
              <p class="text-lg font-bold {isProfitable ? 'text-green-700 dark:text-green-300' : 'text-red-700 dark:text-red-300'}">
                {profitMargin.toFixed(1)}%
              </p>
            </div>
          </div>

          {#if calculatorHashRate > 0 && networkDifficulty}
            <div class="text-xs text-muted-foreground space-y-1 p-3 rounded bg-muted/30">
              <p><strong>{$t('mining.calculator.calculationDetails')}</strong></p>
              <p>• {$t('mining.calculator.yourHashrate')}: {formatHashRate(calculatorHashRate)}</p>
              <p>• {$t('mining.calculator.networkDiff')}: {formatDifficulty(networkDifficulty)}</p>
              <p>• {$t('mining.calculator.expectedBlocks')}: {dailyBlocks.toFixed(4)} ({blockReward} {$t('mining.calculator.chiralEach')})</p>
              <p>• {$t('mining.calculator.powerConsumption')}: {dailyPowerCostKwh.toFixed(2)} {$t('mining.calculator.kwhPerDay')}</p>
              <p>• {$t('mining.calculator.breakEvenPrice')}: ${dailyPowerCostUSD > 0 ? (dailyPowerCostUSD / (dailyBlocks * blockReward)).toFixed(4) : '0.0000'}{$t('mining.calculator.perChiral')}</p>
            </div>
          {:else}
            <div class="text-sm text-muted-foreground text-center py-4">
              {$t('mining.calculator.enableMining')}
            </div>
          {/if}
        </div>
      </div>
    {/if}
  </Card>
  
  <!-- Recent Blocks -->
  <Card class="p-6">
    <h2 class="text-lg font-semibold mb-4">{$t('mining.recentBlocks')}</h2>
    {#if (!$miningState.recentBlocks || $miningState.recentBlocks.length === 0)}
      <p class="text-sm text-muted-foreground text-center py-8">
        {$t('mining.noBlocksFound')}
      </p>
    {:else}
      <div class="space-y-2">
        <div class="flex items-center justify-between mb-2">
          <div class="flex items-center gap-2">
            <label for="page-size-select" class="text-sm text-muted-foreground">{$t('Page Size')}:</label>
            <select id="page-size-select" bind:value={pageSize} onchange={() => { currentPage = 1 }} class="px-2 py-1 rounded border bg-background text-sm">
              {#each pageSizes as s}
                <option value={s}>{s}</option>
              {/each}
            </select>
          </div>

          <div class="flex items-center gap-2">
            <button class="px-2 py-1 rounded border bg-background text-sm" onclick={() => { if (currentPage > 1) currentPage -= 1 }} disabled={currentPage <= 1}>
              {$t('prev')}
            </button>
            <div class="text-sm text-muted-foreground">{currentPage} / {totalPages}</div>
            <button class="px-2 py-1 rounded border bg-background text-sm" onclick={() => { if (currentPage < totalPages) currentPage += 1 }} disabled={currentPage >= totalPages}>
              {$t('next')}
            </button>
          </div>
        </div>

        <div class="space-y-2 max-h-80 overflow-y-auto pr-1">
          {#each displayedBlocks ?? [] as block}
            <div class="flex items-center justify-between p-3 bg-secondary rounded-lg">
              <div class="flex items-center gap-3">
                <Award class="h-4 w-4 text-yellow-500" />
                <div>
                  <p class="text-sm font-medium">{$t('mining.blockFound')}</p>
                  <p class="text-xs text-muted-foreground">
                    {$t('mining.hash')}: {block.hash} • {$t('mining.nonce')}: {block.nonce}
                  </p>
                </div>
              </div>
              <div class="text-right">
                <Badge variant="outline" class="text-green-600">
                  +{block.reward.toFixed(2)} Chiral
                </Badge>
                <p class="text-xs text-muted-foreground mt-1">
                  {block.timestamp.toLocaleTimeString()}
                </p>
              </div>
            </div>
          {/each}
        </div>
      </div>
    {/if}
  </Card>
  
  <!-- Hash Rate Chart (simplified) -->
  {#if ($miningState.miningHistory || []).length > 0}
    <Card class="p-6">
      <h2 class="text-lg font-semibold mb-4">{$t('mining.hashRateHistory')}</h2>

      <!-- Chart Type Toggle -->
      <div class="flex items-center gap-2 mb-2">
        <span class="text-sm text-muted-foreground">{$t('mining.chartType')}:</span>
        <Button size="sm" variant={chartType === 'bar' ? 'default' : 'outline'} onclick={() => chartType = 'bar'}>{$t('mining.bar')}</Button>
        <Button size="sm" variant={chartType === 'line' ? 'default' : 'outline'} onclick={() => chartType = 'line'}>{$t('mining.line')}</Button>
      </div>

      <!-- Chart with Y-axis, gradients, tooltips, and axis labels -->
      <div class="flex h-48 gap-2">
        <!-- Y-axis labels -->
        <div class="flex flex-col justify-between text-xs text-muted-foreground pr-2">
          <span>{Math.max(...($miningState.miningHistory || []).map(h => h.hashRate)).toFixed(0)} H/s</span>
          <span>{(Math.max(...($miningState.miningHistory || []).map(h => h.hashRate)) / 2).toFixed(0)} H/s</span>
          <span>0</span>
        </div>

        <div class="relative flex-1">
          <!-- Gridlines -->
          <div class="absolute inset-0 flex flex-col justify-between">
            <div class="border-t border-muted-foreground/20"></div>
            <div class="border-t border-muted-foreground/20"></div>
            <div class="border-t border-muted-foreground/20"></div>
          </div>

          {#if chartType === 'bar'}
            <!-- Bar Chart -->
            <div class="flex items-end gap-1 h-full">
              {#each ($miningState.miningHistory || []) as point, i}
                <div
                  role="button"
                  tabindex="0"
                  class="flex-1 bg-gradient-to-t from-blue-400/40 to-blue-500/80 hover:from-blue-500/60 hover:to-blue-600/90 transition-all rounded-t-md shadow-sm relative group"
                  style="height: {(point.hashRate / Math.max(...($miningState.miningHistory || []).map(h => h.hashRate))) * 100}%"
                  title="{formatHashRate(point.hashRate)}"
                  onmouseenter={() => { hoveredPoint = point; hoveredIndex = i; }}
                  onmouseleave={() => { hoveredPoint = null; hoveredIndex = null; }}
                  aria-label={formatHashRate(point.hashRate) + ' at ' + new Date(point.timestamp).toLocaleTimeString()}
                >
                  {#if hoveredIndex === i && hoveredPoint}
                    <div
                      class="absolute left-1/2 -translate-x-1/2 -top-8 z-10 px-2 py-1 rounded bg-primary text-white text-xs shadow-lg pointer-events-none"
                      style="white-space:nowrap;"
                    >
                      {formatHashRate(hoveredPoint.hashRate)}<br/>{new Date(hoveredPoint.timestamp).toLocaleTimeString()}
                      <span class="absolute left-1/2 -translate-x-1/2 top-full w-0 h-0 border-l-6 border-l-transparent border-r-6 border-r-transparent border-t-6 border-t-primary"></span>
                    </div>
                  {/if}
                </div>
              {/each}
            </div>
          {:else}
            <!-- Line Chart -->
            <div class="relative h-full">
              <svg class="w-full h-full" viewBox="0 0 100 100" preserveAspectRatio="none">
                <!-- Line -->
                <polyline
                  fill="none"
                  stroke="rgb(59, 130, 246)"
                  stroke-width="1.5"
                  stroke-linecap="round"
                  stroke-linejoin="round"
                  points={($miningState.miningHistory || []).map((point, i) => {
                    const x = (i / Math.max(($miningState.miningHistory || []).length - 1, 1)) * 100;
                    const maxHash = Math.max(...($miningState.miningHistory || []).map(h => h.hashRate)) || 1;
                    const y = 100 - ((point.hashRate / maxHash) * 100);
                    return `${x},${y}`;
                  }).join(' ')}
                  class="drop-shadow-sm"
                />
                <!-- Area under the line -->
                <polygon
                  fill="url(#miningGradient)"
                  opacity="0.3"
                  points={($miningState.miningHistory || []).map((point, i) => {
                    const x = (i / Math.max(($miningState.miningHistory || []).length - 1, 1)) * 100;
                    const maxHash = Math.max(...($miningState.miningHistory || []).map(h => h.hashRate)) || 1;
                    const y = 100 - ((point.hashRate / maxHash) * 100);
                    return `${x},${y}`;
                  }).join(' ') + ` 100,100 0,100`}
                />
                <!-- Data points -->
                {#each ($miningState.miningHistory || []) as point, i}
                  <circle
                    cx={i / Math.max(($miningState.miningHistory || []).length - 1, 1) * 100}
                    cy={100 - ((point.hashRate / Math.max(...($miningState.miningHistory || []).map(h => h.hashRate)) || 1) * 100)}
                    r="1.2"
                    fill="rgb(59, 130, 246)"
                    stroke="white"
                    stroke-width="0.2"
                    class="cursor-pointer hover:r-2 transition-all"
                    role="button"
                    tabindex="0"
                    aria-label={formatHashRate(point.hashRate) + ' at ' + new Date(point.timestamp).toLocaleTimeString()}
                    onmouseenter={() => { hoveredPoint = point; hoveredIndex = i; }}
                    onmouseleave={() => { hoveredPoint = null; hoveredIndex = null; }}
                  />
                {/each}
                <!-- Gradient definition -->
                <defs>
                  <linearGradient id="miningGradient" x1="0%" y1="0%" x2="0%" y2="100%">
                    <stop offset="0%" style="stop-color:rgb(59, 130, 246);stop-opacity:0.4" />
                    <stop offset="100%" style="stop-color:rgb(59, 130, 246);stop-opacity:0.05" />
                  </linearGradient>
                </defs>
              </svg>

              <!-- Tooltip for line chart -->
              {#if hoveredPoint && hoveredIndex !== null}
                <div
                  class="absolute z-10 px-2 py-1 rounded bg-primary text-white text-xs shadow-lg pointer-events-none"
                  style="
                    left: {(hoveredIndex / Math.max(($miningState.miningHistory || []).length - 1, 1)) * 100}%;
                    top: {100 - ((hoveredPoint.hashRate / Math.max(...($miningState.miningHistory || []).map(h => h.hashRate)) || 1) * 100)}%;
                    transform: translate(-50%, -100%);
                    margin-top: -8px;
                    white-space: nowrap;"
                >
                  {formatHashRate(hoveredPoint.hashRate)}<br/>{new Date(hoveredPoint.timestamp).toLocaleTimeString()}
                  <span class="absolute left-1/2 -translate-x-1/2 top-full w-0 h-0 border-l-6 border-l-transparent border-r-6 border-r-transparent border-t-6 border-t-primary"></span>
                </div>
              {/if}
            </div>
          {/if}
        </div>
      </div>
      <!-- X-axis labels -->
      <div class="flex justify-between mt-2 text-xs text-muted-foreground">
        <span>{($miningState.miningHistory || [])[0] ? new Date(($miningState.miningHistory || [])[0].timestamp).toLocaleTimeString() : ''}</span>
        <span>{($miningState.miningHistory || [])[($miningState.miningHistory || []).length - 1] ? new Date(($miningState.miningHistory || [])[($miningState.miningHistory || []).length - 1].timestamp).toLocaleTimeString() : ''}</span>
      </div>
      <p class="text-xs text-muted-foreground text-center mt-2">{$t('mining.last5Minutes')}</p>
    </Card>
  {/if}
  </div>

  <!-- Logs Modal -->
  {#if showLogs}
    <div class="fixed inset-0 bg-background/80 backdrop-blur-sm z-50 flex items-center justify-center p-4">
      <Card class="w-full max-w-4xl max-h-[80vh] flex flex-col">
        <div class="p-4 border-b flex items-center justify-between">
          <h2 class="text-lg font-semibold">{$t('mining.logs')}</h2>
          <Button size="sm" variant="ghost" onclick={toggleLogs}>
            <X class="h-4 w-4" />
          </Button>
        </div>
        <div class="flex-1 p-4">
          {#if filteredLogs.length === 0}
            <p class="text-xs text-muted-foreground">{$t('mining.noLogs')}</p>
            {:else}
            <div class="bg-secondary/50 rounded-lg p-2 max-h-[60vh] overflow-y-auto text-left font-mono text-xs">
              <!-- When wrapping is disabled, allow horizontal scroll and preserve whitespace -->
              <div class={wrapLogs ? 'w-full' : 'w-full overflow-x-auto'}>
                {#each filteredLogs.slice(-500) as log}
                  {@const split = splitLogPrefix(log)}
                  <p class="font-mono {wrapLogs ? 'whitespace-pre-wrap break-words' : 'whitespace-pre'}">
                    {#if split.prefix}
                      <span class={logLevelClass(split.prefix)}>{split.prefix}</span>
                      <span class="text-muted-foreground"> {split.rest}</span>
                    {:else}
                      <span class="text-muted-foreground">{split.rest}</span>
                    {/if}
                  </p>
                {/each}
              </div>
            </div>
          {/if}
        </div>

        <div class="p-4 border-t flex items-center justify-between">
          <div class="flex items-center gap-3">
            <input id="auto-refresh" type="checkbox" bind:checked={autoRefresh} onchange={() => {
              // If modal is open, start/stop the interval immediately
              if (showLogs) {
                if (autoRefresh && !logsInterval) {
                  logsInterval = setInterval(fetchLogs, 2000) as unknown as number
                } else if (!autoRefresh && logsInterval) {
                  clearInterval(logsInterval)
                  logsInterval = null
                }
              }
            }} />
            <label for="auto-refresh" class="text-sm text-muted-foreground">{$t('mining.autoRefresh')}</label>
            
            <!-- Wrap toggle -->
            <div class="flex items-center gap-2 ml-3">
              <input id="wrap-logs" type="checkbox" bind:checked={wrapLogs} />
              <label for="wrap-logs" class="text-sm text-muted-foreground">{$t('mining.wrapLogs')}</label>
            </div>
          </div>

          <!-- Log Level Filters -->
          <div class="flex items-center gap-2">
            <span class="text-sm text-muted-foreground">{$t('mining.filterByLevel')}:</span>
            <div class="flex gap-1">
              {#each Object.entries(logFilters) as [level, enabled]}
                <button
                  class="px-2 py-1 text-xs rounded {enabled ? 'bg-primary text-primary-foreground' : 'bg-secondary text-secondary-foreground'}"
                  onclick={() => logFilters[level] = !enabled}
                >
                  {level.toUpperCase()}
                </button>
              {/each}
            </div>
          </div>

          <div class="flex items-center gap-2">
            <Button size="sm" variant="outline" onclick={fetchLogs}>
              <RefreshCw class="h-3 w-3 mr-1" />
              {$t('mining.refresh')}
            </Button>
            <Button size="sm" variant="outline" onclick={() => logs = []}>
              {$t('mining.clear')}
            </Button>
          </div>
        </div>
      </Card>
    </div>
  {/if}

  <!-- Pool Management Modal -->
  {#if showPoolManager}
    <div class="fixed inset-0 bg-black/50 flex items-center justify-center z-50">
      <div class="bg-background rounded-lg p-6 w-full max-w-2xl mx-4 max-h-[80vh] overflow-y-auto">
        <div class="flex items-center justify-between mb-4">
          <h2 class="text-xl font-semibold">
            {editingPool ? 'Edit Pool' : 'Manage Pools'}
          </h2>
          <Button variant="ghost" size="sm" onclick={cancelPoolEdit}>
            <X class="h-4 w-4" />
          </Button>
        </div>

        <!-- Pool List -->
        <div class="space-y-3 mb-6">
          <h3 class="font-medium">Existing Pools</h3>
          {#each pools as pool (pool.id)}
            <div class="flex items-center justify-between p-3 border rounded-lg">
              <div class="flex-1">
                <div class="font-medium">{pool.name}</div>
                <div class="text-sm text-muted-foreground">
                  {pool.url || 'Solo Mining'}
                </div>
              </div>
              <div class="flex gap-2">
                {#if pool.id !== 'solo'}
                  <Button
                    variant="outline"
                    size="sm"
                    onclick={() => editPool(pool)}
                  >
                    Edit
                  </Button>
                  <Button
                    variant="destructive"
                    size="sm"
                    onclick={() => deletePool(pool.id)}
                  >
                    Delete
                  </Button>
                {/if}
              </div>
            </div>
          {/each}
        </div>

        <!-- Add/Edit Pool Form -->
        <div class="space-y-4">
          <h3 class="font-medium">
            {editingPool ? 'Edit Pool' : 'Add New Pool'}
          </h3>
          
          <div class="grid grid-cols-1 md:grid-cols-2 gap-4">
            <div>
              <Label for="pool-name">Pool Name</Label>
              <Input
                id="pool-name"
                value={editingPool ? editingPool.name : newPool.name}
                oninput={(e: Event) => {
                  const target = e.target as HTMLInputElement
                  if (editingPool) {
                    editingPool.name = target.value
                  } else {
                    newPool.name = target.value
                  }
                }}
                placeholder="My Mining Pool"
                class="mt-2"
              />
            </div>
            <div>
              <Label for="pool-url">Pool URL</Label>
              <Input
                id="pool-url"
                value={editingPool ? editingPool.url : newPool.url}
                oninput={(e: Event) => {
                  const target = e.target as HTMLInputElement
                  if (editingPool) {
                    editingPool.url = target.value
                  } else {
                    newPool.url = target.value
                  }
                }}
                placeholder="stratum://pool.example.com:3333"
                class="mt-2"
              />
            </div>
            <div>
              <Label for="pool-worker">Worker Name</Label>
              <Input
                id="pool-worker"
                value={editingPool ? (editingPool.worker ?? '') : newPool.worker}
                oninput={(e: Event) => {
                  const target = e.target as HTMLInputElement
                  if (editingPool) {
                    editingPool.worker = target.value
                  } else {
                    newPool.worker = target.value
                  }
                }}
                placeholder="worker1"
                class="mt-2"
              />
            </div>
            <div>
              <Label for="pool-password">Password</Label>
              <Input
                id="pool-password"
                value={editingPool ? (editingPool.password ?? '') : newPool.password}
                oninput={(e: Event) => {
                  const target = e.target as HTMLInputElement
                  if (editingPool) {
                    editingPool.password = target.value
                  } else {
                    newPool.password = target.value
                  }
                }}
                placeholder="x"
                class="mt-2"
              />
            </div>
          </div>

          <div class="flex gap-2 pt-4">
            {#if editingPool}
              <Button onclick={savePool}>
                Save Changes
              </Button>
            {:else}
              <Button onclick={addPool}>
                Add Pool
              </Button>
            {/if}
            <Button variant="outline" onclick={cancelPoolEdit}>
              Cancel
            </Button>
          </div>
        </div>
      </div>
    </div>
  {/if}

  <!-- Old pool UI removed - using new decentralized system -->


<!-- Pool Discovery Modal -->
{#if showPoolList}
  <div class="fixed inset-0 bg-background/80 backdrop-blur-sm z-50 flex items-center justify-center p-4">
    <Card class="w-full max-w-4xl max-h-[80vh] flex flex-col">
      <div class="p-4 border-b flex items-center justify-between">
        <h2 class="text-lg font-semibold">{$t('mining.poolDetails.availablePools')}</h2>
        <Button size="sm" variant="ghost" onclick={() => showPoolList = false}>
          <X class="h-4 w-4" />
        </Button>
      </div>

      <div class="flex-1 overflow-y-auto p-4">
        {#if availablePools.length === 0}
          <div class="text-center py-8">
            <p class="text-muted-foreground">{$t('mining.poolDetails.noPoolsFound')}</p>
          </div>
        {:else}
          <div class="space-y-3">
            {#each availablePools as pool}
              <div class="border rounded-lg p-4 hover:bg-muted/50">
                <div class="flex items-start justify-between">
                  <div class="flex-1">
                    <div class="flex items-center gap-2 mb-2">
                      <h3 class="font-semibold">{pool.name}</h3>
                      <Badge variant="outline" class={getPoolStatusColor(pool.status)}>
                        {pool.status}
                      </Badge>
                      <Badge variant="secondary">{pool.region}</Badge>
                    </div>
                    
                    <p class="text-sm text-muted-foreground mb-3">{pool.description}</p>
                    
                    <div class="grid grid-cols-2 md:grid-cols-4 gap-4 text-sm">
                      <div>
                        <p class="text-muted-foreground">{$t('mining.poolDetails.miners')}</p>
                        <p class="font-medium">{pool.miners_count}</p>
                      </div>
                      <div>
                        <p class="text-muted-foreground">{$t('mining.poolDetails.hashrate')}</p>
                        <p class="font-medium">{pool.total_hashrate}</p>
                      </div>
                      <div>
                        <p class="text-muted-foreground">{$t('mining.poolDetails.fee')}</p>
                        <p class="font-medium">{pool.fee_percentage}%</p>
                      </div>
                      <div>
                        <p class="text-muted-foreground">{$t('mining.poolDetails.lastBlock')}</p>
                        <p class="font-medium">{pool.last_block_time > 0 ? formatTimestamp(pool.last_block_time) : $t('mining.poolDetails.never')}</p>
                      </div>
                      <div>
                        <p class="text-muted-foreground">{$t('mining.poolDetails.blocks24h')}</p>
                        <p class="font-medium">{pool.blocks_found_24h}</p>
                      </div>
                      <div>
                        <p class="text-muted-foreground">{$t('mining.poolDetails.minPayout')}</p>
                        <p class="font-medium">{pool.min_payout} Chiral</p>
                      </div>
                      <div>
                        <p class="text-muted-foreground">{$t('mining.poolDetails.payment')}</p>
                        <p class="font-medium">{pool.payment_method}</p>
                      </div>
                      <div>
                        <p class="text-muted-foreground">{$t('mining.poolDetails.url')}</p>
                        <p class="font-mono text-xs">{pool.url}</p>
                      </div>
                    </div>
                  </div>

                  <div class="ml-4">
                    <Button
                      size="sm"
                      onclick={() => joinPool(pool)}
                      disabled={pool.status !== 'Active' || $miningState.isMining}
                    >
                      {$t('mining.poolDetails.join')}
                    </Button>
                  </div>
                </div>
              </div>
            {/each}
          </div>
        {/if}
      </div>
    </Card>
  </div>
{/if}

<!-- Create Pool Modal -->
{#if showCreatePool}
  <div class="fixed inset-0 bg-background/80 backdrop-blur-sm z-50 flex items-center justify-center p-4">
    <Card class="w-full max-w-2xl">
      <div class="p-4 border-b flex items-center justify-between">
        <h2 class="text-lg font-semibold">{$t('mining.poolDetails.createNew')}</h2>
        <Button size="sm" variant="ghost" onclick={() => showCreatePool = false}>
          <X class="h-4 w-4" />
        </Button>
      </div>

      <div class="p-4 space-y-4">
        <div class="grid grid-cols-1 md:grid-cols-2 gap-4">
          <div>
            <Label for="pool-name">{$t('mining.poolDetails.poolName')} *</Label>
            <Input
              id="pool-name"
              bind:value={newPool.name}
              placeholder={$t('mining.poolDetails.poolNamePlaceholder')}
              class="mt-2"
            />
          </div>
          <div>
            <Label for="pool-region">{$t('mining.poolDetails.region')}</Label>
            <select bind:value={newPool.region} class="w-full mt-2 px-3 py-2 border rounded-md bg-background">
              <option value="Global">Global</option>
              <option value="Americas">Americas</option>
              <option value="Europe">Europe</option>
              <option value="Asia">Asia</option>
              <option value="Oceania">Oceania</option>
            </select>
          </div>
        </div>
        
        <div>
          <Label for="pool-description">{$t('mining.poolDetails.description')}</Label>
          <Input
            id="pool-description"
            bind:value={newPool.description}
            placeholder={$t('mining.poolDetails.descriptionPlaceholder')}
            class="mt-2"
          />
        </div>

        <div class="grid grid-cols-1 md:grid-cols-3 gap-4">
          <div>
            <Label for="pool-fee">{$t('mining.poolDetails.feePercentage')}</Label>
            <Input
              id="pool-fee"
              type="number"
              bind:value={newPool.fee_percentage}
              min="0"
              max="10"
              step="0.1"
              class="mt-2"
            />
          </div>
          <div>
            <Label for="pool-payout">{$t('mining.poolDetails.minPayoutChiral')}</Label>
            <Input
              id="pool-payout"
              type="number"
              bind:value={newPool.min_payout}
              min="0.1"
              step="0.1"
              class="mt-2"
            />
          </div>
          <div>
            <Label for="pool-payment">{$t('mining.poolDetails.paymentMethod')}</Label>
            <select bind:value={newPool.payment_method} class="w-full mt-2 px-3 py-2 border rounded-md bg-background">
              <option value="PPLNS">PPLNS</option>
              <option value="PPS">PPS</option>
              <option value="PPS+">PPS+</option>
              <option value="PROP">PROP</option>
            </select>
          </div>
        </div>
        
        <div class="bg-blue-500/10 border border-blue-500/20 rounded-lg p-3">
          <p class="text-sm text-blue-600">
            <strong>{$t('mining.poolDetails.note')}:</strong> {$t('mining.poolDetails.createNote')}
          </p>
        </div>

        <div class="flex justify-end gap-2 pt-4">
          <Button variant="outline" onclick={() => showCreatePool = false}>
            {$t('mining.poolDetails.cancel')}
          </Button>
          <Button onclick={createNewPool} disabled={!newPool.name.trim()}>
            {$t('mining.createPool')}
          </Button>
        </div>
      </div>
    </Card>
  </div>
{/if}

<|MERGE_RESOLUTION|>--- conflicted
+++ resolved
@@ -67,9 +67,6 @@
   // Power monitoring
   let realPowerConsumption = 0.0
   let hasRealPower = false
-<<<<<<< HEAD
-  let powerLoading = true
-=======
   let powerLoading = true // Add loading state for power checks
 
   // Profitability Calculator state
@@ -108,7 +105,6 @@
     const yourShare = hashRate / (networkDiff || 1)
     return yourShare * blocksPerDay
   }
->>>>>>> 3701a93a
 
   // Uptime tick (forces template to re-render every second while mining)
   let uptimeNow: number = Date.now()
@@ -645,14 +641,6 @@
   }
 
   async function updatePowerConsumption() {
-<<<<<<< HEAD
-    // Only show loading state for the very first check
-    if (!hasCompletedFirstCheck) {
-      powerLoading = true
-    }
-
-=======
->>>>>>> 3701a93a
     try {
       const power = await invoke('get_power_consumption') as number
       if (power && power > 0) {
@@ -665,13 +653,7 @@
       console.error('Failed to get power consumption:', e)
       hasRealPower = false
     } finally {
-<<<<<<< HEAD
-      if (!hasCompletedFirstCheck) {
-        powerLoading = false
-      }
-=======
       powerLoading = false
->>>>>>> 3701a93a
     }
   }
   
@@ -1271,14 +1253,10 @@
       <div class="flex items-center justify-between">
         <div>
           <p class="text-sm text-muted-foreground">{$t('mining.powerUsage')}</p>
-<<<<<<< HEAD
-          {#if hasRealPower}
-=======
           {#if powerLoading}
             <p class="text-2xl font-bold text-blue-500">--W</p>
             <p class="text-xs text-muted-foreground mt-1">Detecting power sources...</p>
           {:else if hasRealPower}
->>>>>>> 3701a93a
             <p class="text-2xl font-bold">{powerConsumption.toFixed(0)}W</p>
             <p class="text-xs text-muted-foreground mt-1">
               {efficiency.toFixed(2)} {$t('mining.hw')}
@@ -1286,11 +1264,7 @@
           {:else}
             <p class="text-2xl font-bold text-gray-500">N/A</p>
             <p class="text-xs text-muted-foreground mt-1">
-<<<<<<< HEAD
-              {$t('mining.hw')}
-=======
               Hardware sensor not available
->>>>>>> 3701a93a
             </p>
           {/if}
         </div>
