--- conflicted
+++ resolved
@@ -123,11 +123,7 @@
     <div class="flex items-center justify-between mb-4">
       <h2 class="text-lg font-semibold">Proxy Settings</h2>
       <div class="flex items-center gap-2">
-<<<<<<< HEAD
-        <span class="text-sm text-muted-foreground">Proxy</span>
-=======
         <span class="text-sm text-black">Proxy</span>
->>>>>>> 46380f56
         <button
           type="button"
           role="switch"
@@ -138,20 +134,13 @@
           >
           <span
             class="inline-block h-4 w-4 transform rounded-full bg-white transition-transform
-<<<<<<< HEAD
-              {proxyEnabled ? 'translate-x-6' : 'translate-x-1'}"
-=======
                {proxyEnabled ? 'translate-x-6' : 'translate-x-1'}"
->>>>>>> 46380f56
           />
         </button>
       </div>
     </div>
 
-<<<<<<< HEAD
-=======
-
->>>>>>> 46380f56
+
     
     <div class="space-y-4">
         <div>
