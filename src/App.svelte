<script lang="ts">
    import './styles/globals.css'
<<<<<<< HEAD
    import { Upload, Download, Shield, Wallet, Globe, BarChart3, Settings, Cpu, Menu, X, Star, Mail } from 'lucide-svelte'
=======
    import { Upload, Download, Shield, Wallet, Globe, BarChart3, Settings, Cpu, Menu, X, Star, Server } from 'lucide-svelte'
>>>>>>> c6b962ee
    import UploadPage from './pages/Upload.svelte'
    import DownloadPage from './pages/Download.svelte'
    import ProxyPage from './pages/Proxy.svelte'
    import AccountPage from './pages/Account.svelte'
    import NetworkPage from './pages/Network.svelte'
    import AnalyticsPage from './pages/Analytics.svelte'
    import SettingsPage from './pages/Settings.svelte'
    import MiningPage from './pages/Mining.svelte'
    import ReputationPage from './pages/Reputation.svelte'
<<<<<<< HEAD
    import MessagesPage from './pages/Messages.svelte'
=======
    import RelayPage from './pages/Relay.svelte'
>>>>>>> c6b962ee
    import NotFound from './pages/NotFound.svelte'
    import ProxySelfTest from './routes/proxy-self-test.svelte'
    import { networkStatus, settings, userLocation } from './lib/stores'
    import { Router, type RouteConfig, goto } from '@mateothegreat/svelte5-router';
    import {onMount, setContext} from 'svelte';
    import { tick } from 'svelte';
    import { get } from 'svelte/store';
    import { setupI18n } from './i18n/i18n';
    import { t } from 'svelte-i18n';
    import SimpleToast from './lib/components/SimpleToast.svelte';
    import { startNetworkMonitoring } from './lib/services/networkService';
    import { fileService } from '$lib/services/fileService';
    import { bandwidthScheduler } from '$lib/services/bandwidthScheduler';
    import { detectUserRegion } from '$lib/services/geolocation';
    // gets path name not entire url:
    // ex: http://locatlhost:1420/download -> /download
    
    // get path name based on current url
    // if no path name, default to 'download'
    const getPathName = (pathname: string) => {
      const p = pathname.replace(/^\/+/, ''); // remove leading '/'
      return p ? p.split('/')[0] : 'download'; // get first path name
    };
    
    // makes currentPage var to be up-to-date to current page
    function syncFromUrl() {
      currentPage = getPathName(window.location.pathname);
    }
    
    let currentPage = getPathName(window.location.pathname);
    let loading = true;
    
    onMount(() => {
      let stopNetworkMonitoring: () => void = () => {};

      (async () => {
        // setup i18n
        await setupI18n();
        loading = false;

        let storedLocation: string | null = null;
        try {
          const storedSettings = localStorage.getItem('chiralSettings');
          if (storedSettings) {
            const parsed = JSON.parse(storedSettings);
            if (typeof parsed?.userLocation === 'string' && parsed.userLocation) {
              storedLocation = parsed.userLocation;
              userLocation.set(parsed.userLocation);
            }
          }
        } catch (error) {
          console.warn('Failed to load stored user location:', error);
        }
        try {
          const currentLocation = get(userLocation);
          const shouldAutoDetect = !storedLocation || currentLocation === 'US-East';

          if (shouldAutoDetect) {
            const detection = await detectUserRegion();
            const detectedLocation = detection.region.label;
            if (detectedLocation && detectedLocation !== currentLocation) {
              userLocation.set(detectedLocation);
              settings.update((previous) => {
                const next = { ...previous, userLocation: detectedLocation };
                try {
                  const storedSettings = localStorage.getItem('chiralSettings');
                  if (storedSettings) {
                    const parsed = JSON.parse(storedSettings) ?? {};
                    parsed.userLocation = detectedLocation;
                    localStorage.setItem ('chiralSettings', JSON.stringify(parsed));
                  } else {
                    localStorage.setItem('chiralSettings', JSON.stringify(next));
                  }
                } catch (storageError) {
                  console.warn('Failed to persist detected location:', storageError);
                }
                console.log('User region detected via ${detection.source}: ${detectedLocation}');
                return next;
              });
            }
          }
        } catch (error) {
          console.warn('Automatic location detection failed:', error);
        }
        // Initialize backend services (File Transfer, DHT)
        try {
          await fileService.initializeServices();
          console.log('Backend services (File Transfer, DHT) initialized successfully.');
        } catch (error) {
          console.error('Failed to initialize backend services:', error);
        }

        // Start bandwidth scheduler
        bandwidthScheduler.start();
        console.log('Bandwidth scheduler started.');

        // set the currentPage var
        syncFromUrl();

        // Start network monitoring
        stopNetworkMonitoring = startNetworkMonitoring();
      })();

      // popstate - event that tracks history of current tab
      const onPop = () => syncFromUrl();
      window.addEventListener('popstate', onPop);

      // cleanup
      return () => {
        window.removeEventListener('popstate', onPop);
        stopNetworkMonitoring();
        bandwidthScheduler.stop();
      };
    })

    setContext('navigation', {
      setCurrentPage: (page: string) => {
        currentPage = page;
      }
    });

    let sidebarCollapsed = false
    let sidebarMenuOpen = false

    // Scroll to top when page changes
    $: if (currentPage) {
        tick().then(() => {
            const mainContent = document.querySelector('#main-content')
            if (mainContent) {
                mainContent.scrollTop = 0
            }
        })
    }

    type MenuItem = {
      id: string;
      label: string;
      icon: typeof Upload;
    };

    let menuItems: MenuItem[] = [];
    $: if (!loading) {
      menuItems = [
        { id: 'download', label: $t('nav.download'), icon: Download },
        { id: 'upload', label: $t('nav.upload'), icon: Upload },
        { id: 'messages', label: 'Messages', icon: Mail },
        { id: 'network', label: $t('nav.network'), icon: Globe },
        { id: 'relay', label: $t('nav.relay'), icon: Server },
        { id: 'mining', label: $t('nav.mining'), icon: Cpu },
        { id: 'proxy', label: $t('nav.proxy'), icon: Shield },
        { id: 'analytics', label: $t('nav.analytics'), icon: BarChart3 },
        { id: 'reputation', label: $t('nav.reputation'), icon: Star },
        { id: 'account', label: $t('nav.account'), icon: Wallet },
        { id: 'settings', label: $t('nav.settings'), icon: Settings },

        ...(import.meta.env.DEV ? [{ id: 'proxy-self-test', label: 'Proxy Self-Test', icon: Shield }] : [])

      ]
    }

    // routes to be used:
    const routes: RouteConfig[] = [
      {
        component: DownloadPage, // root path: '/'
      },
      {
        path: "download",
        component: DownloadPage
      },
      {
        path: "upload",
        component: UploadPage
      },
      {
        path: "messages",
        component: MessagesPage
      },
      {
        path: "network",
        component: NetworkPage
      },
      {
        path: "relay",
        component: RelayPage
      },
      {
        path: "mining",
        component: MiningPage
      },
      {
        path: "proxy",
        component: ProxyPage
      },
      {
        path: "analytics",
        component: AnalyticsPage
      },
      {
        path: "reputation",
        component: ReputationPage
      },
      {
        path: "account",
        component: AccountPage,
      },
      {
        path: "settings",
        component: SettingsPage
      },
      {
        path: "proxy-self-test",
        component: ProxySelfTest
      },
    ]

    
  </script>
  
  <div class="flex bg-background h-full">
    {#if !loading}
    <!-- Desktop Sidebar -->
    <!-- Make the sidebar sticky so it stays visible while the main content scrolls -->
    <div class="hidden md:block {sidebarCollapsed ? 'w-16' : 'w-64'} bg-card border-r transition-all sticky top-0 h-screen">
      <nav class="p-2 space-y-2 h-full overflow-y-auto">
        <!-- Sidebar Header (desktop only) -->
        <div class="flex items-center justify-between px-2 py-2 mb-2">
          <div class="flex items-center">
            <button
              aria-label={$t(sidebarCollapsed ? 'nav.expandSidebar' : 'nav.collapseSidebar')}
              class="p-2 rounded transition-colors hover:bg-gray-100"
              on:click={() => sidebarCollapsed = !sidebarCollapsed}
            >
              <Menu class="h-5 w-5" />
            </button>
            {#if !sidebarCollapsed}
              <span class="ml-2 font-bold text-base">{$t('nav.menu')}</span>
            {/if}
          </div>
  
          {#if !sidebarCollapsed}
            <div class="flex items-center gap-2 text-xs">
              <div class="w-2 h-2 rounded-full {$networkStatus === 'connected' ? 'bg-green-500' : 'bg-red-500'}"></div>
              <span class="text-muted-foreground">{$networkStatus === 'connected' ? $t('nav.connected') : $t('nav.disconnected')}</span>
            </div>
          {:else}
            <div class="w-2 h-2 rounded-full {$networkStatus === 'connected' ? 'bg-green-500' : 'bg-red-500'}"></div>
          {/if}
        </div>
  
        <!-- Sidebar Nav Items -->
        {#each menuItems as item}
          <button
            on:click={() => {
              currentPage = item.id
              goto(`/${item.id}`)
            }}
            class="w-full group"
            aria-current={currentPage === item.id ? 'page' : undefined}
          >
            <div class="flex items-center {sidebarCollapsed ? 'justify-center' : ''} rounded {currentPage === item.id ? 'bg-gray-200' : 'group-hover:bg-gray-100'}">
              <span class="flex items-center justify-center rounded w-10 h-10 relative">
                <svelte:component this={item.icon} class="h-5 w-5" />
                {#if sidebarCollapsed}
                  <span class="tooltip absolute left-full ml-2 top-1/2 -translate-y-1/2 hidden whitespace-nowrap rounded bg-black text-white text-xs px-2 py-1 z-50">{item.label}</span>
                {/if}
              </span>
              {#if !sidebarCollapsed}
                <span class="flex-1 px-2 py-1 text-left">{item.label}</span>
              {/if}
            </div>
          </button>
        {/each}
      </nav>
    </div>
  
    <!-- Sidebar Menu Button -->
    <div class="absolute top-2 right-2 md:hidden">
      <button
        class="p-2 rounded bg-card shadow"
        on:click={() => sidebarMenuOpen = true}
      >
        <Menu class="h-6 w-6" />
      </button>
    </div>
  
<!-- Sidebar Menu Overlay -->
{#if sidebarMenuOpen}
  <!-- Backdrop -->
  <div
    class="fixed inset-0 bg-black bg-opacity-50 z-40 md:hidden"
    role="button"
    tabindex="0"
    aria-label={$t('nav.closeSidebarMenu')}
    on:click={() => sidebarMenuOpen = false}
    on:keydown={(e) => { if (e.key === 'Enter' || e.key === ' ') { sidebarMenuOpen = false } }}
  ></div>

  <!-- Sidebar -->
  <div class="fixed top-0 right-0 h-full w-64 bg-white z-50 flex flex-col md:hidden">
    <!-- Sidebar Header -->
    <div class="flex justify-between items-center p-4 border-b">
      <!-- Left side -->
      <span class="font-bold text-base">{$t('nav.menu')}</span>

      <!-- Right side -->
      <div class="flex items-center gap-3">
        <div class="flex items-center gap-2">
          <div class="w-2 h-2 rounded-full {$networkStatus === 'connected' ? 'bg-green-500' : 'bg-red-500'}"></div>
          <span class="text-muted-foreground text-sm">{$networkStatus === 'connected' ? $t('nav.connected') : $t('nav.disconnected')}</span>
        </div>
        <button on:click={() => sidebarMenuOpen = false}>
          <X class="h-6 w-6" />
        </button>
      </div>
    </div>

    <!-- Sidebar Nav Items -->
    <nav class="flex-1 p-4 space-y-2">
      {#each menuItems as item}
        <button
          on:click={() => {
            currentPage = item.id
            goto(`/${item.id}`)
            sidebarMenuOpen = false
          }}
          class="w-full flex items-center rounded px-4 py-3 text-lg hover:bg-gray-100"
          aria-current={currentPage === item.id ? 'page' : undefined}
        >
          <svelte:component this={item.icon} class="h-5 w-5 mr-3" />
          {item.label}
        </button>
      {/each}
    </nav>
  </div>
{/if}
{/if}

  <!-- Main Content -->
  <!-- Ensure main content doesn't go under the sticky sidebar -->
  <div id="main-content" class="flex-1 overflow-y-auto">
      <div class="p-6">
        <!-- <Router {routes} /> -->
         
        {#if !loading}
        <Router
          {routes}
          statuses={{
            // visiting non-path default to NotFound page
            404: () => ({
              component: NotFound
            })
          }}
        />
        {/if}
      </div>
    </div>
  </div>
  <!-- add Toast  -->
<SimpleToast /><|MERGE_RESOLUTION|>--- conflicted
+++ resolved
@@ -1,10 +1,6 @@
 <script lang="ts">
     import './styles/globals.css'
-<<<<<<< HEAD
-    import { Upload, Download, Shield, Wallet, Globe, BarChart3, Settings, Cpu, Menu, X, Star, Mail } from 'lucide-svelte'
-=======
-    import { Upload, Download, Shield, Wallet, Globe, BarChart3, Settings, Cpu, Menu, X, Star, Server } from 'lucide-svelte'
->>>>>>> c6b962ee
+    import { Upload, Download, Shield, Wallet, Globe, BarChart3, Settings, Cpu, Menu, X, Star, Mail, Server } from 'lucide-svelte'
     import UploadPage from './pages/Upload.svelte'
     import DownloadPage from './pages/Download.svelte'
     import ProxyPage from './pages/Proxy.svelte'
@@ -14,11 +10,8 @@
     import SettingsPage from './pages/Settings.svelte'
     import MiningPage from './pages/Mining.svelte'
     import ReputationPage from './pages/Reputation.svelte'
-<<<<<<< HEAD
     import MessagesPage from './pages/Messages.svelte'
-=======
     import RelayPage from './pages/Relay.svelte'
->>>>>>> c6b962ee
     import NotFound from './pages/NotFound.svelte'
     import ProxySelfTest from './routes/proxy-self-test.svelte'
     import { networkStatus, settings, userLocation } from './lib/stores'
