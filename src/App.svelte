<script lang="ts">
    import './styles/globals.css'
    import { Upload, Download, Wallet, Globe, BarChart3, Settings, Cpu, Menu, X, Star, Server, Database } from 'lucide-svelte'
    import UploadPage from './pages/Upload.svelte'
    import DownloadPage from './pages/Download.svelte'
    // import ProxyPage from './pages/Proxy.svelte' // DISABLED
    import AccountPage from './pages/Account.svelte'
    import NetworkPage from './pages/Network.svelte'
    import AnalyticsPage from './pages/Analytics.svelte'
    // import TorrentDownloadPage from './pages/TorrentDownload.svelte' // INTEGRATED INTO DOWNLOAD/UPLOAD PAGES
    import SettingsPage from './pages/Settings.svelte'
    import MiningPage from './pages/Mining.svelte'
    import ReputationPage from './pages/Reputation.svelte'
    import RelayPage from './pages/Relay.svelte'
    import Blockchain from './pages/Blockchain.svelte'
    import NotFound from './pages/NotFound.svelte'
    // import ProxySelfTest from './routes/proxy-self-test.svelte' // DISABLED
import { networkStatus, settings, userLocation, wallet, activeBandwidthLimits, etcAccount } from './lib/stores'
import type { AppSettings, ActiveBandwidthLimits } from './lib/stores'
    import { Router, type RouteConfig, goto } from '@mateothegreat/svelte5-router';
    import {onMount, setContext} from 'svelte';
    import { tick } from 'svelte';
    import { get } from 'svelte/store';
    import { setupI18n } from './i18n/i18n';
    import { t } from 'svelte-i18n';
    import SimpleToast from './lib/components/SimpleToast.svelte';
    import FirstRunWizard from './lib/components/wallet/FirstRunWizard.svelte';
    import KeyboardShortcutsPanel from './lib/components/KeyboardShortcutsPanel.svelte';
    import CommandPalette from './lib/components/CommandPalette.svelte';
<<<<<<< HEAD
    import { startNetworkMonitoring } from './lib/services/networkService';
    import { startGethMonitoring, gethStatus } from './lib/services/gethService';
=======
import { startNetworkMonitoring } from './lib/services/networkService';
import { startGethMonitoring, gethStatus } from './lib/services/gethService';
    import { fileService } from '$lib/services/fileService';
>>>>>>> 68680793
    import { bandwidthScheduler } from '$lib/services/bandwidthScheduler';
    import { detectUserRegion } from '$lib/services/geolocation';
import { paymentService } from '$lib/services/paymentService';
import { subscribeToTransferEvents, transferStore, unsubscribeFromTransferEvents } from '$lib/stores/transferEventsStore';
    import { showToast } from '$lib/toast';
import { walletService } from '$lib/wallet';
import { listen } from '@tauri-apps/api/event';
import { invoke } from '@tauri-apps/api/core';
import { exit } from '@tauri-apps/plugin-process';
    // gets path name not entire url:
    // ex: http://locatlhost:1420/download -> /download
    
    // get path name based on current url
    // if no path name, default to 'download'
    const getPathName = (pathname: string) => {
      const p = pathname.replace(/^\/+/, ''); // remove leading '/'
      return p ? p.split('/')[0] : 'download'; // get first path name
    };
    
    // makes currentPage var to be up-to-date to current page
    function syncFromUrl() {
      currentPage = getPathName(window.location.pathname);
    }
    
let currentPage = getPathName(window.location.pathname);
let loading = true;
let schedulerRunning = false;
let unsubscribeScheduler: (() => void) | null = null;
let unsubscribeBandwidth: (() => void) | null = null;
let lastAppliedBandwidthSignature: string | null = null;
let showFirstRunWizard = false;
let showShortcutsPanel = false;
let showCommandPalette = false;
let transferStoreUnsubscribe: (() => void) | null = null;
const notifiedCompletedTransfers = new Set<string>();
const scrollPositions: Record<string, number> = {};

// Helper to get the main scroll container (if present)
const getMainContent = () =>
  document.querySelector("#main-content") as HTMLElement | null;

// Save scroll position for the current page
const saveScrollPosition = (page: string) => {
  if (!page || typeof window === 'undefined') return;

  const mainContent = getMainContent();

  if (mainContent && mainContent.scrollHeight > mainContent.clientHeight) {
    // App is using the #main-content div as scroll container
    scrollPositions[page] = mainContent.scrollTop;
  } else {
    // Fallback to window scroll (body/document scrolling)
    scrollPositions[page] = window.scrollY || window.pageYOffset || 0;
  }
};

// Restore scroll position for a page
const restoreScrollPosition = async (page: string) => {
  if (!page || typeof window === 'undefined') return;

  await tick();

  const y = scrollPositions[page] ?? 0;
  const mainContent = getMainContent();

  if (mainContent && mainContent.scrollHeight > mainContent.clientHeight) {
    mainContent.scrollTop = y;
  } else {
    window.scrollTo(0, y);
  }
};


const navigateTo = (page: string, path: string) => {
  if (page !== currentPage) {
    saveScrollPosition(currentPage);
  }
  currentPage = page;
  goto(path);
};

  const syncBandwidthScheduler = (config: AppSettings) => {
    const enabledSchedules =
      config.bandwidthSchedules?.filter((entry) => entry.enabled) ?? [];
    const shouldRun =
      config.enableBandwidthScheduling && enabledSchedules.length > 0;

    if (shouldRun) {
      if (!schedulerRunning) {
        bandwidthScheduler.start();
        schedulerRunning = true;
      }
      bandwidthScheduler.forceUpdate();
      return;
    }

    if (schedulerRunning) {
      bandwidthScheduler.stop();
      schedulerRunning = false;
    } else {
      // Ensure limits reflect the defaults when scheduler is idle.
      bandwidthScheduler.forceUpdate();
    }
  };

  const pushBandwidthLimits = (limits: ActiveBandwidthLimits) => {
    const uploadKbps = Math.max(0, Math.floor(limits.uploadLimitKbps || 0));
    const downloadKbps = Math.max(0, Math.floor(limits.downloadLimitKbps || 0));
    const signature = `${uploadKbps}:${downloadKbps}`;

    if (signature === lastAppliedBandwidthSignature) {
      return;
    }

    lastAppliedBandwidthSignature = signature;

    if (typeof window === "undefined" || !("__TAURI_INTERNALS__" in window)) {
      return;
    }

  invoke("set_bandwidth_limits", {
    uploadKbps,
    downloadKbps,
  }).catch((error) => {
    console.error("Failed to apply bandwidth limits:", error);
  });
};

// First-run wizard handlers
function handleFirstRunComplete() {
  showFirstRunWizard = false;
  // Navigate to account page after completing wizard
  navigateTo('account', '/account');
}


  onMount(() => {
    let stopNetworkMonitoring: () => void = () => {};
    let stopGethMonitoring: () => void = () => {};
    let unlistenSeederPayment: (() => void) | null = null;
    let unlistenTorrentPayment: (() => void) | null = null;
    let transferEventsUnsubscribe: (() => void) | null = null;
    let unsubscribeGethStatus: (() => void) | null = null;

    unsubscribeScheduler = settings.subscribe(syncBandwidthScheduler);
    syncBandwidthScheduler(get(settings));
    unsubscribeBandwidth = activeBandwidthLimits.subscribe(pushBandwidthLimits);
    pushBandwidthLimits(get(activeBandwidthLimits));

    (async () => {
      // Subscribe to transfer events from backend
      try {
        transferEventsUnsubscribe = await subscribeToTransferEvents();
        transferStoreUnsubscribe = transferStore.subscribe(($store) => {

          if (!$store || !$store.transfers) {
            return;
          }

          for (const [transferId, transfer] of $store.transfers.entries()) {
            if (transfer.status === 'completed') {
              // First time we see this transfer as completed → fire toast
              if (!notifiedCompletedTransfers.has(transferId)) {
                notifiedCompletedTransfers.add(transferId);

                const fileName = transfer.fileName ?? 'file';
                const message = `Download complete: "${fileName}"`;

                showToast(message, 'success');
              }
            } else {
              // If the transfer goes back to a non-completed status (e.g. retry),
              // allow a later completion to trigger a new toast
              notifiedCompletedTransfers.delete(transferId);
            }
          }
        });
      } catch (error) {
        console.warn('Failed to subscribe to transfer events:', error);
      }

      // Initialize payment service to load wallet and transactions
      await paymentService.initialize();
      // Initialize wallet service early so imports/polls populate balance/tx history
      await walletService.initialize();

      // When geth starts running, immediately sync wallet state (balance + txs)
      unsubscribeGethStatus = gethStatus.subscribe(async (status) => {
        if (status === 'running') {
          try {
            const hasAccount = await invoke<boolean>('has_active_account');
            if (hasAccount) {
              await walletService.refreshTransactions();
              await walletService.refreshBalance();
              walletService.startProgressiveLoading();
            }
          } catch (err) {
            console.warn('Failed to sync wallet after geth start:', err);
          }
        }
      });

      // Listen for payment notifications from backend
      if (typeof window !== "undefined" && "__TAURI_INTERNALS__" in window) {
        try {
          // Listener for BitTorrent protocol payments
          const torrentUnlisten = await listen(
            "torrent_seeder_payment_received",
            async (event: any) => {
              const payload = event.payload;
              console.log(
                "💰 Torrent seeder payment notification received:",
                payload,
              );

              const currentWalletAddress = get(wallet).address;
              const seederAddress = payload.seeder_wallet_address;

              if (
                !seederAddress ||
                !currentWalletAddress ||
                currentWalletAddress.toLowerCase() !==
                  seederAddress.toLowerCase()
              ) {
                console.log("⏭️ Skipping torrent payment credit - not for us.");
                return;
              }

              console.log(
                "✅ This torrent payment is for us! Crediting...",
              );

              const result = await paymentService.creditSeederPayment(
                payload.info_hash, // For torrents, this would be the info_hash
                payload.file_name,
                payload.file_size,
                payload.downloader_address,
                payload.transaction_hash,
              );

              if (!result.success) {
                console.error(
                  "❌ Failed to credit torrent seeder payment:",
                  result.error,
                );
              }
            },
          );
          unlistenTorrentPayment = torrentUnlisten;

          const unlisten = await listen(
            "seeder_payment_received",
            async (event: any) => {
              const payload = event.payload;
              console.log("💰 Seeder payment notification received:", payload);

              // Only credit the payment if we are the seeder (not the downloader)
              const currentWalletAddress = get(wallet).address;
              const seederAddress = payload.seeder_wallet_address;

              if (!seederAddress || !currentWalletAddress) {
                console.warn(
                  "⚠️ Missing wallet addresses, skipping payment credit",
                );
                return;
              }

              // Check if this payment is meant for us (we are the seeder)
              if (
                currentWalletAddress.toLowerCase() !==
                seederAddress.toLowerCase()
              ) {
                console.log(
                  `⏭️ Skipping payment credit - not for us. Seeder: ${seederAddress}, Us: ${currentWalletAddress}`,
                );
                return;
              }

              console.log("✅ This payment is for us! Crediting...");

              // Credit the seeder's wallet
              const result = await paymentService.creditSeederPayment(
                payload.file_hash,
                payload.file_name,
                payload.file_size,
                payload.downloader_address,
                payload.downloader_peer_id || payload.downloader_address, // Use peer ID or fallback to address
                payload.transaction_hash,
              );

              if (result.success) {
                console.log("✅ Seeder payment credited successfully");
              } else {
                console.error(
                  "❌ Failed to credit seeder payment:",
                  result.error,
                );
              }
            },
          );
          unlistenSeederPayment = unlisten;
        } catch (error) {
          console.error("Failed to setup payment listener:", error);
        }
      }

        // setup i18n
        await setupI18n();

        // Check for first-run and show wizard if no account exists
        // DO THIS BEFORE setting loading = false to prevent race conditions
        try {
          // Check backend for active account
          let hasAccount = false;
          if (typeof window !== 'undefined' && '__TAURI_INTERNALS__' in window) {
            try {
              hasAccount = await invoke<boolean>('has_active_account');
              
              // If backend has account, restore it to frontend
              if (hasAccount) {
                try {
                  const address = await invoke<string>('get_active_account_address');
                  
                  // Import wallet service to prevent sync during restoration
                  const { walletService } = await import('./lib/wallet');
                  walletService.setRestoringAccount(true);
                  
                  // Fetch private key from backend to restore it to the frontend store
                  let privateKey = '';
                  try {
                    privateKey = await invoke<string>('get_active_account_private_key');
                  } catch (error) {
                    console.warn('Failed to get private key from backend:', error);
                  }
                  
                  // Restore account with private key
                  etcAccount.set({ address, private_key: privateKey });
                  
                  // Update wallet with address
                  wallet.update(w => ({ 
                    ...w, 
                    address
                  }));
                  
                  // Re-enable syncing and trigger a sync
                  walletService.setRestoringAccount(false);
                  
                  // Now sync from blockchain
                  await walletService.refreshTransactions();
                  await walletService.refreshBalance();
                  walletService.startProgressiveLoading();
                } catch (error) {
                  console.error('Failed to restore account from backend:', error);
                }
              }
            } catch (error) {
              console.warn('Failed to check account status:', error);
            }
          } else {
            // For web/demo mode, check frontend store
            hasAccount = get(etcAccount) !== null;
          }

          // Check if there are any keystore files (Tauri only)
          let hasKeystoreFiles = false;
          if (typeof window !== 'undefined' && '__TAURI_INTERNALS__' in window) {
            try {
              const keystoreFiles = await invoke<string[]>('list_keystore_accounts');
              hasKeystoreFiles = keystoreFiles && keystoreFiles.length > 0;
            } catch (error) {
              console.warn('Failed to check keystore files:', error);
            }
          }

          // Show wizard if no account AND no keystore files exist
          // (Don't rely on first-run flag since user may have cleared data)
          if (!hasAccount && !hasKeystoreFiles) {
            showFirstRunWizard = true;
          }
        } catch (error) {
          console.warn('Failed to check first-run status:', error);
        }

        // Set loading to false AFTER wizard check to prevent race conditions
        loading = false;

      let storedLocation: string | null = null;
      try {
        const storedSettings = localStorage.getItem("chiralSettings");
        if (storedSettings) {
          const parsed = JSON.parse(storedSettings);
          if (typeof parsed?.userLocation === "string" && parsed.userLocation) {
            storedLocation = parsed.userLocation;
            userLocation.set(parsed.userLocation);
          }
        }
      } catch (error) {
        console.warn("Failed to load stored user location:", error);
      }
      try {
        const currentLocation = get(userLocation);
        const shouldAutoDetect =
          !storedLocation || currentLocation === "US-East";

        if (shouldAutoDetect) {
          const detection = await detectUserRegion();
          const detectedLocation = detection.region.label;
          if (detectedLocation && detectedLocation !== currentLocation) {
            userLocation.set(detectedLocation);
            settings.update((previous) => {
              const next = { ...previous, userLocation: detectedLocation };
              try {
                const storedSettings = localStorage.getItem("chiralSettings");
                if (storedSettings) {
                  const parsed = JSON.parse(storedSettings) ?? {};
                  parsed.userLocation = detectedLocation;
                  localStorage.setItem(
                    "chiralSettings",
                    JSON.stringify(parsed),
                  );
                } else {
                  localStorage.setItem("chiralSettings", JSON.stringify(next));
                }
              } catch (storageError) {
                console.warn(
                  "Failed to persist detected location:",
                  storageError,
                );
              }
              console.log(
                "User region detected via ${detection.source}: ${detectedLocation}",
              );
              return next;
            });
          }
        }
      } catch (error) {
        console.warn("Automatic location detection failed:", error);
      }
      
      // Load settings from localStorage before auto-starting services
      try {
        const storedSettings = localStorage.getItem("chiralSettings");
        if (storedSettings) {
          const parsed = JSON.parse(storedSettings);
          settings.update(prev => ({ ...prev, ...parsed }));
        }
      } catch (error) {
        console.warn("Failed to load settings from localStorage:", error);
      }
      
      // Initialize backend services (File Transfer, DHT - conditionally)
      try {
        const currentSettings = get(settings);
        
        // Check if DHT is already running first (to avoid duplicate start attempts)
        let isDhtAlreadyRunning = false;
        try {
          isDhtAlreadyRunning = await invoke<boolean>("is_dht_running");
        } catch (err) {
          // Command might not be available, assume not running
          isDhtAlreadyRunning = false;
        }
        
        // Always start file transfer service (unless already running)
        try {
          await invoke("start_file_transfer_service");
        } catch (ftError) {
          const ftErrorMsg = ftError instanceof Error ? ftError.message : String(ftError);
          if (!ftErrorMsg.includes("already running") && !ftErrorMsg.includes("already initialized")) {
            console.warn("⚠️ File transfer service start warning:", ftErrorMsg);
          }
        }
        
        // Start DHT if auto-start is enabled AND not already running
        if (currentSettings.autoStartDHT) {
          if (isDhtAlreadyRunning) {
            console.log("✅ DHT node already running (detected on startup)");
            
            // Import dhtService and sync the peer ID
            const { dhtService } = await import("$lib/dht");
            try {
              const peerId = await invoke<string | null>("get_dht_peer_id");
              if (peerId) {
                dhtService.setPeerId(peerId);
                console.log("✅ Synced with existing DHT node, peer ID:", peerId);
              }
            } catch {}
            
            // Update network status
            networkStatus.set('connected');
          } else {
            console.log("🚀 Auto-starting DHT node...");
            
            try {
              // Import dhtService to start DHT with full settings
              const { dhtService } = await import("$lib/dht");
              
              // Get bootstrap nodes - use custom ones if specified, otherwise use defaults
              let bootstrapNodes = currentSettings.customBootstrapNodes || [];
              if (bootstrapNodes.length === 0) {
                bootstrapNodes = await invoke<string[]>("get_bootstrap_nodes_command");
              }
              
              // Start DHT with all user settings (same as Network page does)
              const peerId = await dhtService.start({
                port: currentSettings.port || 4001,
                bootstrapNodes,
                enableAutonat: currentSettings.enableAutonat,
                autonatProbeIntervalSeconds: currentSettings.autonatProbeInterval,
                autonatServers: currentSettings.autonatServers,
                proxyAddress: currentSettings.enableProxy ? currentSettings.proxyAddress : undefined,
                enableAutorelay: currentSettings.enableAutorelay,
                preferredRelays: currentSettings.preferredRelays || [],
                enableRelayServer: currentSettings.enableRelayServer,
                relayServerAlias: currentSettings.relayServerAlias || '',
                chunkSizeKb: currentSettings.chunkSize,
                cacheSizeMb: currentSettings.cacheSize,
                enableUpnp: currentSettings.enableUPnP,
              });
              
              console.log("✅ DHT node auto-started successfully with peer ID:", peerId);
              
              // Update network status
              networkStatus.set('connected');
            } catch (dhtError) {
              const dhtErrorMsg = dhtError instanceof Error ? dhtError.message : String(dhtError);
              if (dhtErrorMsg.includes("already running")) {
                // Race condition - DHT was started between our check and start attempt
                console.log("ℹ️ DHT started by another process (race condition)");
                
                // Sync the peer ID since DHT is running
                const { dhtService } = await import("$lib/dht");
                try {
                  const peerId = await invoke<string | null>("get_dht_peer_id");
                  if (peerId) {
                    dhtService.setPeerId(peerId);
                    console.log("✅ Synced peer ID after race condition:", peerId);
                  }
                } catch {}
                
                networkStatus.set('connected');
              } else {
                // Real error
                console.error("❌ Failed to auto-start DHT:", dhtErrorMsg);
              }
            }
          }
        }
        
        // Start Geth blockchain node if auto-start is enabled
        if (currentSettings.autoStartGeth && typeof window !== 'undefined' && '__TAURI_INTERNALS__' in window) {
          try {
            // Check if Geth is already running
            const isGethRunning = await invoke<boolean>('is_geth_running').catch(() => false);
            
            if (isGethRunning) {
              console.log("✅ Geth blockchain node already running (detected on startup)");
            } else {
              console.log("🚀 Auto-starting Geth blockchain node...");
              
              try {
                await invoke('start_geth_node', { dataDir: './bin/geth-data' });
                console.log("✅ Geth blockchain node auto-started successfully");
                
                // Update geth status
                const { gethStatus } = await import('./lib/services/gethService');
                gethStatus.set('running');
              } catch (gethError) {
                const gethErrorMsg = gethError instanceof Error ? gethError.message : String(gethError);
                if (gethErrorMsg.includes("already running") || gethErrorMsg.includes("already started")) {
                  console.log("ℹ️ Geth started by another process");
                } else if (gethErrorMsg.includes("not found") || gethErrorMsg.includes("No such file")) {
                  console.log("ℹ️ Geth not downloaded yet. Download it from the Network page.");
                } else {
                  console.error("❌ Failed to auto-start Geth:", gethErrorMsg);
                }
              }
            }
          } catch (error) {
            console.error("⚠️ Error checking/starting Geth:", error);
          }
        }
      } catch (error) {
        // Unexpected error in the initialization block
        console.error("⚠️ Unexpected error during service initialization:", error);
      }

      // set the currentPage var
      syncFromUrl();

      // Start network monitoring
      stopNetworkMonitoring = startNetworkMonitoring();

      // Start Geth monitoring
      stopGethMonitoring = startGethMonitoring();
    })();

      // popstate - event that tracks history of current tab
      // const onPop = () => syncFromUrl();
      // window.addEventListener('popstate', onPop);
      // popstate - event that tracks history of current tab
    const onPop = () => {
      // Save where we were on the page we're leaving
      saveScrollPosition(currentPage);
      // Update currentPage based on URL
      syncFromUrl();
      // restoreScrollPosition will run via the reactive currentPage block
    };
    window.addEventListener('popstate', onPop);


    // keyboard shortcuts
    const handleKeyDown = (event: KeyboardEvent) => {
      // Ignore shortcuts if user is typing in an input/textarea
      const target = event.target as HTMLElement;
      const isInputField = target.tagName === 'INPUT' || target.tagName === 'TEXTAREA' || target.isContentEditable;
      
      // ? or F1 - Show keyboard shortcuts help
      if ((event.key === '?' || event.key === 'F1') && !isInputField) {
        event.preventDefault();
        showShortcutsPanel = true;
        return;
      }
      
      // Ctrl/Cmd + K - Open command palette
      if ((event.ctrlKey || event.metaKey) && event.key === 'k' && !isInputField) {
        event.preventDefault();
        showCommandPalette = true;
        return;
      }
      
      // Ctrl/Cmd + D - Go to Download
      if ((event.ctrlKey || event.metaKey) && event.key === 'd' && !isInputField) {
        event.preventDefault();
        navigateTo('download', '/download');
        return;
      }

      
      // Ctrl/Cmd + U - Go to Upload
      if ((event.ctrlKey || event.metaKey) && event.key === 'u' && !isInputField) {
        event.preventDefault();
        navigateTo('upload', '/upload');
        return;
      }

      
      // Ctrl/Cmd + N - Go to Network
      if ((event.ctrlKey || event.metaKey) && event.key === 'n' && !isInputField) {
        event.preventDefault();
        navigateTo('network', '/network');
        return;
      }

      
      // Ctrl/Cmd + M - Go to Mining
      if ((event.ctrlKey || event.metaKey) && event.key === 'm' && !isInputField) {
        event.preventDefault();
        navigateTo('mining', '/mining');
        return;
      }

      
      // Ctrl/Cmd + A - Go to Account (only if not in input field)
      if ((event.ctrlKey || event.metaKey) && event.key === 'a' && !isInputField) {
        event.preventDefault();
        navigateTo('account', '/account');
        return;
      }


      // Ctrl/Cmd + Q - Quit application
      if ((event.ctrlKey || event.metaKey) && event.key === "q") {
        event.preventDefault();
        exit(0);
        return;
      }

      // Ctrl/Cmd + , - Open Settings
      if ((event.ctrlKey || event.metaKey) && event.key === ",") {
        event.preventDefault();
        navigateTo('settings', '/settings');
        return;
      }


      // Ctrl/Cmd + R - Refresh current page
      if ((event.ctrlKey || event.metaKey) && event.key === "r") {
        event.preventDefault();
        window.location.reload();
        return;
      }

      // F5 - Reload application
      if (event.key === "F5") {
        event.preventDefault();
        window.location.reload();
        return;
      }

      // F11 - Toggle fullscreen (desktop)
      if (event.key === "F11") {
        event.preventDefault();
        if (document.fullscreenElement) {
          document.exitFullscreen();
        } else {
          document.documentElement.requestFullscreen();
        }
        return;
      }
    };

    window.addEventListener("keydown", handleKeyDown);

    // cleanup
    return () => {
      window.removeEventListener("popstate", onPop);
      window.removeEventListener("keydown", handleKeyDown);
      stopNetworkMonitoring();
      stopGethMonitoring();
      if (unsubscribeGethStatus) {
        unsubscribeGethStatus();
      }
      if (schedulerRunning) {
        bandwidthScheduler.stop();
        schedulerRunning = false;
      } else {
        bandwidthScheduler.forceUpdate();
      }
      if (unlistenSeederPayment) {
        unlistenSeederPayment();
      }
      if (unlistenTorrentPayment) {
        unlistenTorrentPayment();
      }
      if (transferEventsUnsubscribe) {
        transferEventsUnsubscribe();
      }
      if (transferStoreUnsubscribe) {
        transferStoreUnsubscribe();
        transferStoreUnsubscribe = null;
      }
      // Also ensure transfer events are fully unsubscribed
      unsubscribeFromTransferEvents();
      if (unsubscribeScheduler) {
        unsubscribeScheduler();
        unsubscribeScheduler = null;
      }
      if (unsubscribeBandwidth) {
        unsubscribeBandwidth();
        unsubscribeBandwidth = null;
      }
      lastAppliedBandwidthSignature = null;
    };
  });

  setContext("navigation", {
    setCurrentPage: (page: string) => {
      if (page !== currentPage) {
        saveScrollPosition(currentPage);
      }
      currentPage = page;
    },
    navigateTo,
  });


  let sidebarCollapsed = false;
  let sidebarMenuOpen = false;

  // Restore the previous scroll position when page changes
  $: if (currentPage) {
    restoreScrollPosition(currentPage);
  }


  type MenuItem = {
    id: string;
    label: string;
    icon: typeof Upload;
  };

  let menuItems: MenuItem[] = [];
  $: if (!loading) {
    menuItems = [
      { id: "download", label: $t("nav.download"), icon: Download },
      { id: "upload", label: $t("nav.upload"), icon: Upload },
      { id: "network", label: $t("nav.network"), icon: Globe },
      { id: "mining", label: $t("nav.mining"), icon: Cpu },
      { id: "relay", label: $t("nav.relay"), icon: Server },
      // { id: 'proxy', label: $t('nav.proxy'), icon: Shield }, // DISABLED
      { id: "analytics", label: $t("nav.analytics"), icon: BarChart3 },
      { id: "reputation", label: $t("nav.reputation"), icon: Star },
      { id: "blockchain", label: $t("nav.blockchain"), icon: Database },
      { id: "account", label: $t("nav.account"), icon: Wallet },
      { id: "settings", label: $t("nav.settings"), icon: Settings },

      // DISABLED: Proxy self-test page
      // ...(import.meta.env.DEV ? [{ id: 'proxy-self-test', label: 'Proxy Self-Test', icon: Shield }] : [])
    ];
  }

  // routes to be used:
  const routes: RouteConfig[] = [
    {
      component: DownloadPage, // root path: '/'
    },
    {
      path: "download",
      component: DownloadPage,
    },
    {
      path: "upload",
      component: UploadPage,
    },
    {
      path: "network",
      component: NetworkPage,
    },
    {
      path: "relay",
      component: RelayPage,
    },
    {
      path: "mining",
      component: MiningPage,
    },
    // DISABLED: Proxy page
    // {
    //   path: "proxy",
    //   component: ProxyPage
    // },
    {
      path: "analytics",
      component: AnalyticsPage,
    },
    {
      path: "reputation",
      component: ReputationPage,
    },
    {
      path: "blockchain",
      component: Blockchain,
    },
    {
      path: "account",
      component: AccountPage,
    },
    {
      path: "settings",
      component: SettingsPage,
    },
    // DISABLED: Proxy self-test page
    // {
    //   path: "proxy-self-test",
    //   component: ProxySelfTest
    // },
  ];
</script>

<div class="flex bg-background h-full">
  {#if !loading}
    <!-- Desktop Sidebar -->
    <!-- Make the sidebar sticky so it stays visible while the main content scrolls -->
    <div
      class="hidden md:block {sidebarCollapsed
        ? 'w-16'
        : 'w-64'} bg-card border-r transition-all sticky top-0 h-screen"
    >
      <nav class="p-2 space-y-2 h-full overflow-y-auto">
        <!-- Sidebar Header (desktop only) -->
        <div class="flex items-center justify-between px-2 py-2 mb-2">
          <div class="flex items-center">
            <button
              aria-label={$t(
                sidebarCollapsed ? "nav.expandSidebar" : "nav.collapseSidebar",
              )}
              class="p-2 rounded transition-colors hover:bg-gray-100"
              on:click={() => (sidebarCollapsed = !sidebarCollapsed)}
            >
              <Menu class="h-5 w-5" />
            </button>
            {#if !sidebarCollapsed}
              <span class="ml-2 font-bold text-base">{$t("nav.menu")}</span>
            {/if}
          </div>

          {#if !sidebarCollapsed}
            <div class="flex items-center gap-2 text-xs">
              <div
                class="w-2 h-2 rounded-full {$networkStatus === 'connected'
                  ? 'bg-green-500'
                  : 'bg-red-500'}"
              ></div>
              <span class="text-muted-foreground"
                >{$networkStatus === "connected"
                  ? $t("nav.connected")
                  : $t("nav.disconnected")}</span
              >
            </div>
          {:else}
            <div
              class="w-2 h-2 rounded-full {$networkStatus === 'connected'
                ? 'bg-green-500'
                : 'bg-red-500'}"
            ></div>
          {/if}
        </div>

        <!-- Sidebar Nav Items -->
        {#each menuItems as item}
          {@const isBlockchainDisabled = item.id === 'blockchain' && $gethStatus !== 'running'}
          <button
            on:click={() => {
              if (isBlockchainDisabled) return;
              navigateTo(item.id, `/${item.id}`);
            }}
            class="w-full group {isBlockchainDisabled ? 'cursor-not-allowed opacity-50' : ''}"
            aria-current={currentPage === item.id ? "page" : undefined}
            disabled={isBlockchainDisabled}
            title={isBlockchainDisabled ? $t('nav.blockchainUnavailable') + ' ' + $t('nav.networkPageLink') : ''}
          >
            <div
              class="flex items-center {sidebarCollapsed
                ? 'justify-center'
                : ''} rounded {currentPage === item.id
                ? 'bg-gray-200'
                : isBlockchainDisabled ? '' : 'group-hover:bg-gray-100'}"
            >
              <span
                class="flex items-center justify-center rounded w-10 h-10 relative"
              >
                <svelte:component this={item.icon} class="h-5 w-5" />
                {#if sidebarCollapsed}
                  <span
                    class="tooltip absolute left-full ml-2 top-1/2 -translate-y-1/2 hidden whitespace-nowrap rounded bg-black text-white text-xs px-2 py-1 z-50"
                    >{item.label}</span
                  >
                {/if}
              </span>
              {#if !sidebarCollapsed}
                <span class="flex-1 px-2 py-1 text-left">{item.label}</span>
              {/if}
            </div>
          </button>
        {/each}
      </nav>
    </div>

    <!-- Sidebar Menu Button -->
    <div class="absolute top-2 right-2 md:hidden">
      <button
        class="p-2 rounded bg-card shadow"
        on:click={() => (sidebarMenuOpen = true)}
      >
        <Menu class="h-6 w-6" />
      </button>
    </div>

    <!-- Sidebar Menu Overlay -->
    {#if sidebarMenuOpen}
      <!-- Backdrop -->
      <div
        class="fixed inset-0 bg-black bg-opacity-50 z-40 md:hidden"
        role="button"
        tabindex="0"
        aria-label={$t("nav.closeSidebarMenu")}
        on:click={() => (sidebarMenuOpen = false)}
        on:keydown={(e) => {
          if (e.key === "Enter" || e.key === " ") {
            sidebarMenuOpen = false;
          }
        }}
      ></div>

      <!-- Sidebar -->
      <div
        class="fixed top-0 right-0 h-full w-64 bg-white z-50 flex flex-col md:hidden"
      >
        <!-- Sidebar Header -->
        <div class="flex justify-between items-center p-4 border-b">
          <!-- Left side -->
          <span class="font-bold text-base">{$t("nav.menu")}</span>

          <!-- Right side -->
          <div class="flex items-center gap-3">
            <div class="flex items-center gap-2">
              <div
                class="w-2 h-2 rounded-full {$networkStatus === 'connected'
                  ? 'bg-green-500'
                  : 'bg-red-500'}"
              ></div>
              <span class="text-muted-foreground text-sm"
                >{$networkStatus === "connected"
                  ? $t("nav.connected")
                  : $t("nav.disconnected")}</span
              >
            </div>
            <button on:click={() => (sidebarMenuOpen = false)}>
              <X class="h-6 w-6" />
            </button>
          </div>
        </div>

        <!-- Sidebar Nav Items -->
        <nav class="flex-1 p-4 space-y-2">
          {#each menuItems as item}
            {@const isBlockchainDisabled = item.id === 'blockchain' && $gethStatus !== 'running'}
            <button
              on:click={() => {
                if (isBlockchainDisabled) return;
                navigateTo(item.id, `/${item.id}`);
                sidebarMenuOpen = false;
              }}
              class="w-full flex items-center rounded px-4 py-3 text-lg {isBlockchainDisabled ? 'cursor-not-allowed opacity-50' : 'hover:bg-gray-100'}"
              aria-current={currentPage === item.id ? "page" : undefined}
              disabled={isBlockchainDisabled}
              title={isBlockchainDisabled ? $t('nav.blockchainUnavailable') + ' ' + $t('nav.networkPageLink') : ''}
            >
              <svelte:component this={item.icon} class="h-5 w-5 mr-3" />
              {item.label}
            </button>
          {/each}
        </nav>
      </div>
    {/if}
  {/if}

  <!-- Main Content -->
  <!-- Ensure main content doesn't go under the sticky sidebar -->
  <div id="main-content" class="flex-1 overflow-y-auto">
    <div class="p-6">
      <!-- <Router {routes} /> -->

      {#if !loading}
        <Router
          {routes}
          statuses={{
            // visiting non-path default to NotFound page
            404: () => ({
              component: NotFound,
            }),
          }}
        />
        {/if}
      </div>
    </div>
  </div>

<!-- First Run Wizard -->
{#if showFirstRunWizard}
  <FirstRunWizard
    onComplete={handleFirstRunComplete}
  />
{/if}

<!-- Keyboard Shortcuts Help Panel -->
<KeyboardShortcutsPanel 
  isOpen={showShortcutsPanel}
  onClose={() => showShortcutsPanel = false}
/>

<!-- Command Palette -->
<CommandPalette 
  isOpen={showCommandPalette}
  onClose={() => showCommandPalette = false}
/>

  <!-- add Toast  -->
<SimpleToast /><|MERGE_RESOLUTION|>--- conflicted
+++ resolved
@@ -27,14 +27,9 @@
     import FirstRunWizard from './lib/components/wallet/FirstRunWizard.svelte';
     import KeyboardShortcutsPanel from './lib/components/KeyboardShortcutsPanel.svelte';
     import CommandPalette from './lib/components/CommandPalette.svelte';
-<<<<<<< HEAD
-    import { startNetworkMonitoring } from './lib/services/networkService';
-    import { startGethMonitoring, gethStatus } from './lib/services/gethService';
-=======
 import { startNetworkMonitoring } from './lib/services/networkService';
 import { startGethMonitoring, gethStatus } from './lib/services/gethService';
     import { fileService } from '$lib/services/fileService';
->>>>>>> 68680793
     import { bandwidthScheduler } from '$lib/services/bandwidthScheduler';
     import { detectUserRegion } from '$lib/services/geolocation';
 import { paymentService } from '$lib/services/paymentService';
