# Chiral Network - Decentralized P2P File Sharing Platform

## Overview

Chiral Network is a decentralized peer-to-peer file storage and sharing system that combines blockchain technology with distributed hash table (DHT) based file storage. The system creates a separate Ethereum-compatible blockchain network with custom parameters for handling transactions while using a DHT-based approach similar to IPFS for completely decentralized file storage and retrieval without any centralized market servers.

## Design Philosophy

This implementation synthesizes concepts from multiple design teams, focusing on legitimate use cases for distributed storage:

### Core Architecture Choices

- **DHT-based P2P Network**: Utilizing distributed hash tables for decentralized file discovery and routing
- **Content-Addressed Storage**: Files identified by cryptographic hashes ensuring integrity
- **libp2p Protocol Stack**: Industry-standard P2P networking with NAT traversal and peer discovery
- **Hybrid Node Architecture**: Supporting provider, consumer, proxy, and relay node types
- **Proof-of-Storage Consensus**: Nodes validate storage claims through periodic challenges

### Network Model

- **Non-Commercial Focus**: No marketplace or trading features to prevent misuse
- **Community-Driven**: Focus on collaborative storage and sharing
- **Privacy-First**: Anonymous routing through proxy nodes
- **Resource Sharing**: Contribute storage and bandwidth to the network

## Key Features

### 1. File Sharing & Seeding

- ✅ **Instant Sharing**: Files immediately processed and metadata published to DHT
- ✅ **Drag & Drop Interface**: Simple, compact file addition with real-time feedback
- ✅ **Content Hashing**: SHA-256 hash generation for unique file identifiers
- ✅ **DHT Metadata Distribution**: File information shared via distributed hash table
<<<<<<< HEAD
- ❌ **Network Integration**: Files registered with P2P network for discovery (metadata stored in DHT but provider records not registered)
=======
- ✅ **Network Integration**: Files registered with P2P network for discovery via Kademlia DHT
>>>>>>> 8ed49f69
- ✅ **No Size Limits**: Share files of any size efficiently

### 2. Intelligent Download Management

- ✅ **Unified Download List**: Single interface for all download states
- ✅ **Smart Filtering**: View active, queued, or completed downloads
- ✅ **Priority Queue System**: High/Normal/Low priority settings
- ✅ **Concurrent Control**: Configurable max simultaneous downloads (1-10)
- ✅ **Auto-Start Queue**: Automatic processing of queued downloads
- ✅ **Pause/Resume Support**: Full control over individual downloads
- ✅ **Progress Tracking**: Real-time download progress with ETA
- ✅ **P2P File Transfer**: Real peer-to-peer file transfer via WebRTC data channels

### 3. Network Monitoring & Peer Discovery

- ❌ **Real-Time Network Stats**: Monitor peers, bandwidth, and network health (bandwidth and network health uses mock data)
- ✅ **Automatic Peer Discovery**: DHT-based peer finding with manual connect option
- ✅ **Peer Reputation**: Track and display peer reliability scores
- ❌ **Geographic Distribution**: View real peer locations and regional statistics (real geolocation not implemented)
- ❌ **Connection Management**: Direct control over peer connections (not implemented)
- ✅ **Network Health Indicators**: Visual status of network connectivity

### 4. Comprehensive Analytics Dashboard

- ✅ **Storage Metrics**: Track used space and file distribution
- ✅ **Bandwidth Usage**: Real-time upload/download statistics with persistent tracking
- ✅ **Performance Analytics**: Monitor network efficiency with transfer speed metrics
- ✅ **Network Activity**: Connection history and network-wide statistics
- ✅ **Resource Contribution**: Track your contribution to the network with real bandwidth/storage metrics
- ✅ **Historical Data**: View bandwidth and contribution trends over time (mining earnings use mock data)

### 5. Proxy Network Support

- ❌ **Privacy Protection**: Route traffic through proxy nodes (no traffic routing implemented)
- ❌ **Load Balancing**: Automatic distribution across multiple proxies (no parallel downloads, file segmentation, or multi-source downloads)
- ❌ **Latency Optimization**: Choose proxies based on performance (no download process uses latency framework)
- ✅ **Custom Node Addition**: Add trusted proxy nodes manually
- ❌ **Bandwidth Aggregation**: Combine multiple proxy connections (no actual combining of multiple proxy connections)
- ✅ **Real Proxy Management**: Backend proxy connection and management

### 6. Security & Privacy

- ❌ **End-to-End Encryption**: AES-256-GCM encryption with PBKDF2 key derivation (upload encryption implemented, download decryption and key management pending)
- ✅ **Wallet Security**: Secure credential management with HD wallets
- ❌ **Stream Authentication**: Cryptographic verification of data integrity (no actual stream authentication occurs during file transfers)
- ❌ **Anonymous Routing**: Hide your IP from other peers (no IP hiding or anonymization implemented)
- ✅ **No Commercial Tracking**: No marketplace means no transaction tracking

### 7. Mining & Network Security

- ✅ **CPU Mining**: Real blockchain mining with Geth integration
- ❌ **Mining Pool Support**: Pool selection UI with mock data (actual pool mining not implemented)
- ❌ **Real-Time Statistics**: Monitor hash rate, power usage, and efficiency (power and efficiency are mock data)
- ❌ **Reward Tracking**: Block counting works but rewards use hardcoded values (not actual earnings)
- ✅ **Adjustable Intensity**: Control CPU usage and thread allocation
- ✅ **Temperature Monitoring**: Keep track of system thermals

### 8. Comprehensive Settings

- ✅ **Storage Management**: Configure storage location and limits
- ✅ **Network Configuration**: Set bandwidth limits and connection parameters
- ✅ **Privacy Controls**: Mandatory encryption, proxy support, and anonymous mode (anonymous mode not implemented)
- ✅ **Notification Preferences**: Customize alerts and notifications
- ❌ **Advanced Options**: Fine-tune DHT, chunk size, and cache settings (UI mockup only, settings not applied to backend)
- ✅ **Import/Export**: Backup and restore settings
- ✅ **Multi-language Support**: English, Spanish, Chinese, Korean

## Technical Implementation

### Frontend Stack

- **Svelte 5**: Reactive UI framework for efficient updates
- **TypeScript**: Type-safe development with better IDE support
- **Tailwind CSS**: Utility-first styling
- **Lucide Icons**: Consistent, customizable icon system
- **Bits UI**: Accessible component primitives

### Desktop Integration

- **Tauri 2**: Rust-based desktop runtime for native performance
- **Native File System**: Direct OS integration for file operations
- **System Tray**: Background operation support
- **Multi-language Support**: English, Spanish, Chinese, Korean

### P2P Network Infrastructure

- **libp2p v0.54**: Full peer-to-peer networking stack
- **Kademlia DHT**: Distributed hash table for metadata storage
- **WebRTC**: Direct peer-to-peer data channels
- **NAT Traversal**: STUN, relay, and mDNS support
- **Noise Protocol**: Modern cryptographic transport security

## Architecture Decisions

### Why These Design Choices?

1. **Decentralized BitTorrent Model**
   - No centralized marketplace or intermediaries
   - Pure P2P file sharing for legitimate use
   - Continuous seeding model like BitTorrent
   - Fully decentralized peer discovery via DHT
   - Suitable for personal, educational, and organizational use

2. **Privacy-Focused Architecture**
   - No centralized servers to track users
   - Anonymous routing options through proxy nodes
   - Local-first data storage
   - Decentralized peer discovery prevents tracking

3. **Community Resource Sharing**
   - Contribute storage space to help others
   - Share bandwidth for network resilience
   - Mine blocks to secure the network
   - Build reputation through reliable service

4. **Proof-of-Work Security**
   - CPU-friendly mining algorithm
   - Decentralized consensus mechanism
   - Fair reward distribution
   - Energy-efficient compared to ASIC mining

5. **Progressive Decentralization**
   - Start with mock data for immediate usability
   - Gradually integrate real P2P networking
   - Maintain backwards compatibility

## Installation & Setup

```bash
# Clone the repository
git clone https://github.com/yourusername/chiral-network.git
cd chiral-network

# Install dependencies
npm install

# Run in development mode
npm run dev       # Web development server
npm run tauri dev # Desktop app

# Build for production
npm run build       # Web production build
npm run tauri build # Desktop production build
```

## Usage Guide

### Getting Started

1. **Launch the application** - Opens to the Download page
2. **Configure settings** - Adjust storage, network, and privacy preferences
3. **Connect to network** - Automatic peer discovery starts
4. **Add files to share** - Drag & drop or click to add files (instant seeding)
5. **Download files** - Enter file hash to download from peers
6. **Start mining** (optional) - Earn rewards by securing the network
7. **Monitor activity** - Track your contributions and network stats

### File Sharing (BitTorrent-Style UI)

1. Navigate to Upload page (renamed "Shared Files")
2. Click "Add Files" or drag & drop anywhere on the card
3. Files are processed and metadata published to DHT network
4. View connected peers and network statistics
5. Copy file hash to share with others
6. Files remain available as long as application is running

### File Discovery & Network

1. Go to Download page
2. Enter file hash received from peer
3. Click Search & Download
4. Monitor progress in queue
5. Access completed files locally

### Network Participation

1. Keep application running to support network
2. Configure proxy nodes for privacy
3. Enable mining to earn rewards
4. Monitor your contributions in Analytics
5. Maintain good peer reputation

### Mining for Rewards

1. Navigate to Mining page
2. Select mining pool or solo mining
3. Choose number of CPU threads
4. Set mining intensity
5. Click Start Mining
6. Monitor hash rate and rewards
7. Track found blocks in history

## Legitimate Use Cases

### Personal Use

- **Backup & Sync**: Distributed backup of personal files
- **Family Sharing**: Share photos and videos with family
- **Cross-Device Access**: Access your files from any device

### Educational

- **Research Data**: Share research datasets with colleagues
- **Course Materials**: Distribute educational content
- **Collaborative Projects**: Share project files with team members

### Organizational

- **Internal Distribution**: Share company documents securely
- **Backup Solution**: Distributed backup for critical data
- **Branch Offices**: Efficient file distribution across locations

## Roadmap & Future Enhancements

### Phase 1: Core UI & Infrastructure (Completed)

- ✅ Modern desktop interface (Svelte + Tauri)
- ✅ Real-time file management dashboard
- ✅ Network monitoring & peer discovery
- ✅ Proxy support for anonymity
- ✅ Analytics dashboard with real metrics
- ✅ CPU mining with pool support
- ✅ Comprehensive settings management
- ✅ Multi-language support (EN, ES, ZH, KO)

### Phase 2: P2P Network Infrastructure (Completed)

- ✅ Full libp2p v0.54 integration
- ✅ Production-ready Kademlia DHT implementation
- ✅ Real peer discovery with mDNS and libp2p
- ✅ Complete WebRTC data channel support
- ✅ NAT traversal (STUN, libp2p relay, mDNS)
- ✅ Advanced peer selection and reputation system

### Phase 3: Core P2P Features (In Progress)

- ✅ **File Upload Encryption**: AES-256-GCM encryption with PBKDF2 key derivation for uploaded files
- ❌ **File Download Decryption**: Key management and decryption for downloaded files
- ❌ **WebRTC Encryption**: Encrypted P2P chunk transfers
- ❌ **Key Exchange UI**: Recipient public key input for encrypted sharing
- ✅ Real P2P file transfer protocol
- ✅ File versioning system
- [ ] Selective sync capabilities
- [ ] Advanced bandwidth scheduling
- [ ] Mobile applications

### Phase 4: Enterprise Features

- [ ] Access control lists
- [ ] Organization management
- [ ] Audit logging
- [ ] Compliance tools
- [ ] API for integrations

## Performance Optimizations

### Current Optimizations

- Virtual scrolling for large lists
- Lazy loading of components
- Efficient state management
- Debounced search inputs
- Progressive file streaming

### Planned Optimizations

- WebAssembly for crypto operations
- Service workers for offline support
- Compression for network traffic
- Database indexing for searches
- Parallel download streams

## Security Considerations

### Implemented Security

- Input validation on all forms
- XSS protection in user content
- CORS configuration for API calls
- Secure random for IDs
- AES-256-GCM file encryption for uploads
- PBKDF2 key derivation for encryption
- ECIES key exchange infrastructure
- No centralized servers to compromise
- Fully decentralized architecture prevents single points of failure

### Planned Security

- File download decryption with key management
- WebRTC encrypted chunk transfers
- Key exchange UI for encrypted sharing
- File encryption at rest
- Signed software updates
- Two-factor authentication
- Hardware security module support
- Audit logging

## Contributing

We welcome contributions that align with our non-commercial, privacy-focused vision:

- Code improvements and bug fixes
- Security enhancements
- Performance optimizations
- Documentation improvements
- Translation support

Please avoid:

- Adding centralized market servers
- Commercial tracking systems
- Features that could enable piracy
- Centralized intermediaries that compromise decentralization

## License

MIT License - See LICENSE file for details

## Key Technical Decisions

### BitTorrent-Like Architecture

- **Instant Seeding**: Files immediately available when added
- **Continuous Availability**: Files remain accessible while in your list
- **Peer Statistics**: Track seeders and leechers for each file
- **No Pending State**: Eliminates confusion between "uploading" and "shared"

### UI/UX Improvements

- **Unified Lists**: Single view for downloads and uploads
- **Compact Design**: Removed large drop zones for cleaner interface
- **Smart Filtering**: Contextual filters for better organization
- **Drag Anywhere**: Entire cards accept drag-and-drop
- **Fully Decentralized**: No market servers, pure P2P file discovery via DHT

## Acknowledgments

Special thanks to all design teams whose concepts shaped this implementation:

- Focus on legitimate P2P use cases
- BitTorrent-inspired continuous seeding model
- Privacy-first architecture

## Support

For issues, questions, or suggestions:

- GitHub Issues: [Report bugs or request features]
- Documentation: [Comprehensive guides]
- Community: Using Zulip

## Disclaimer

Chiral Network is designed for legitimate file storage and sharing. Users are responsible for ensuring they have the rights to share any content they upload. The platform uses a fully decentralized architecture without centralized market servers to ensure true peer-to-peer operation and prevent commercial misuse or piracy.

---

Built for a decentralized, privacy-focused future 🛡️<|MERGE_RESOLUTION|>--- conflicted
+++ resolved
@@ -31,11 +31,7 @@
 - ✅ **Drag & Drop Interface**: Simple, compact file addition with real-time feedback
 - ✅ **Content Hashing**: SHA-256 hash generation for unique file identifiers
 - ✅ **DHT Metadata Distribution**: File information shared via distributed hash table
-<<<<<<< HEAD
 - ❌ **Network Integration**: Files registered with P2P network for discovery (metadata stored in DHT but provider records not registered)
-=======
-- ✅ **Network Integration**: Files registered with P2P network for discovery via Kademlia DHT
->>>>>>> 8ed49f69
 - ✅ **No Size Limits**: Share files of any size efficiently
 
 ### 2. Intelligent Download Management
